//
// Copyright (c) 2019-2020 Advanced Micro Devices, Inc. All rights reserved.
//
// Permission is hereby granted, free of charge, to any person obtaining a copy
// of this software and associated documentation files (the "Software"), to deal
// in the Software without restriction, including without limitation the rights
// to use, copy, modify, merge, publish, distribute, sublicense, and/or sell
// copies of the Software, and to permit persons to whom the Software is
// furnished to do so, subject to the following conditions:
//
// The above copyright notice and this permission notice shall be included in
// all copies or substantial portions of the Software.
//
// THE SOFTWARE IS PROVIDED "AS IS", WITHOUT WARRANTY OF ANY KIND, EXPRESS OR
// IMPLIED, INCLUDING BUT NOT LIMITED TO THE WARRANTIES OF MERCHANTABILITY,
// FITNESS FOR A PARTICULAR PURPOSE AND NONINFRINGEMENT.  IN NO EVENT SHALL THE
// AUTHORS OR COPYRIGHT HOLDERS BE LIABLE FOR ANY CLAIM, DAMAGES OR OTHER
// LIABILITY, WHETHER IN AN ACTION OF CONTRACT, TORT OR OTHERWISE, ARISING FROM,
// OUT OF OR IN CONNECTION WITH THE SOFTWARE OR THE USE OR OTHER DEALINGS IN
// THE SOFTWARE.
//

#include "D3D12MemAlloc.h"

#ifndef D3D12MA_D3D12_HEADERS_ALREADY_INCLUDED
    #include <dxgi.h>
    #if D3D12MA_DXGI_1_4
        #include <dxgi1_4.h>
    #endif
#endif

#include <mutex>
#include <atomic>
#include <algorithm>
#include <utility>
#include <cstdlib>
#include <malloc.h> // for _aligned_malloc, _aligned_free

////////////////////////////////////////////////////////////////////////////////
////////////////////////////////////////////////////////////////////////////////
//
// Configuration Begin
//
////////////////////////////////////////////////////////////////////////////////
////////////////////////////////////////////////////////////////////////////////

#ifndef D3D12MA_ASSERT
    #include <cassert>
    #define D3D12MA_ASSERT(cond) assert(cond)
#endif

// Assert that will be called very often, like inside data structures e.g. operator[].
// Making it non-empty can make program slow.
#ifndef D3D12MA_HEAVY_ASSERT
    #ifdef _DEBUG
        #define D3D12MA_HEAVY_ASSERT(expr)   //D3D12MA_ASSERT(expr)
    #else
        #define D3D12MA_HEAVY_ASSERT(expr)
    #endif
#endif

#ifndef D3D12MA_DEBUG_ALIGNMENT
    /*
    Minimum alignment of all allocations, in bytes.
    Set to more than 1 for debugging purposes only. Must be power of two.
    */
    #define D3D12MA_DEBUG_ALIGNMENT (1)
#endif

#ifndef D3D12MA_DEBUG_MARGIN
    // Minimum margin before and after every allocation, in bytes.
    // Set nonzero for debugging purposes only.
    #define D3D12MA_DEBUG_MARGIN (0)
#endif

#ifndef D3D12MA_DEBUG_GLOBAL_MUTEX
    /*
    Set this to 1 for debugging purposes only, to enable single mutex protecting all
    entry calls to the library. Can be useful for debugging multithreading issues.
    */
    #define D3D12MA_DEBUG_GLOBAL_MUTEX (0)
#endif

#ifndef D3D12MA_DEFAULT_BLOCK_SIZE
   /// Default size of a block allocated as single ID3D12Heap.
   #define D3D12MA_DEFAULT_BLOCK_SIZE (256ull * 1024 * 1024)
#endif

#ifndef D3D12MA_ALLOW_SHADER_ATOMICS
    /*
    Set this to 1 to make the library automatically adding flag
    D3D12_HEAP_FLAG_ALLOW_SHADER_ATOMICS to any allocated heap that might contain a
    buffer or a texture used as a UAV. You can change it to 0 if you are sure your
    program doesn't use atomic functions in its shaders. In practice this flag
    doesn't seem to change anything.
    */
<<<<<<< HEAD
    //#define D3D12MA_EXTRA_DEFAULT_TYPE_HEAP_FLAGS (D3D12_HEAP_FLAG_ALLOW_SHADER_ATOMICS)
    #define D3D12MA_EXTRA_DEFAULT_TYPE_HEAP_FLAGS (D3D12_HEAP_FLAG_NONE)
=======
    #define D3D12MA_ALLOW_SHADER_ATOMICS (1)
>>>>>>> 93c2ba28
#endif

////////////////////////////////////////////////////////////////////////////////
////////////////////////////////////////////////////////////////////////////////
//
// Configuration End
//
////////////////////////////////////////////////////////////////////////////////
////////////////////////////////////////////////////////////////////////////////


namespace D3D12MA
{

////////////////////////////////////////////////////////////////////////////////
// Private globals - CPU memory allocation

static void* DefaultAllocate(size_t Size, size_t Alignment, void* /*pUserData*/)
{
    return _aligned_malloc(Size, Alignment);
}
static void DefaultFree(void* pMemory, void* /*pUserData*/)
{
    return _aligned_free(pMemory);
}

static void* Malloc(const ALLOCATION_CALLBACKS& allocs, size_t size, size_t alignment)
{
    return (*allocs.pAllocate)(size, alignment, allocs.pUserData);
}
static void Free(const ALLOCATION_CALLBACKS& allocs, void* memory)
{
    (*allocs.pFree)(memory, allocs.pUserData);
}

template<typename T>
static T* Allocate(const ALLOCATION_CALLBACKS& allocs)
{
    return (T*)Malloc(allocs, sizeof(T), __alignof(T));
}
template<typename T>
static T* AllocateArray(const ALLOCATION_CALLBACKS& allocs, size_t count)
{
    return (T*)Malloc(allocs, sizeof(T) * count, __alignof(T));
}

#define D3D12MA_NEW(allocs, type) new(D3D12MA::Allocate<type>(allocs))(type)
#define D3D12MA_NEW_ARRAY(allocs, type, count) new(D3D12MA::AllocateArray<type>((allocs), (count)))(type)

template<typename T>
static void D3D12MA_DELETE(const ALLOCATION_CALLBACKS& allocs, T* memory)
{
    if(memory)
    {
        memory->~T();
        Free(allocs, memory);
    }
}
template<typename T>
static void D3D12MA_DELETE_ARRAY(const ALLOCATION_CALLBACKS& allocs, T* memory, size_t count)
{
    if(memory)
    {
        for(size_t i = count; i--; )
        {
            memory[i].~T();
        }
        Free(allocs, memory);
    }
}

static void SetupAllocationCallbacks(ALLOCATION_CALLBACKS& outAllocs, const ALLOCATOR_DESC& allocatorDesc)
{
    if(allocatorDesc.pAllocationCallbacks)
    {
        outAllocs = *allocatorDesc.pAllocationCallbacks;
        D3D12MA_ASSERT(outAllocs.pAllocate != NULL && outAllocs.pFree != NULL);
    }
    else
    {
        outAllocs.pAllocate = &DefaultAllocate;
        outAllocs.pFree = &DefaultFree;
        outAllocs.pUserData = NULL;
    }
}

////////////////////////////////////////////////////////////////////////////////
// Private globals - basic facilities

#define SAFE_RELEASE(ptr)   do { if(ptr) { (ptr)->Release(); (ptr) = NULL; } } while(false)

#define D3D12MA_VALIDATE(cond) do { if(!(cond)) { \
        D3D12MA_ASSERT(0 && "Validation failed: " #cond); \
        return false; \
    } } while(false)

template<typename T>
static inline T D3D12MA_MIN(const T& a, const T& b)
{
    return a <= b ? a : b;
}
template<typename T>
static inline T D3D12MA_MAX(const T& a, const T& b)
{
    return a <= b ? b : a;
}

template<typename T>
static inline void D3D12MA_SWAP(T& a, T& b)
{
    T tmp = a; a = b; b = tmp;
}

#ifndef D3D12MA_MUTEX
    class Mutex
    {
    public:
        void Lock() { m_Mutex.lock(); }
        void Unlock() { m_Mutex.unlock(); }
    private:
        std::mutex m_Mutex;
    };
    #define D3D12MA_MUTEX Mutex
#endif

#if !defined(_WIN32) || !defined(WINVER) || WINVER < 0x0600
    #error Required at least WinAPI version supporting: client = Windows Vista, server = Windows Server 2008.
#endif

#ifndef D3D12MA_RW_MUTEX
    class RWMutex
    {
    public:
        RWMutex() { InitializeSRWLock(&m_Lock); }
        void LockRead() { AcquireSRWLockShared(&m_Lock); }
        void UnlockRead() { ReleaseSRWLockShared(&m_Lock); }
        void LockWrite() { AcquireSRWLockExclusive(&m_Lock); }
        void UnlockWrite() { ReleaseSRWLockExclusive(&m_Lock); }
    private:
        SRWLOCK m_Lock;
    };
    #define D3D12MA_RW_MUTEX RWMutex
#endif

/*
If providing your own implementation, you need to implement a subset of std::atomic.
*/
#ifndef D3D12MA_ATOMIC_UINT32
    #define D3D12MA_ATOMIC_UINT32 std::atomic<UINT>
#endif

#ifndef D3D12MA_ATOMIC_UINT64
    #define D3D12MA_ATOMIC_UINT64 std::atomic<UINT64>
#endif

// Aligns given value up to nearest multiply of align value. For example: AlignUp(11, 8) = 16.
// Use types like UINT, uint64_t as T.
template <typename T>
static inline T AlignUp(T val, T align)
{
	return (val + align - 1) / align * align;
}
// Aligns given value down to nearest multiply of align value. For example: AlignUp(11, 8) = 8.
// Use types like UINT, uint64_t as T.
template <typename T>
static inline T AlignDown(T val, T align)
{
    return val / align * align;
}

// Division with mathematical rounding to nearest number.
template <typename T>
static inline T RoundDiv(T x, T y)
{
	return (x + (y / (T)2)) / y;
}
template <typename T>
static inline T DivideRoudingUp(T x, T y)
{
    return (x + y - 1) / y;
}

/*
Returns true if given number is a power of two.
T must be unsigned integer number or signed integer but always nonnegative.
For 0 returns true.
*/
template <typename T>
inline bool IsPow2(T x)
{
    return (x & (x-1)) == 0;
}

// Returns smallest power of 2 greater or equal to v.
static inline UINT NextPow2(UINT v)
{
	v--;
    v |= v >> 1;
    v |= v >> 2;
    v |= v >> 4;
    v |= v >> 8;
    v |= v >> 16;
    v++;
    return v;
}
static inline uint64_t NextPow2(uint64_t v)
{
	v--;
    v |= v >> 1;
    v |= v >> 2;
    v |= v >> 4;
    v |= v >> 8;
    v |= v >> 16;
    v |= v >> 32;
    v++;
    return v;
}

// Returns largest power of 2 less or equal to v.
static inline UINT PrevPow2(UINT v)
{
    v |= v >> 1;
    v |= v >> 2;
    v |= v >> 4;
    v |= v >> 8;
    v |= v >> 16;
    v = v ^ (v >> 1);
    return v;
}
static inline uint64_t PrevPow2(uint64_t v)
{
    v |= v >> 1;
    v |= v >> 2;
    v |= v >> 4;
    v |= v >> 8;
    v |= v >> 16;
    v |= v >> 32;
    v = v ^ (v >> 1);
    return v;
}

static inline bool StrIsEmpty(const char* pStr)
{
    return pStr == NULL || *pStr == '\0';
}

// Helper RAII class to lock a mutex in constructor and unlock it in destructor (at the end of scope).
struct MutexLock
{
public:
    MutexLock(D3D12MA_MUTEX& mutex, bool useMutex = true) :
        m_pMutex(useMutex ? &mutex : NULL)
    {
        if(m_pMutex)
        {
            m_pMutex->Lock();
        }
    }
    ~MutexLock()
    {
        if(m_pMutex)
        {
            m_pMutex->Unlock();
        }
    }
private:
    D3D12MA_MUTEX* m_pMutex;

    D3D12MA_CLASS_NO_COPY(MutexLock)
};

// Helper RAII class to lock a RW mutex in constructor and unlock it in destructor (at the end of scope), for reading.
struct MutexLockRead
{
public:
    MutexLockRead(D3D12MA_RW_MUTEX& mutex, bool useMutex) :
        m_pMutex(useMutex ? &mutex : NULL)
    {
        if(m_pMutex)
        {
            m_pMutex->LockRead();
        }
    }
    ~MutexLockRead()
    {
        if(m_pMutex)
        {
            m_pMutex->UnlockRead();
        }
    }
private:
    D3D12MA_RW_MUTEX* m_pMutex;

    D3D12MA_CLASS_NO_COPY(MutexLockRead)
};

// Helper RAII class to lock a RW mutex in constructor and unlock it in destructor (at the end of scope), for writing.
struct MutexLockWrite
{
public:
    MutexLockWrite(D3D12MA_RW_MUTEX& mutex, bool useMutex) :
        m_pMutex(useMutex ? &mutex : NULL)
    {
        if(m_pMutex)
        {
            m_pMutex->LockWrite();
        }
    }
    ~MutexLockWrite()
    {
        if(m_pMutex)
        {
            m_pMutex->UnlockWrite();
        }
    }
private:
    D3D12MA_RW_MUTEX* m_pMutex;

    D3D12MA_CLASS_NO_COPY(MutexLockWrite)
};

#if D3D12MA_DEBUG_GLOBAL_MUTEX
    static D3D12MA_MUTEX g_DebugGlobalMutex;
    #define D3D12MA_DEBUG_GLOBAL_MUTEX_LOCK MutexLock debugGlobalMutexLock(g_DebugGlobalMutex, true);
#else
    #define D3D12MA_DEBUG_GLOBAL_MUTEX_LOCK
#endif

// Minimum size of a free suballocation to register it in the free suballocation collection.
static const UINT64 MIN_FREE_SUBALLOCATION_SIZE_TO_REGISTER = 16;

/*
Performs binary search and returns iterator to first element that is greater or
equal to `key`, according to comparison `cmp`.

Cmp should return true if first argument is less than second argument.

Returned value is the found element, if present in the collection or place where
new element with value (key) should be inserted.
*/
template <typename CmpLess, typename IterT, typename KeyT>
static IterT BinaryFindFirstNotLess(IterT beg, IterT end, const KeyT &key, const CmpLess& cmp)
{
    size_t down = 0, up = (end - beg);
    while(down < up)
    {
        const size_t mid = (down + up) / 2;
        if(cmp(*(beg+mid), key))
        {
            down = mid + 1;
        }
        else
        {
            up = mid;
        }
    }
    return beg + down;
}

/*
Performs binary search and returns iterator to an element that is equal to `key`,
according to comparison `cmp`.

Cmp should return true if first argument is less than second argument.

Returned value is the found element, if present in the collection or end if not
found.
*/
template<typename CmpLess, typename IterT, typename KeyT>
IterT BinaryFindSorted(const IterT& beg, const IterT& end, const KeyT& value, const CmpLess& cmp)
{
    IterT it = BinaryFindFirstNotLess<CmpLess, IterT, KeyT>(beg, end, value, cmp);
    if(it == end ||
        (!cmp(*it, value) && !cmp(value, *it)))
    {
        return it;
    }
    return end;
}

struct PointerLess
{
    bool operator()(const void* lhs, const void* rhs) const
    {
        return lhs < rhs;
    }
};

static UINT HeapTypeToIndex(D3D12_HEAP_TYPE type)
{
    switch(type)
    {
    case D3D12_HEAP_TYPE_DEFAULT:  return 0;
    case D3D12_HEAP_TYPE_UPLOAD:   return 1;
    case D3D12_HEAP_TYPE_READBACK: return 2;
    default: D3D12MA_ASSERT(0); return UINT_MAX;
    }
}

static const WCHAR* const HeapTypeNames[] = {
    L"DEFAULT",
    L"UPLOAD",
    L"READBACK",
};

// Stat helper functions

static void AddStatInfo(StatInfo& dst, const StatInfo& src)
{
    dst.BlockCount += src.BlockCount;
    dst.AllocationCount += src.AllocationCount;
    dst.UnusedRangeCount += src.UnusedRangeCount;
    dst.UsedBytes += src.UsedBytes;
    dst.UnusedBytes += src.UnusedBytes;
    dst.AllocationSizeMin = D3D12MA_MIN(dst.AllocationSizeMin, src.AllocationSizeMin);
    dst.AllocationSizeMax = D3D12MA_MAX(dst.AllocationSizeMax, src.AllocationSizeMax);
    dst.UnusedRangeSizeMin = D3D12MA_MIN(dst.UnusedRangeSizeMin, src.UnusedRangeSizeMin);
    dst.UnusedRangeSizeMax = D3D12MA_MAX(dst.UnusedRangeSizeMax, src.UnusedRangeSizeMax);
}

static void PostProcessStatInfo(StatInfo& statInfo)
{
    statInfo.AllocationSizeAvg = statInfo.AllocationCount ?
        statInfo.UsedBytes / statInfo.AllocationCount : 0;
    statInfo.UnusedRangeSizeAvg = statInfo.UnusedRangeCount ?
        statInfo.UnusedBytes / statInfo.UnusedRangeCount : 0;
}

static UINT64 HeapFlagsToAlignment(D3D12_HEAP_FLAGS flags)
{
    /*
    Documentation of D3D12_HEAP_DESC structure says:

    - D3D12_DEFAULT_RESOURCE_PLACEMENT_ALIGNMENT   defined as 64KB.
    - D3D12_DEFAULT_MSAA_RESOURCE_PLACEMENT_ALIGNMENT   defined as 4MB. An
    application must decide whether the heap will contain multi-sample
    anti-aliasing (MSAA), in which case, the application must choose [this flag].

    https://docs.microsoft.com/en-us/windows/desktop/api/d3d12/ns-d3d12-d3d12_heap_desc
    */

    const D3D12_HEAP_FLAGS denyAllTexturesFlags =
        D3D12_HEAP_FLAG_DENY_NON_RT_DS_TEXTURES | D3D12_HEAP_FLAG_DENY_RT_DS_TEXTURES;
    const bool canContainAnyTextures =
        (flags & denyAllTexturesFlags) != denyAllTexturesFlags;
    return canContainAnyTextures ?
        D3D12_DEFAULT_MSAA_RESOURCE_PLACEMENT_ALIGNMENT : D3D12_DEFAULT_RESOURCE_PLACEMENT_ALIGNMENT;
}

static bool IsFormatCompressed(DXGI_FORMAT format)
{
    switch(format)
    {
    case DXGI_FORMAT_BC1_TYPELESS:
    case DXGI_FORMAT_BC1_UNORM:
    case DXGI_FORMAT_BC1_UNORM_SRGB:
    case DXGI_FORMAT_BC2_TYPELESS:
    case DXGI_FORMAT_BC2_UNORM:
    case DXGI_FORMAT_BC2_UNORM_SRGB:
    case DXGI_FORMAT_BC3_TYPELESS:
    case DXGI_FORMAT_BC3_UNORM:
    case DXGI_FORMAT_BC3_UNORM_SRGB:
    case DXGI_FORMAT_BC4_TYPELESS:
    case DXGI_FORMAT_BC4_UNORM:
    case DXGI_FORMAT_BC4_SNORM:
    case DXGI_FORMAT_BC5_TYPELESS:
    case DXGI_FORMAT_BC5_UNORM:
    case DXGI_FORMAT_BC5_SNORM:
    case DXGI_FORMAT_BC6H_TYPELESS:
    case DXGI_FORMAT_BC6H_UF16:
    case DXGI_FORMAT_BC6H_SF16:
    case DXGI_FORMAT_BC7_TYPELESS:
    case DXGI_FORMAT_BC7_UNORM:
    case DXGI_FORMAT_BC7_UNORM_SRGB:
        return true;
    default:
        return false;
    }
}

// Only some formats are supported. For others it returns 0.
static UINT GetBitsPerPixel(DXGI_FORMAT format)
{
    switch(format)
    {
    case DXGI_FORMAT_R32G32B32A32_TYPELESS:
    case DXGI_FORMAT_R32G32B32A32_FLOAT:
    case DXGI_FORMAT_R32G32B32A32_UINT:
    case DXGI_FORMAT_R32G32B32A32_SINT:
        return 128;
    case DXGI_FORMAT_R32G32B32_TYPELESS:
    case DXGI_FORMAT_R32G32B32_FLOAT:
    case DXGI_FORMAT_R32G32B32_UINT:
    case DXGI_FORMAT_R32G32B32_SINT:
        return 96;
    case DXGI_FORMAT_R16G16B16A16_TYPELESS:
    case DXGI_FORMAT_R16G16B16A16_FLOAT:
    case DXGI_FORMAT_R16G16B16A16_UNORM:
    case DXGI_FORMAT_R16G16B16A16_UINT:
    case DXGI_FORMAT_R16G16B16A16_SNORM:
    case DXGI_FORMAT_R16G16B16A16_SINT:
        return 64;
    case DXGI_FORMAT_R32G32_TYPELESS:
    case DXGI_FORMAT_R32G32_FLOAT:
    case DXGI_FORMAT_R32G32_UINT:
    case DXGI_FORMAT_R32G32_SINT:
        return 64;
    case DXGI_FORMAT_R32G8X24_TYPELESS:
    case DXGI_FORMAT_D32_FLOAT_S8X24_UINT:
    case DXGI_FORMAT_R32_FLOAT_X8X24_TYPELESS:
    case DXGI_FORMAT_X32_TYPELESS_G8X24_UINT:
        return 64;
    case DXGI_FORMAT_R10G10B10A2_TYPELESS:
    case DXGI_FORMAT_R10G10B10A2_UNORM:
    case DXGI_FORMAT_R10G10B10A2_UINT:
    case DXGI_FORMAT_R11G11B10_FLOAT:
        return 32;
    case DXGI_FORMAT_R8G8B8A8_TYPELESS:
    case DXGI_FORMAT_R8G8B8A8_UNORM:
    case DXGI_FORMAT_R8G8B8A8_UNORM_SRGB:
    case DXGI_FORMAT_R8G8B8A8_UINT:
    case DXGI_FORMAT_R8G8B8A8_SNORM:
    case DXGI_FORMAT_R8G8B8A8_SINT:
        return 32;
    case DXGI_FORMAT_R16G16_TYPELESS:
    case DXGI_FORMAT_R16G16_FLOAT:
    case DXGI_FORMAT_R16G16_UNORM:
    case DXGI_FORMAT_R16G16_UINT:
    case DXGI_FORMAT_R16G16_SNORM:
    case DXGI_FORMAT_R16G16_SINT:
        return 32;
    case DXGI_FORMAT_R32_TYPELESS:
    case DXGI_FORMAT_D32_FLOAT:
    case DXGI_FORMAT_R32_FLOAT:
    case DXGI_FORMAT_R32_UINT:
    case DXGI_FORMAT_R32_SINT:
        return 32;
    case DXGI_FORMAT_R24G8_TYPELESS:
    case DXGI_FORMAT_D24_UNORM_S8_UINT:
    case DXGI_FORMAT_R24_UNORM_X8_TYPELESS:
    case DXGI_FORMAT_X24_TYPELESS_G8_UINT:
        return 32;
    case DXGI_FORMAT_R8G8_TYPELESS:
    case DXGI_FORMAT_R8G8_UNORM:
    case DXGI_FORMAT_R8G8_UINT:
    case DXGI_FORMAT_R8G8_SNORM:
    case DXGI_FORMAT_R8G8_SINT:
        return 16;
    case DXGI_FORMAT_R16_TYPELESS:
    case DXGI_FORMAT_R16_FLOAT:
    case DXGI_FORMAT_D16_UNORM:
    case DXGI_FORMAT_R16_UNORM:
    case DXGI_FORMAT_R16_UINT:
    case DXGI_FORMAT_R16_SNORM:
    case DXGI_FORMAT_R16_SINT:
        return 16;
    case DXGI_FORMAT_R8_TYPELESS:
    case DXGI_FORMAT_R8_UNORM:
    case DXGI_FORMAT_R8_UINT:
    case DXGI_FORMAT_R8_SNORM:
    case DXGI_FORMAT_R8_SINT:
    case DXGI_FORMAT_A8_UNORM:
        return 8;
    case DXGI_FORMAT_BC1_TYPELESS:
    case DXGI_FORMAT_BC1_UNORM:
    case DXGI_FORMAT_BC1_UNORM_SRGB:
        return 4;
    case DXGI_FORMAT_BC2_TYPELESS:
    case DXGI_FORMAT_BC2_UNORM:
    case DXGI_FORMAT_BC2_UNORM_SRGB:
        return 8;
    case DXGI_FORMAT_BC3_TYPELESS:
    case DXGI_FORMAT_BC3_UNORM:
    case DXGI_FORMAT_BC3_UNORM_SRGB:
        return 8;
    case DXGI_FORMAT_BC4_TYPELESS:
    case DXGI_FORMAT_BC4_UNORM:
    case DXGI_FORMAT_BC4_SNORM:
        return 4;
    case DXGI_FORMAT_BC5_TYPELESS:
    case DXGI_FORMAT_BC5_UNORM:
    case DXGI_FORMAT_BC5_SNORM:
        return 8;
    case DXGI_FORMAT_BC6H_TYPELESS:
    case DXGI_FORMAT_BC6H_UF16:
    case DXGI_FORMAT_BC6H_SF16:
        return 8;
    case DXGI_FORMAT_BC7_TYPELESS:
    case DXGI_FORMAT_BC7_UNORM:
    case DXGI_FORMAT_BC7_UNORM_SRGB:
        return 8;
    default:
        return 0;
    }
}

// This algorithm is overly conservative.
static bool CanUseSmallAlignment(const D3D12_RESOURCE_DESC& resourceDesc)
{
    if(resourceDesc.Dimension != D3D12_RESOURCE_DIMENSION_TEXTURE2D)
        return false;
    if((resourceDesc.Flags & (D3D12_RESOURCE_FLAG_ALLOW_RENDER_TARGET | D3D12_RESOURCE_FLAG_ALLOW_DEPTH_STENCIL)) != 0)
        return false;
    if(resourceDesc.SampleDesc.Count > 1)
        return false;
    if(resourceDesc.DepthOrArraySize != 1)
        return false;

    UINT sizeX = (UINT)resourceDesc.Width;
    UINT sizeY = resourceDesc.Height;
    UINT bitsPerPixel = GetBitsPerPixel(resourceDesc.Format);
    if(GetBitsPerPixel == 0)
        return false;

    if(IsFormatCompressed(resourceDesc.Format))
    {
        sizeX = DivideRoudingUp(sizeX / 4, 1u);
        sizeY = DivideRoudingUp(sizeY / 4, 1u);
        bitsPerPixel *= 16;
    }

    UINT tileSizeX = 0, tileSizeY = 0;
    switch(bitsPerPixel)
    {
    case   8: tileSizeX = 64; tileSizeY = 64; break;
    case  16: tileSizeX = 64; tileSizeY = 32; break;
    case  32: tileSizeX = 32; tileSizeY = 32; break;
    case  64: tileSizeX = 32; tileSizeY = 16; break;
    case 128: tileSizeX = 16; tileSizeY = 16; break;
    default: return false;
    }

    const UINT tileCount = DivideRoudingUp(sizeX, tileSizeX) * DivideRoudingUp(sizeY, tileSizeY);
    return tileCount <= 16;
}

static D3D12_HEAP_FLAGS GetExtraHeapFlagsToIgnore()
{
    D3D12_HEAP_FLAGS result =
        D3D12_HEAP_FLAG_DENY_BUFFERS | D3D12_HEAP_FLAG_DENY_RT_DS_TEXTURES | D3D12_HEAP_FLAG_DENY_NON_RT_DS_TEXTURES;
#if D3D12MA_ALLOW_SHADER_ATOMICS
    result |= D3D12_HEAP_FLAG_ALLOW_SHADER_ATOMICS;
#endif
    return result;
}

////////////////////////////////////////////////////////////////////////////////
// Private class Vector

/*
Dynamically resizing continuous array. Class with interface similar to std::vector.
T must be POD because constructors and destructors are not called and memcpy is
used for these objects.
*/
template<typename T>
class Vector
{
public:
    typedef T value_type;

    // allocationCallbacks externally owned, must outlive this object.
    Vector(const ALLOCATION_CALLBACKS& allocationCallbacks) :
        m_AllocationCallbacks(allocationCallbacks),
        m_pArray(NULL),
        m_Count(0),
        m_Capacity(0)
    {
    }

    Vector(size_t count, const ALLOCATION_CALLBACKS& allocationCallbacks) :
        m_AllocationCallbacks(allocationCallbacks),
        m_pArray(count ? AllocateArray<T>(allocationCallbacks, count) : NULL),
        m_Count(count),
        m_Capacity(count)
    {
    }

    Vector(const Vector<T>& src) :
        m_AllocationCallbacks(src.m_AllocationCallbacks),
        m_pArray(src.m_Count ? AllocateArray<T>(src.m_AllocationCallbacks, src.m_Count) : NULL),
        m_Count(src.m_Count),
        m_Capacity(src.m_Count)
    {
        if(m_Count > 0)
        {
            memcpy(m_pArray, src.m_pArray, m_Count * sizeof(T));
        }
    }

    ~Vector()
    {
        Free(m_AllocationCallbacks, m_pArray);
    }

    Vector& operator=(const Vector<T>& rhs)
    {
        if(&rhs != this)
        {
            resize(rhs.m_Count);
            if(m_Count != 0)
            {
                memcpy(m_pArray, rhs.m_pArray, m_Count * sizeof(T));
            }
        }
        return *this;
    }

    bool empty() const { return m_Count == 0; }
    size_t size() const { return m_Count; }
    T* data() { return m_pArray; }
    const T* data() const { return m_pArray; }

    T& operator[](size_t index)
    {
        D3D12MA_HEAVY_ASSERT(index < m_Count);
        return m_pArray[index];
    }
    const T& operator[](size_t index) const
    {
        D3D12MA_HEAVY_ASSERT(index < m_Count);
        return m_pArray[index];
    }

    T& front()
    {
        D3D12MA_HEAVY_ASSERT(m_Count > 0);
        return m_pArray[0];
    }
    const T& front() const
    {
        D3D12MA_HEAVY_ASSERT(m_Count > 0);
        return m_pArray[0];
    }
    T& back()
    {
        D3D12MA_HEAVY_ASSERT(m_Count > 0);
        return m_pArray[m_Count - 1];
    }
    const T& back() const
    {
        D3D12MA_HEAVY_ASSERT(m_Count > 0);
        return m_pArray[m_Count - 1];
    }

    void reserve(size_t newCapacity, bool freeMemory = false)
    {
        newCapacity = D3D12MA_MAX(newCapacity, m_Count);

        if((newCapacity < m_Capacity) && !freeMemory)
        {
            newCapacity = m_Capacity;
        }

        if(newCapacity != m_Capacity)
        {
            T* const newArray = newCapacity ? AllocateArray<T>(m_AllocationCallbacks, newCapacity) : NULL;
            if(m_Count != 0)
            {
                memcpy(newArray, m_pArray, m_Count * sizeof(T));
            }
            Free(m_AllocationCallbacks, m_pArray);
            m_Capacity = newCapacity;
            m_pArray = newArray;
        }
    }

    void resize(size_t newCount, bool freeMemory = false)
    {
        size_t newCapacity = m_Capacity;
        if(newCount > m_Capacity)
        {
            newCapacity = D3D12MA_MAX(newCount, D3D12MA_MAX(m_Capacity * 3 / 2, (size_t)8));
        }
        else if(freeMemory)
        {
            newCapacity = newCount;
        }

        if(newCapacity != m_Capacity)
        {
            T* const newArray = newCapacity ? AllocateArray<T>(m_AllocationCallbacks, newCapacity) : NULL;
            const size_t elementsToCopy = D3D12MA_MIN(m_Count, newCount);
            if(elementsToCopy != 0)
            {
                memcpy(newArray, m_pArray, elementsToCopy * sizeof(T));
            }
            Free(m_AllocationCallbacks, m_pArray);
            m_Capacity = newCapacity;
            m_pArray = newArray;
        }

        m_Count = newCount;
    }

    void clear(bool freeMemory = false)
    {
        resize(0, freeMemory);
    }

    void insert(size_t index, const T& src)
    {
        D3D12MA_HEAVY_ASSERT(index <= m_Count);
        const size_t oldCount = size();
        resize(oldCount + 1);
        if(index < oldCount)
        {
            memmove(m_pArray + (index + 1), m_pArray + index, (oldCount - index) * sizeof(T));
        }
        m_pArray[index] = src;
    }

    void remove(size_t index)
    {
        D3D12MA_HEAVY_ASSERT(index < m_Count);
        const size_t oldCount = size();
        if(index < oldCount - 1)
        {
            memmove(m_pArray + index, m_pArray + (index + 1), (oldCount - index - 1) * sizeof(T));
        }
        resize(oldCount - 1);
    }

    void push_back(const T& src)
    {
        const size_t newIndex = size();
        resize(newIndex + 1);
        m_pArray[newIndex] = src;
    }

    void pop_back()
    {
        D3D12MA_HEAVY_ASSERT(m_Count > 0);
        resize(size() - 1);
    }

    void push_front(const T& src)
    {
        insert(0, src);
    }

    void pop_front()
    {
        D3D12MA_HEAVY_ASSERT(m_Count > 0);
        remove(0);
    }

    typedef T* iterator;

    iterator begin() { return m_pArray; }
    iterator end() { return m_pArray + m_Count; }

    template<typename CmpLess>
    size_t InsertSorted(const T& value, const CmpLess& cmp)
    {
        const size_t indexToInsert = BinaryFindFirstNotLess<CmpLess, iterator, T>(
            m_pArray,
            m_pArray + m_Count,
            value,
            cmp) - m_pArray;
        insert(indexToInsert, value);
        return indexToInsert;
    }

    template<typename CmpLess>
    bool RemoveSorted(const T& value, const CmpLess& cmp)
    {
        const iterator it = BinaryFindFirstNotLess(
            m_pArray,
            m_pArray + m_Count,
            value,
            cmp);
        if((it != end()) && !cmp(*it, value) && !cmp(value, *it))
        {
            size_t indexToRemove = it - begin();
            remove(indexToRemove);
            return true;
        }
        return false;
    }

private:
    const ALLOCATION_CALLBACKS& m_AllocationCallbacks;
    T* m_pArray;
    size_t m_Count;
    size_t m_Capacity;
};

////////////////////////////////////////////////////////////////////////////////
// Private class StringBuilder

class StringBuilder
{
public:
    StringBuilder(const ALLOCATION_CALLBACKS& allocationCallbacks) : m_Data(allocationCallbacks) { }

    size_t GetLength() const { return m_Data.size(); }
    LPCWSTR GetData() const { return m_Data.data(); }

    void Add(WCHAR ch) { m_Data.push_back(ch); }
    void Add(LPCWSTR str);
    void AddNewLine() { Add(L'\n'); }
    void AddNumber(UINT num);
    void AddNumber(UINT64 num);

private:
    Vector<WCHAR> m_Data;
};

void StringBuilder::Add(LPCWSTR str)
{
    const size_t len = wcslen(str);
    if (len > 0)
    {
        const size_t oldCount = m_Data.size();
        m_Data.resize(oldCount + len);
        memcpy(m_Data.data() + oldCount, str, len * sizeof(WCHAR));
    }
}

void StringBuilder::AddNumber(UINT num)
{
    WCHAR buf[11];
    buf[10] = L'\0';
    WCHAR *p = &buf[10];
    do
    {
        *--p = L'0' + (num % 10);
        num /= 10;
    }
    while (num);
    Add(p);
}

void StringBuilder::AddNumber(UINT64 num)
{
    WCHAR buf[21];
    buf[20] = L'\0';
    WCHAR *p = &buf[20];
    do
    {
        *--p = L'0' + (num % 10);
        num /= 10;
    }
    while (num);
    Add(p);
}

////////////////////////////////////////////////////////////////////////////////
// Private class JsonWriter
class JsonWriter
{
public:
    JsonWriter(const ALLOCATION_CALLBACKS& allocationCallbacks, StringBuilder& stringBuilder);
    ~JsonWriter();

    void BeginObject(bool singleLine = false);
    void EndObject();

    void BeginArray(bool singleLine = false);
    void EndArray();

    void WriteString(LPCWSTR pStr);
    void BeginString(LPCWSTR pStr = NULL);
    void ContinueString(LPCWSTR pStr);
    void ContinueString(UINT num);
    void ContinueString(UINT64 num);
    void AddAllocationToObject(const Allocation& alloc);
    // void ContinueString_Pointer(const void* ptr);
    void EndString(LPCWSTR pStr = NULL);

    void WriteNumber(UINT num);
    void WriteNumber(UINT64 num);
    void WriteBool(bool b);
    void WriteNull();

private:
    static const WCHAR* const INDENT;

    enum CollectionType
    {
        COLLECTION_TYPE_OBJECT,
        COLLECTION_TYPE_ARRAY,
    };
    struct StackItem
    {
        CollectionType type;
        UINT valueCount;
        bool singleLineMode;
    };

    StringBuilder& m_SB;
    Vector<StackItem> m_Stack;
    bool m_InsideString;

    void BeginValue(bool isString);
    void WriteIndent(bool oneLess = false);
};

const WCHAR* const JsonWriter::INDENT = L"  ";

JsonWriter::JsonWriter(const ALLOCATION_CALLBACKS& allocationCallbacks, StringBuilder& stringBuilder) :
    m_SB(stringBuilder),
    m_Stack(allocationCallbacks),
    m_InsideString(false)
{
}

JsonWriter::~JsonWriter()
{
    D3D12MA_ASSERT(!m_InsideString);
    D3D12MA_ASSERT(m_Stack.empty());
}

void JsonWriter::BeginObject(bool singleLine)
{
    D3D12MA_ASSERT(!m_InsideString);

    BeginValue(false);
    m_SB.Add(L'{');

    StackItem stackItem;
    stackItem.type = COLLECTION_TYPE_OBJECT;
    stackItem.valueCount = 0;
    stackItem.singleLineMode = singleLine;
    m_Stack.push_back(stackItem);
}

void JsonWriter::EndObject()
{
    D3D12MA_ASSERT(!m_InsideString);
    D3D12MA_ASSERT(!m_Stack.empty() && m_Stack.back().type == COLLECTION_TYPE_OBJECT);
    D3D12MA_ASSERT(m_Stack.back().valueCount % 2 == 0);

    WriteIndent(true);
    m_SB.Add(L'}');

    m_Stack.pop_back();
}

void JsonWriter::BeginArray(bool singleLine)
{
    D3D12MA_ASSERT(!m_InsideString);

    BeginValue(false);
    m_SB.Add(L'[');

    StackItem stackItem;
    stackItem.type = COLLECTION_TYPE_ARRAY;
    stackItem.valueCount = 0;
    stackItem.singleLineMode = singleLine;
    m_Stack.push_back(stackItem);
}

void JsonWriter::EndArray()
{
    D3D12MA_ASSERT(!m_InsideString);
    D3D12MA_ASSERT(!m_Stack.empty() && m_Stack.back().type == COLLECTION_TYPE_ARRAY);

    WriteIndent(true);
    m_SB.Add(L']');

    m_Stack.pop_back();
}

void JsonWriter::WriteString(LPCWSTR pStr)
{
    BeginString(pStr);
    EndString();
}

void JsonWriter::BeginString(LPCWSTR pStr)
{
    D3D12MA_ASSERT(!m_InsideString);

    BeginValue(true);
    m_InsideString = true;
    m_SB.Add(L'"');
    if (pStr != NULL)
    {
        ContinueString(pStr);
    }
}

void JsonWriter::ContinueString(LPCWSTR pStr)
{
    D3D12MA_ASSERT(m_InsideString);
    D3D12MA_ASSERT(pStr);

    for (const WCHAR *p = pStr; *p; ++p)
    {
        // the strings we encode are assumed to be in UTF-16LE format, the native
        // windows wide character unicode format. In this encoding unicode code
        // points U+0000 to U+D7FF and U+E000 to U+FFFF are encoded in two bytes,
        // and everything else takes more than two bytes. We will reject any
        // multi wchar character encodings for simplicity.
        UINT val = (UINT)*p;
        D3D12MA_ASSERT(((val <= 0xD7FF) || (0xE000 <= val && val <= 0xFFFF)) &&
            "Character not currently supported.");
        switch (*p)
        {
        case L'"':  m_SB.Add(L'\\'); m_SB.Add(L'"');  break;
        case L'\\': m_SB.Add(L'\\'); m_SB.Add(L'\\'); break;
        case L'/':  m_SB.Add(L'\\'); m_SB.Add(L'/');  break;
        case L'\b': m_SB.Add(L'\\'); m_SB.Add(L'b');  break;
        case L'\f': m_SB.Add(L'\\'); m_SB.Add(L'f');  break;
        case L'\n': m_SB.Add(L'\\'); m_SB.Add(L'n');  break;
        case L'\r': m_SB.Add(L'\\'); m_SB.Add(L'r');  break;
        case L'\t': m_SB.Add(L'\\'); m_SB.Add(L't');  break;
        default:
            // conservatively use encoding \uXXXX for any unicode character
            // requiring more than one byte.
            if (32 <= val && val < 256)
                m_SB.Add(*p);
            else
            {
                m_SB.Add(L'\\');
                m_SB.Add(L'u');
                for (UINT i = 0; i < 4; ++i)
                {
                    UINT hexDigit = (val & 0xF000) >> 12;
                    val <<= 4;
                    if (hexDigit < 10)
                        m_SB.Add(L'0' + hexDigit);
                    else
                        m_SB.Add(L'A' + hexDigit);
                }
            }
            break;
        }
    }
}

void JsonWriter::ContinueString(UINT num)
{
    D3D12MA_ASSERT(m_InsideString);
    m_SB.AddNumber(num);
}

void JsonWriter::ContinueString(UINT64 num)
{
    D3D12MA_ASSERT(m_InsideString);
    m_SB.AddNumber(num);
}

void JsonWriter::EndString(LPCWSTR pStr)
{
    D3D12MA_ASSERT(m_InsideString);

    if (pStr)
        ContinueString(pStr);
    m_SB.Add(L'"');
    m_InsideString = false;
}

void JsonWriter::WriteNumber(UINT num)
{
    D3D12MA_ASSERT(!m_InsideString);
    BeginValue(false);
    m_SB.AddNumber(num);
}

void JsonWriter::WriteNumber(UINT64 num)
{
    D3D12MA_ASSERT(!m_InsideString);
    BeginValue(false);
    m_SB.AddNumber(num);
}

void JsonWriter::WriteBool(bool b)
{
    D3D12MA_ASSERT(!m_InsideString);
    BeginValue(false);
    if (b)
        m_SB.Add(L"true");
    else
        m_SB.Add(L"false");
}

void JsonWriter::WriteNull()
{
    D3D12MA_ASSERT(!m_InsideString);
    BeginValue(false);
    m_SB.Add(L"null");
}

void JsonWriter::BeginValue(bool isString)
{
    if (!m_Stack.empty())
    {
        StackItem& currItem = m_Stack.back();
        if (currItem.type == COLLECTION_TYPE_OBJECT && currItem.valueCount % 2 == 0)
        {
            D3D12MA_ASSERT(isString);
        }

        if (currItem.type == COLLECTION_TYPE_OBJECT && currItem.valueCount % 2 == 1)
        {
            m_SB.Add(L':'); m_SB.Add(L' ');
        }
        else if (currItem.valueCount > 0)
        {
            m_SB.Add(L','); m_SB.Add(L' ');
            WriteIndent();
        }
        else
        {
            WriteIndent();
        }
        ++currItem.valueCount;
    }
}

void JsonWriter::WriteIndent(bool oneLess)
{
    if (!m_Stack.empty() && !m_Stack.back().singleLineMode)
    {
        m_SB.AddNewLine();

        size_t count = m_Stack.size();
        if (count > 0 && oneLess)
        {
            --count;
        }
        for (size_t i = 0; i < count; ++i)
        {
            m_SB.Add(INDENT);
        }
    }
}

void JsonWriter::AddAllocationToObject(const Allocation& alloc)
{
    WriteString(L"Type");
    switch (alloc.m_PackedData.GetResourceDimension()) {
    case D3D12_RESOURCE_DIMENSION_UNKNOWN:
        WriteString(L"UNKNOWN");
        break;
    case D3D12_RESOURCE_DIMENSION_BUFFER:
        WriteString(L"BUFFER");
        break;
    case D3D12_RESOURCE_DIMENSION_TEXTURE1D:
        WriteString(L"TEXTURE1D");
        break;
    case D3D12_RESOURCE_DIMENSION_TEXTURE2D:
        WriteString(L"TEXTURE2D");
        break;
    case D3D12_RESOURCE_DIMENSION_TEXTURE3D:
        WriteString(L"TEXTURE3D");
        break;
    default: D3D12MA_ASSERT(0); break;
    }
    WriteString(L"Size");
    WriteNumber(alloc.GetSize());
    LPCWSTR name = alloc.GetName();
    if(name != NULL)
    {
        WriteString(L"Name");
        WriteString(name);
    }
    if(alloc.m_PackedData.GetResourceFlags())
    {
        WriteString(L"Flags");
        WriteNumber((UINT)alloc.m_PackedData.GetResourceFlags());
    }
    if(alloc.m_PackedData.GetTextureLayout())
    {
        WriteString(L"Layout");
        WriteNumber((UINT)alloc.m_PackedData.GetTextureLayout());
    }
    if(alloc.m_CreationFrameIndex)
    {
        WriteString(L"CreationFrameIndex");
        WriteNumber(alloc.m_CreationFrameIndex);
    }
}

////////////////////////////////////////////////////////////////////////////////
// Private class PoolAllocator

/*
Allocator for objects of type T using a list of arrays (pools) to speed up
allocation. Number of elements that can be allocated is not bounded because
allocator can create multiple blocks.
T should be POD because constructor and destructor is not called in Alloc or
Free.
*/
template<typename T>
class PoolAllocator
{
    D3D12MA_CLASS_NO_COPY(PoolAllocator)
public:
    // allocationCallbacks externally owned, must outlive this object.
    PoolAllocator(const ALLOCATION_CALLBACKS& allocationCallbacks, UINT firstBlockCapacity);
    ~PoolAllocator() { Clear(); }
    void Clear();
    template<typename... Types> T* Alloc(Types... args);
    void Free(T* ptr);

private:
    union Item
    {
        UINT NextFreeIndex; // UINT32_MAX means end of list.
        alignas(T) char Value[sizeof(T)];
    };

    struct ItemBlock
    {
        Item* pItems;
        UINT Capacity;
        UINT FirstFreeIndex;
    };

    const ALLOCATION_CALLBACKS& m_AllocationCallbacks;
    const UINT m_FirstBlockCapacity;
    Vector<ItemBlock> m_ItemBlocks;

    ItemBlock& CreateNewBlock();
};

template<typename T>
PoolAllocator<T>::PoolAllocator(const ALLOCATION_CALLBACKS& allocationCallbacks, UINT firstBlockCapacity) :
    m_AllocationCallbacks(allocationCallbacks),
    m_FirstBlockCapacity(firstBlockCapacity),
    m_ItemBlocks(allocationCallbacks)
{
    D3D12MA_ASSERT(m_FirstBlockCapacity > 1);
}

template<typename T>
void PoolAllocator<T>::Clear()
{
    for(size_t i = m_ItemBlocks.size(); i--; )
    {
        D3D12MA_DELETE_ARRAY(m_AllocationCallbacks, m_ItemBlocks[i].pItems, m_ItemBlocks[i].Capacity);
    }
    m_ItemBlocks.clear(true);
}

template<typename T>
template<typename... Types> T* PoolAllocator<T>::Alloc(Types... args)
{
    for(size_t i = m_ItemBlocks.size(); i--; )
    {
        ItemBlock& block = m_ItemBlocks[i];
        // This block has some free items: Use first one.
        if(block.FirstFreeIndex != UINT32_MAX)
        {
            Item* const pItem = &block.pItems[block.FirstFreeIndex];
            block.FirstFreeIndex = pItem->NextFreeIndex;
            T* result = (T*)&pItem->Value;
            new(result)T(std::forward<Types>(args)...); // Explicit constructor call.
            return result;
        }
    }

    // No block has free item: Create new one and use it.
    ItemBlock& newBlock = CreateNewBlock();
    Item* const pItem = &newBlock.pItems[0];
    newBlock.FirstFreeIndex = pItem->NextFreeIndex;
    T* result = (T*)pItem->Value;
    new(result)T(std::forward<Types>(args)...); // Explicit constructor call.
    return result;
}

template<typename T>
void PoolAllocator<T>::Free(T* ptr)
{
    // Search all memory blocks to find ptr.
    for(size_t i = m_ItemBlocks.size(); i--; )
    {
        ItemBlock& block = m_ItemBlocks[i];

        Item* pItemPtr;
        memcpy(&pItemPtr, &ptr, sizeof(pItemPtr));

        // Check if pItemPtr is in address range of this block.
        if((pItemPtr >= block.pItems) && (pItemPtr < block.pItems + block.Capacity))
        {
            ptr->~T(); // Explicit destructor call.
            const UINT index = static_cast<UINT>(pItemPtr - block.pItems);
            pItemPtr->NextFreeIndex = block.FirstFreeIndex;
            block.FirstFreeIndex = index;
            return;
        }
    }
    D3D12MA_ASSERT(0 && "Pointer doesn't belong to this memory pool.");
}

template<typename T>
typename PoolAllocator<T>::ItemBlock& PoolAllocator<T>::CreateNewBlock()
{
    const UINT newBlockCapacity = m_ItemBlocks.empty() ?
        m_FirstBlockCapacity : m_ItemBlocks.back().Capacity * 3 / 2;

    const ItemBlock newBlock = {
        D3D12MA_NEW_ARRAY(m_AllocationCallbacks, Item, newBlockCapacity),
        newBlockCapacity,
        0 };

    m_ItemBlocks.push_back(newBlock);

    // Setup singly-linked list of all free items in this block.
    for(UINT i = 0; i < newBlockCapacity - 1; ++i)
    {
        newBlock.pItems[i].NextFreeIndex = i + 1;
    }
    newBlock.pItems[newBlockCapacity - 1].NextFreeIndex = UINT32_MAX;
    return m_ItemBlocks.back();
}

////////////////////////////////////////////////////////////////////////////////
// Private class List

/*
Doubly linked list, with elements allocated out of PoolAllocator.
Has custom interface, as well as STL-style interface, including iterator and
const_iterator.
*/
template<typename T>
class List
{
    D3D12MA_CLASS_NO_COPY(List)
public:
    struct Item
    {
        Item* pPrev;
        Item* pNext;
        T Value;
    };

    // allocationCallbacks externally owned, must outlive this object.
    List(const ALLOCATION_CALLBACKS& allocationCallbacks);
    ~List();
    void Clear();

    size_t GetCount() const { return m_Count; }
    bool IsEmpty() const { return m_Count == 0; }

    Item* Front() { return m_pFront; }
    const Item* Front() const { return m_pFront; }
    Item* Back() { return m_pBack; }
    const Item* Back() const { return m_pBack; }

    Item* PushBack();
    Item* PushFront();
    Item* PushBack(const T& value);
    Item* PushFront(const T& value);
    void PopBack();
    void PopFront();

    // Item can be null - it means PushBack.
    Item* InsertBefore(Item* pItem);
    // Item can be null - it means PushFront.
    Item* InsertAfter(Item* pItem);

    Item* InsertBefore(Item* pItem, const T& value);
    Item* InsertAfter(Item* pItem, const T& value);

    void Remove(Item* pItem);

    class iterator
    {
    public:
        iterator() :
            m_pList(NULL),
            m_pItem(NULL)
        {
        }

        T& operator*() const
        {
            D3D12MA_HEAVY_ASSERT(m_pItem != NULL);
            return m_pItem->Value;
        }
        T* operator->() const
        {
            D3D12MA_HEAVY_ASSERT(m_pItem != NULL);
            return &m_pItem->Value;
        }

        iterator& operator++()
        {
            D3D12MA_HEAVY_ASSERT(m_pItem != NULL);
            m_pItem = m_pItem->pNext;
            return *this;
        }
        iterator& operator--()
        {
            if(m_pItem != NULL)
            {
                m_pItem = m_pItem->pPrev;
            }
            else
            {
                D3D12MA_HEAVY_ASSERT(!m_pList->IsEmpty());
                m_pItem = m_pList->Back();
            }
            return *this;
        }

        iterator operator++(int)
        {
            iterator result = *this;
            ++*this;
            return result;
        }
        iterator operator--(int)
        {
            iterator result = *this;
            --*this;
            return result;
        }

        bool operator==(const iterator& rhs) const
        {
            D3D12MA_HEAVY_ASSERT(m_pList == rhs.m_pList);
            return m_pItem == rhs.m_pItem;
        }
        bool operator!=(const iterator& rhs) const
        {
            D3D12MA_HEAVY_ASSERT(m_pList == rhs.m_pList);
            return m_pItem != rhs.m_pItem;
        }

    private:
        List<T>* m_pList;
        Item* m_pItem;

        iterator(List<T>* pList, Item* pItem) :
            m_pList(pList),
            m_pItem(pItem)
        {
        }

        friend class List<T>;
    };

    class const_iterator
    {
    public:
        const_iterator() :
            m_pList(NULL),
            m_pItem(NULL)
        {
        }

        const_iterator(const iterator& src) :
            m_pList(src.m_pList),
            m_pItem(src.m_pItem)
        {
        }

        const T& operator*() const
        {
            D3D12MA_HEAVY_ASSERT(m_pItem != NULL);
            return m_pItem->Value;
        }
        const T* operator->() const
        {
            D3D12MA_HEAVY_ASSERT(m_pItem != NULL);
            return &m_pItem->Value;
        }

        const_iterator& operator++()
        {
            D3D12MA_HEAVY_ASSERT(m_pItem != NULL);
            m_pItem = m_pItem->pNext;
            return *this;
        }
        const_iterator& operator--()
        {
            if(m_pItem != NULL)
            {
                m_pItem = m_pItem->pPrev;
            }
            else
            {
                D3D12MA_HEAVY_ASSERT(!m_pList->IsEmpty());
                m_pItem = m_pList->Back();
            }
            return *this;
        }

        const_iterator operator++(int)
        {
            const_iterator result = *this;
            ++*this;
            return result;
        }
        const_iterator operator--(int)
        {
            const_iterator result = *this;
            --*this;
            return result;
        }

        bool operator==(const const_iterator& rhs) const
        {
            D3D12MA_HEAVY_ASSERT(m_pList == rhs.m_pList);
            return m_pItem == rhs.m_pItem;
        }
        bool operator!=(const const_iterator& rhs) const
        {
            D3D12MA_HEAVY_ASSERT(m_pList == rhs.m_pList);
            return m_pItem != rhs.m_pItem;
        }

    private:
        const_iterator(const List<T>* pList, const Item* pItem) :
            m_pList(pList),
            m_pItem(pItem)
        {
        }

        const List<T>* m_pList;
        const Item* m_pItem;

        friend class List<T>;
    };

    bool empty() const { return IsEmpty(); }
    size_t size() const { return GetCount(); }

    iterator begin() { return iterator(this, Front()); }
    iterator end() { return iterator(this, NULL); }

    const_iterator cbegin() const { return const_iterator(this, Front()); }
    const_iterator cend() const { return const_iterator(this, NULL); }

    void clear() { Clear(); }
    void push_back(const T& value) { PushBack(value); }
    void erase(iterator it) { Remove(it.m_pItem); }
    iterator insert(iterator it, const T& value) { return iterator(this, InsertBefore(it.m_pItem, value)); }

private:
    const ALLOCATION_CALLBACKS& m_AllocationCallbacks;
    PoolAllocator<Item> m_ItemAllocator;
    Item* m_pFront;
    Item* m_pBack;
    size_t m_Count;
};

template<typename T>
List<T>::List(const ALLOCATION_CALLBACKS& allocationCallbacks) :
    m_AllocationCallbacks(allocationCallbacks),
    m_ItemAllocator(allocationCallbacks, 128),
    m_pFront(NULL),
    m_pBack(NULL),
    m_Count(0)
{
}

template<typename T>
List<T>::~List()
{
    // Intentionally not calling Clear, because that would be unnecessary
    // computations to return all items to m_ItemAllocator as free.
}

template<typename T>
void List<T>::Clear()
{
    if(!IsEmpty())
    {
        Item* pItem = m_pBack;
        while(pItem != NULL)
        {
            Item* const pPrevItem = pItem->pPrev;
            m_ItemAllocator.Free(pItem);
            pItem = pPrevItem;
        }
        m_pFront = NULL;
        m_pBack = NULL;
        m_Count = 0;
    }
}

template<typename T>
typename List<T>::Item* List<T>::PushBack()
{
    Item* const pNewItem = m_ItemAllocator.Alloc();
    pNewItem->pNext = NULL;
    if(IsEmpty())
    {
        pNewItem->pPrev = NULL;
        m_pFront = pNewItem;
        m_pBack = pNewItem;
        m_Count = 1;
    }
    else
    {
        pNewItem->pPrev = m_pBack;
        m_pBack->pNext = pNewItem;
        m_pBack = pNewItem;
        ++m_Count;
    }
    return pNewItem;
}

template<typename T>
typename List<T>::Item* List<T>::PushFront()
{
    Item* const pNewItem = m_ItemAllocator.Alloc();
    pNewItem->pPrev = NULL;
    if(IsEmpty())
    {
        pNewItem->pNext = NULL;
        m_pFront = pNewItem;
        m_pBack = pNewItem;
        m_Count = 1;
    }
    else
    {
        pNewItem->pNext = m_pFront;
        m_pFront->pPrev = pNewItem;
        m_pFront = pNewItem;
        ++m_Count;
    }
    return pNewItem;
}

template<typename T>
typename List<T>::Item* List<T>::PushBack(const T& value)
{
    Item* const pNewItem = PushBack();
    pNewItem->Value = value;
    return pNewItem;
}

template<typename T>
typename List<T>::Item* List<T>::PushFront(const T& value)
{
    Item* const pNewItem = PushFront();
    pNewItem->Value = value;
    return pNewItem;
}

template<typename T>
void List<T>::PopBack()
{
    D3D12MA_HEAVY_ASSERT(m_Count > 0);
    Item* const pBackItem = m_pBack;
    Item* const pPrevItem = pBackItem->pPrev;
    if(pPrevItem != NULL)
    {
        pPrevItem->pNext = NULL;
    }
    m_pBack = pPrevItem;
    m_ItemAllocator.Free(pBackItem);
    --m_Count;
}

template<typename T>
void List<T>::PopFront()
{
    D3D12MA_HEAVY_ASSERT(m_Count > 0);
    Item* const pFrontItem = m_pFront;
    Item* const pNextItem = pFrontItem->pNext;
    if(pNextItem != NULL)
    {
        pNextItem->pPrev = NULL;
    }
    m_pFront = pNextItem;
    m_ItemAllocator.Free(pFrontItem);
    --m_Count;
}

template<typename T>
void List<T>::Remove(Item* pItem)
{
    D3D12MA_HEAVY_ASSERT(pItem != NULL);
    D3D12MA_HEAVY_ASSERT(m_Count > 0);

    if(pItem->pPrev != NULL)
    {
        pItem->pPrev->pNext = pItem->pNext;
    }
    else
    {
        D3D12MA_HEAVY_ASSERT(m_pFront == pItem);
        m_pFront = pItem->pNext;
    }

    if(pItem->pNext != NULL)
    {
        pItem->pNext->pPrev = pItem->pPrev;
    }
    else
    {
        D3D12MA_HEAVY_ASSERT(m_pBack == pItem);
        m_pBack = pItem->pPrev;
    }

    m_ItemAllocator.Free(pItem);
    --m_Count;
}

template<typename T>
typename List<T>::Item* List<T>::InsertBefore(Item* pItem)
{
    if(pItem != NULL)
    {
        Item* const prevItem = pItem->pPrev;
        Item* const newItem = m_ItemAllocator.Alloc();
        newItem->pPrev = prevItem;
        newItem->pNext = pItem;
        pItem->pPrev = newItem;
        if(prevItem != NULL)
        {
            prevItem->pNext = newItem;
        }
        else
        {
            D3D12MA_HEAVY_ASSERT(m_pFront == pItem);
            m_pFront = newItem;
        }
        ++m_Count;
        return newItem;
    }
    else
    {
        return PushBack();
    }
}

template<typename T>
typename List<T>::Item* List<T>::InsertAfter(Item* pItem)
{
    if(pItem != NULL)
    {
        Item* const nextItem = pItem->pNext;
        Item* const newItem = m_ItemAllocator.Alloc();
        newItem->pNext = nextItem;
        newItem->pPrev = pItem;
        pItem->pNext = newItem;
        if(nextItem != NULL)
        {
            nextItem->pPrev = newItem;
        }
        else
        {
            D3D12MA_HEAVY_ASSERT(m_pBack == pItem);
            m_pBack = newItem;
        }
        ++m_Count;
        return newItem;
    }
    else
        return PushFront();
}

template<typename T>
typename List<T>::Item* List<T>::InsertBefore(Item* pItem, const T& value)
{
    Item* const newItem = InsertBefore(pItem);
    newItem->Value = value;
    return newItem;
}

template<typename T>
typename List<T>::Item* List<T>::InsertAfter(Item* pItem, const T& value)
{
    Item* const newItem = InsertAfter(pItem);
    newItem->Value = value;
    return newItem;
}

////////////////////////////////////////////////////////////////////////////////
// Private class AllocationObjectAllocator definition

/*
Thread-safe wrapper over PoolAllocator free list, for allocation of Allocation objects.
*/
class AllocationObjectAllocator
{
    D3D12MA_CLASS_NO_COPY(AllocationObjectAllocator);
public:
    AllocationObjectAllocator(const ALLOCATION_CALLBACKS& allocationCallbacks);

    template<typename... Types> Allocation* Allocate(Types... args);
    void Free(Allocation* alloc);

private:
    D3D12MA_MUTEX m_Mutex;
    PoolAllocator<Allocation> m_Allocator;
};

////////////////////////////////////////////////////////////////////////////////
// Private class BlockMetadata and derived classes - declarations

enum SuballocationType
{
    SUBALLOCATION_TYPE_FREE = 0,
    SUBALLOCATION_TYPE_ALLOCATION = 1,
};

/*
Represents a region of NormalBlock that is either assigned and returned as
allocated memory block or free.
*/
struct Suballocation
{
    UINT64 offset;
    UINT64 size;
    Allocation* allocation;
    SuballocationType type;
};

// Comparator for offsets.
struct SuballocationOffsetLess
{
    bool operator()(const Suballocation& lhs, const Suballocation& rhs) const
    {
        return lhs.offset < rhs.offset;
    }
};
struct SuballocationOffsetGreater
{
    bool operator()(const Suballocation& lhs, const Suballocation& rhs) const
    {
        return lhs.offset > rhs.offset;
    }
};

typedef List<Suballocation> SuballocationList;

struct SuballocationItemSizeLess
{
    bool operator()(const SuballocationList::iterator lhs, const SuballocationList::iterator rhs) const
    {
        return lhs->size < rhs->size;
    }
    bool operator()(const SuballocationList::iterator lhs, UINT64 rhsSize) const
    {
        return lhs->size < rhsSize;
    }
};

/*
Parameters of planned allocation inside a NormalBlock.
*/
struct AllocationRequest
{
    UINT64 offset;
    UINT64 sumFreeSize; // Sum size of free items that overlap with proposed allocation.
    UINT64 sumItemSize; // Sum size of items to make lost that overlap with proposed allocation.
    SuballocationList::iterator item;
    BOOL zeroInitialized;
};

/*
Keeps track of the range of bytes that are surely initialized with zeros.
Everything outside of it is considered uninitialized memory that may contain
garbage data.

The range is left-inclusive.
*/
class ZeroInitializedRange
{
public:
    void Reset(UINT64 size)
    {
        D3D12MA_ASSERT(size > 0);
        m_ZeroBeg = 0;
        m_ZeroEnd = size;
    }

    BOOL IsRangeZeroInitialized(UINT64 beg, UINT64 end) const
    {
        D3D12MA_ASSERT(beg < end);
        return m_ZeroBeg <= beg && end <= m_ZeroEnd;
    }

    void MarkRangeAsUsed(UINT64 usedBeg, UINT64 usedEnd)
    {
        D3D12MA_ASSERT(usedBeg < usedEnd);
        // No new bytes marked.
        if(usedEnd <= m_ZeroBeg || m_ZeroEnd <= usedBeg)
        {
            return;
        }
        // All bytes marked.
        if(usedBeg <= m_ZeroBeg && m_ZeroEnd <= usedEnd)
        {
            m_ZeroBeg = m_ZeroEnd = 0;
        }
        // Some bytes marked.
        else
        {
            const UINT64 remainingZeroBefore = usedBeg > m_ZeroBeg ? usedBeg - m_ZeroBeg : 0;
            const UINT64 remainingZeroAfter  = usedEnd < m_ZeroEnd ? m_ZeroEnd - usedEnd : 0;
            D3D12MA_ASSERT(remainingZeroBefore > 0 || remainingZeroAfter > 0);
            if(remainingZeroBefore > remainingZeroAfter)
            {
                m_ZeroEnd = usedBeg;
            }
            else
            {
                m_ZeroBeg = usedEnd;
            }
        }
    }

private:
    UINT64 m_ZeroBeg = 0, m_ZeroEnd = 0;
};

/*
Data structure used for bookkeeping of allocations and unused ranges of memory
in a single ID3D12Heap memory block.
*/
class BlockMetadata
{
public:
    BlockMetadata(const ALLOCATION_CALLBACKS* allocationCallbacks);
    virtual ~BlockMetadata() { }
    virtual void Init(UINT64 size) { m_Size = size; }

    // Validates all data structures inside this object. If not valid, returns false.
    virtual bool Validate() const = 0;
    UINT64 GetSize() const { return m_Size; }
    virtual size_t GetAllocationCount() const = 0;
    virtual UINT64 GetSumFreeSize() const = 0;
    virtual UINT64 GetUnusedRangeSizeMax() const = 0;
    // Returns true if this block is empty - contains only single free suballocation.
    virtual bool IsEmpty() const = 0;

    // Tries to find a place for suballocation with given parameters inside this block.
    // If succeeded, fills pAllocationRequest and returns true.
    // If failed, returns false.
    virtual bool CreateAllocationRequest(
        UINT64 allocSize,
        UINT64 allocAlignment,
        AllocationRequest* pAllocationRequest) = 0;

    // Makes actual allocation based on request. Request must already be checked and valid.
    virtual void Alloc(
        const AllocationRequest& request,
        UINT64 allocSize,
        Allocation* Allocation) = 0;

    // Frees suballocation assigned to given memory region.
    virtual void Free(const Allocation* allocation) = 0;
    virtual void FreeAtOffset(UINT64 offset) = 0;

    virtual void CalcAllocationStatInfo(StatInfo& outInfo) const = 0;
    virtual void WriteAllocationInfoToJson(JsonWriter& json) const = 0;

protected:
    const ALLOCATION_CALLBACKS* GetAllocs() const { return m_pAllocationCallbacks; }

private:
    UINT64 m_Size;
    const ALLOCATION_CALLBACKS* m_pAllocationCallbacks;

    D3D12MA_CLASS_NO_COPY(BlockMetadata);
};

class BlockMetadata_Generic : public BlockMetadata
{
public:
    BlockMetadata_Generic(const ALLOCATION_CALLBACKS* allocationCallbacks);
    virtual ~BlockMetadata_Generic();
    virtual void Init(UINT64 size);

    virtual bool Validate() const;
    virtual size_t GetAllocationCount() const { return m_Suballocations.size() - m_FreeCount; }
    virtual UINT64 GetSumFreeSize() const { return m_SumFreeSize; }
    virtual UINT64 GetUnusedRangeSizeMax() const;
    virtual bool IsEmpty() const;

    virtual bool CreateAllocationRequest(
        UINT64 allocSize,
        UINT64 allocAlignment,
        AllocationRequest* pAllocationRequest);

    virtual void Alloc(
        const AllocationRequest& request,
        UINT64 allocSize,
        Allocation* hAllocation);

    virtual void Free(const Allocation* allocation);
    virtual void FreeAtOffset(UINT64 offset);

    virtual void CalcAllocationStatInfo(StatInfo& outInfo) const;
    virtual void WriteAllocationInfoToJson(JsonWriter& json) const;

private:
    UINT m_FreeCount;
    UINT64 m_SumFreeSize;
    SuballocationList m_Suballocations;
    // Suballocations that are free and have size greater than certain threshold.
    // Sorted by size, ascending.
    Vector<SuballocationList::iterator> m_FreeSuballocationsBySize;
    ZeroInitializedRange m_ZeroInitializedRange;

    bool ValidateFreeSuballocationList() const;

    // Checks if requested suballocation with given parameters can be placed in given pFreeSuballocItem.
    // If yes, fills pOffset and returns true. If no, returns false.
    bool CheckAllocation(
        UINT64 allocSize,
        UINT64 allocAlignment,
        SuballocationList::const_iterator suballocItem,
        UINT64* pOffset,
        UINT64* pSumFreeSize,
        UINT64* pSumItemSize,
        BOOL *pZeroInitialized) const;
    // Given free suballocation, it merges it with following one, which must also be free.
    void MergeFreeWithNext(SuballocationList::iterator item);
    // Releases given suballocation, making it free.
    // Merges it with adjacent free suballocations if applicable.
    // Returns iterator to new free suballocation at this place.
    SuballocationList::iterator FreeSuballocation(SuballocationList::iterator suballocItem);
    // Given free suballocation, it inserts it into sorted list of
    // m_FreeSuballocationsBySize if it's suitable.
    void RegisterFreeSuballocation(SuballocationList::iterator item);
    // Given free suballocation, it removes it from sorted list of
    // m_FreeSuballocationsBySize if it's suitable.
    void UnregisterFreeSuballocation(SuballocationList::iterator item);

    D3D12MA_CLASS_NO_COPY(BlockMetadata_Generic)
};

////////////////////////////////////////////////////////////////////////////////
// Private class MemoryBlock definition

/*
Represents a single block of device memory (heap).
Base class for inheritance.
Thread-safety: This class must be externally synchronized.
*/
class MemoryBlock
{
public:
    MemoryBlock(
        AllocatorPimpl* allocator,
        D3D12_HEAP_TYPE heapType,
        D3D12_HEAP_FLAGS heapFlags,
        UINT64 size,
        UINT id);
    virtual ~MemoryBlock();
    // Creates the ID3D12Heap.

    D3D12_HEAP_TYPE GetHeapType() const { return m_HeapType; }
    D3D12_HEAP_FLAGS GetHeapFlags() const { return m_HeapFlags; }
    UINT64 GetSize() const { return m_Size; }
    UINT GetId() const { return m_Id; }
    ID3D12Heap* GetHeap() const { return m_Heap; }

protected:
    AllocatorPimpl* const m_Allocator;
    const D3D12_HEAP_TYPE m_HeapType;
    const D3D12_HEAP_FLAGS m_HeapFlags;
    const UINT64 m_Size;
    const UINT m_Id;

    HRESULT Init();

private:
    ID3D12Heap* m_Heap = NULL;

    D3D12MA_CLASS_NO_COPY(MemoryBlock)
};

////////////////////////////////////////////////////////////////////////////////
// Private class NormalBlock definition

/*
Represents a single block of device memory (heap) with all the data about its
regions (aka suballocations, Allocation), assigned and free.
Thread-safety: This class must be externally synchronized.
*/
class NormalBlock : public MemoryBlock
{
public:
    BlockMetadata* m_pMetadata;

    NormalBlock(
        AllocatorPimpl* allocator,
        BlockVector* blockVector,
        D3D12_HEAP_TYPE heapType,
        D3D12_HEAP_FLAGS heapFlags,
        UINT64 size,
        UINT id);
    virtual ~NormalBlock();
    HRESULT Init();

    BlockVector* GetBlockVector() const { return m_BlockVector; }

    // Validates all data structures inside this object. If not valid, returns false.
    bool Validate() const;

private:
    BlockVector* m_BlockVector;

    D3D12MA_CLASS_NO_COPY(NormalBlock)
};

////////////////////////////////////////////////////////////////////////////////
// Private class BlockVector definition

/*
Sequence of NormalBlock. Represents memory blocks allocated for a specific
heap type and possibly resource type (if only Tier 1 is supported).

Synchronized internally with a mutex.
*/
class BlockVector
{
    D3D12MA_CLASS_NO_COPY(BlockVector)
public:
    BlockVector(
        AllocatorPimpl* hAllocator,
        D3D12_HEAP_TYPE heapType,
        D3D12_HEAP_FLAGS heapFlags,
        UINT64 preferredBlockSize,
        size_t minBlockCount,
        size_t maxBlockCount,
        bool explicitBlockSize);
    ~BlockVector();

    HRESULT CreateMinBlocks();

    UINT GetHeapType() const { return m_HeapType; }
    UINT64 GetPreferredBlockSize() const { return m_PreferredBlockSize; }

    bool IsEmpty();

    HRESULT Allocate(
        UINT64 size,
        UINT64 alignment,
        const ALLOCATION_DESC& createInfo,
        size_t allocationCount,
        Allocation** pAllocations);

    void Free(
        Allocation* hAllocation);

    void AddStats(Stats& outpStats);

    void WriteBlockInfoToJson(JsonWriter& json);

private:
    AllocatorPimpl* const m_hAllocator;
    const D3D12_HEAP_TYPE m_HeapType;
    const D3D12_HEAP_FLAGS m_HeapFlags;
    const UINT64 m_PreferredBlockSize;
    const size_t m_MinBlockCount;
    const size_t m_MaxBlockCount;
    const bool m_ExplicitBlockSize;
    /* There can be at most one allocation that is completely empty - a
    hysteresis to avoid pessimistic case of alternating creation and destruction
    of a VkDeviceMemory. */
    bool m_HasEmptyBlock;
    D3D12MA_RW_MUTEX m_Mutex;
    // Incrementally sorted by sumFreeSize, ascending.
    Vector<NormalBlock*> m_Blocks;
    UINT m_NextBlockId;

    UINT64 CalcMaxBlockSize() const;

    // Finds and removes given block from vector.
    void Remove(NormalBlock* pBlock);

    // Performs single step in sorting m_Blocks. They may not be fully sorted
    // after this call.
    void IncrementallySortBlocks();

    HRESULT AllocatePage(
        UINT64 size,
        UINT64 alignment,
        const ALLOCATION_DESC& createInfo,
        Allocation** pAllocation);

    HRESULT AllocateFromBlock(
        NormalBlock* pBlock,
        UINT64 size,
        UINT64 alignment,
        ALLOCATION_FLAGS allocFlags,
        Allocation** pAllocation);

    HRESULT CreateBlock(UINT64 blockSize, size_t* pNewBlockIndex);
};

////////////////////////////////////////////////////////////////////////////////
// Private class AllocatorPimpl definition

static const UINT DEFAULT_POOL_MAX_COUNT = 9;

struct CurrentBudgetData
{
    D3D12MA_ATOMIC_UINT64 m_BlockBytes[HEAP_TYPE_COUNT];
    D3D12MA_ATOMIC_UINT64 m_AllocationBytes[HEAP_TYPE_COUNT];

    D3D12MA_ATOMIC_UINT32 m_OperationsSinceBudgetFetch;
    D3D12MA_RW_MUTEX m_BudgetMutex;
    UINT64 m_D3D12UsageLocal, m_D3D12UsageNonLocal;
    UINT64 m_D3D12BudgetLocal, m_D3D12BudgetNonLocal;
    UINT64 m_BlockBytesAtBudgetFetch[HEAP_TYPE_COUNT];

    CurrentBudgetData()
    {
        for(UINT i = 0; i < HEAP_TYPE_COUNT; ++i)
        {
            m_BlockBytes[i] = 0;
            m_AllocationBytes[i] = 0;
            m_BlockBytesAtBudgetFetch[i] = 0;
        }

        m_D3D12UsageLocal = 0;
        m_D3D12UsageNonLocal = 0;
        m_D3D12BudgetLocal = 0;
        m_D3D12BudgetNonLocal = 0;
        m_OperationsSinceBudgetFetch = 0;
    }

    void AddAllocation(UINT heapTypeIndex, UINT64 allocationSize)
    {
        m_AllocationBytes[heapTypeIndex] += allocationSize;
        ++m_OperationsSinceBudgetFetch;
    }

    void RemoveAllocation(UINT heapTypeIndex, UINT64 allocationSize)
    {
        m_AllocationBytes[heapTypeIndex] -= allocationSize;
        ++m_OperationsSinceBudgetFetch;
    }
};

class AllocatorPimpl
{
public:
    CurrentBudgetData m_Budget;

    AllocatorPimpl(const ALLOCATION_CALLBACKS& allocationCallbacks, const ALLOCATOR_DESC& desc);
    HRESULT Init(const ALLOCATOR_DESC& desc);
    ~AllocatorPimpl();

    ID3D12Device* GetDevice() const { return m_Device; }
    // Shortcut for "Allocation Callbacks", because this function is called so often.
    const ALLOCATION_CALLBACKS& GetAllocs() const { return m_AllocationCallbacks; }
    const D3D12_FEATURE_DATA_D3D12_OPTIONS& GetD3D12Options() const { return m_D3D12Options; }
    bool SupportsResourceHeapTier2() const { return m_D3D12Options.ResourceHeapTier >= D3D12_RESOURCE_HEAP_TIER_2; }
    bool UseMutex() const { return m_UseMutex; }
    AllocationObjectAllocator& GetAllocationObjectAllocator() { return m_AllocationObjectAllocator; }

    HRESULT CreateResource(
        const ALLOCATION_DESC* pAllocDesc,
        const D3D12_RESOURCE_DESC* pResourceDesc,
        D3D12_RESOURCE_STATES InitialResourceState,
        const D3D12_CLEAR_VALUE *pOptimizedClearValue,
        Allocation** ppAllocation,
        REFIID riidResource,
        void** ppvResource);

    HRESULT AllocateMemory(
        const ALLOCATION_DESC* pAllocDesc,
        const D3D12_RESOURCE_ALLOCATION_INFO* pAllocInfo,
        Allocation** ppAllocation);

    // Unregisters allocation from the collection of dedicated allocations.
    // Allocation object must be deleted externally afterwards.
    void FreeCommittedMemory(Allocation* allocation);
    // Unregisters allocation from the collection of placed allocations.
    // Allocation object must be deleted externally afterwards.
    void FreePlacedMemory(Allocation* allocation);
    // Unregisters allocation from the collection of dedicated allocations and destroys associated heap.
    // Allocation object must be deleted externally afterwards.
    void FreeHeapMemory(Allocation* allocation);

    void SetCurrentFrameIndex(UINT frameIndex);

    UINT GetCurrentFrameIndex() const { return m_CurrentFrameIndex.load(); }

    void CalculateStats(Stats& outStats);

    void GetBudget(Budget* outGpuBudget, Budget* outCpuBudget);
    void GetBudgetForHeapType(Budget& outBudget, D3D12_HEAP_TYPE heapType);

    void BuildStatsString(WCHAR** ppStatsString, BOOL DetailedMap);

    void FreeStatsString(WCHAR* pStatsString);

private:
    friend class Allocator;

    /*
    Heuristics that decides whether a resource should better be placed in its own,
    dedicated allocation (committed resource rather than placed resource).
    */
    static bool PrefersCommittedAllocation(const D3D12_RESOURCE_DESC& resourceDesc);

    const bool m_UseMutex;
    const bool m_AlwaysCommitted;
    ID3D12Device* m_Device; // AddRef
    IDXGIAdapter* m_Adapter; // AddRef
#if D3D12MA_DXGI_1_4
    IDXGIAdapter3* m_Adapter3; // AddRef, optional
#endif
    UINT64 m_PreferredBlockSize;
    ALLOCATION_CALLBACKS m_AllocationCallbacks;
    D3D12MA_ATOMIC_UINT32 m_CurrentFrameIndex;
    DXGI_ADAPTER_DESC m_AdapterDesc;
    D3D12_FEATURE_DATA_D3D12_OPTIONS m_D3D12Options;
    AllocationObjectAllocator m_AllocationObjectAllocator;

    typedef Vector<Allocation*> AllocationVectorType;
    AllocationVectorType* m_pCommittedAllocations[HEAP_TYPE_COUNT];
    D3D12MA_RW_MUTEX m_CommittedAllocationsMutex[HEAP_TYPE_COUNT];

    // Default pools.
    BlockVector* m_BlockVectors[DEFAULT_POOL_MAX_COUNT];

    // Allocates and registers new committed resource with implicit heap, as dedicated allocation.
    // Creates and returns Allocation object.
    HRESULT AllocateCommittedResource(
        const ALLOCATION_DESC* pAllocDesc,
        const D3D12_RESOURCE_DESC* pResourceDesc,
        const D3D12_RESOURCE_ALLOCATION_INFO& resAllocInfo,
        D3D12_RESOURCE_STATES InitialResourceState,
        const D3D12_CLEAR_VALUE *pOptimizedClearValue,
        Allocation** ppAllocation,
        REFIID riidResource,
        void** ppvResource);

    // Allocates and registers new heap without any resources placed in it, as dedicated allocation.
    // Creates and returns Allocation object.
    HRESULT AllocateHeap(
        const ALLOCATION_DESC* pAllocDesc,
        const D3D12_RESOURCE_ALLOCATION_INFO& allocInfo,
        Allocation** ppAllocation);

    /*
    If SupportsResourceHeapTier2():
        0: D3D12_HEAP_TYPE_DEFAULT
        1: D3D12_HEAP_TYPE_UPLOAD
        2: D3D12_HEAP_TYPE_READBACK
    else:
        0: D3D12_HEAP_TYPE_DEFAULT + buffer
        1: D3D12_HEAP_TYPE_DEFAULT + texture
        2: D3D12_HEAP_TYPE_DEFAULT + texture RT or DS
        3: D3D12_HEAP_TYPE_UPLOAD + buffer
        4: D3D12_HEAP_TYPE_UPLOAD + texture
        5: D3D12_HEAP_TYPE_UPLOAD + texture RT or DS
        6: D3D12_HEAP_TYPE_READBACK + buffer
        7: D3D12_HEAP_TYPE_READBACK + texture
        8: D3D12_HEAP_TYPE_READBACK + texture RT or DS
    */
    UINT CalcDefaultPoolCount() const;
    UINT CalcDefaultPoolIndex(const ALLOCATION_DESC& allocDesc, const D3D12_RESOURCE_DESC& resourceDesc) const;
    // This one returns UINT32_MAX if nonstandard heap flags are used and index cannot be calculcated.
    UINT CalcDefaultPoolIndex(const ALLOCATION_DESC& allocDesc) const;
    void CalcDefaultPoolParams(D3D12_HEAP_TYPE& outHeapType, D3D12_HEAP_FLAGS& outHeapFlags, UINT index) const;

    // Registers Allocation object in m_pCommittedAllocations.
    void RegisterCommittedAllocation(Allocation* alloc, D3D12_HEAP_TYPE heapType);
    // Unregisters Allocation object from m_pCommittedAllocations.
    void UnregisterCommittedAllocation(Allocation* alloc, D3D12_HEAP_TYPE heapType);

    HRESULT UpdateD3D12Budget();
    
    D3D12_RESOURCE_ALLOCATION_INFO GetResourceAllocationInfo(D3D12_RESOURCE_DESC& inOutResourceDesc) const;

    // Writes object { } with data of given budget.
    static void WriteBudgetToJson(JsonWriter& json, const Budget& budget);
};

////////////////////////////////////////////////////////////////////////////////
// Private class BlockMetadata implementation

BlockMetadata::BlockMetadata(const ALLOCATION_CALLBACKS* allocationCallbacks) :
    m_Size(0),
    m_pAllocationCallbacks(allocationCallbacks)
{
    D3D12MA_ASSERT(allocationCallbacks);
}

////////////////////////////////////////////////////////////////////////////////
// Private class BlockMetadata_Generic implementation

BlockMetadata_Generic::BlockMetadata_Generic(const ALLOCATION_CALLBACKS* allocationCallbacks) :
    BlockMetadata(allocationCallbacks),
    m_FreeCount(0),
    m_SumFreeSize(0),
    m_Suballocations(*allocationCallbacks),
    m_FreeSuballocationsBySize(*allocationCallbacks)
{
    D3D12MA_ASSERT(allocationCallbacks);
}

BlockMetadata_Generic::~BlockMetadata_Generic()
{
}

void BlockMetadata_Generic::Init(UINT64 size)
{
    BlockMetadata::Init(size);
    m_ZeroInitializedRange.Reset(size);

    m_FreeCount = 1;
    m_SumFreeSize = size;

    Suballocation suballoc = {};
    suballoc.offset = 0;
    suballoc.size = size;
    suballoc.type = SUBALLOCATION_TYPE_FREE;
    suballoc.allocation = NULL;

    D3D12MA_ASSERT(size > MIN_FREE_SUBALLOCATION_SIZE_TO_REGISTER);
    m_Suballocations.push_back(suballoc);
    SuballocationList::iterator suballocItem = m_Suballocations.end();
    --suballocItem;
    m_FreeSuballocationsBySize.push_back(suballocItem);
}

bool BlockMetadata_Generic::Validate() const
{
    D3D12MA_VALIDATE(!m_Suballocations.empty());

    // Expected offset of new suballocation as calculated from previous ones.
    UINT64 calculatedOffset = 0;
    // Expected number of free suballocations as calculated from traversing their list.
    UINT calculatedFreeCount = 0;
    // Expected sum size of free suballocations as calculated from traversing their list.
    UINT64 calculatedSumFreeSize = 0;
    // Expected number of free suballocations that should be registered in
    // m_FreeSuballocationsBySize calculated from traversing their list.
    size_t freeSuballocationsToRegister = 0;
    // True if previous visited suballocation was free.
    bool prevFree = false;

    for(SuballocationList::const_iterator suballocItem = m_Suballocations.cbegin();
        suballocItem != m_Suballocations.cend();
        ++suballocItem)
    {
        const Suballocation& subAlloc = *suballocItem;

        // Actual offset of this suballocation doesn't match expected one.
        D3D12MA_VALIDATE(subAlloc.offset == calculatedOffset);

        const bool currFree = (subAlloc.type == SUBALLOCATION_TYPE_FREE);
        // Two adjacent free suballocations are invalid. They should be merged.
        D3D12MA_VALIDATE(!prevFree || !currFree);

        D3D12MA_VALIDATE(currFree == (subAlloc.allocation == NULL));

        if(currFree)
        {
            calculatedSumFreeSize += subAlloc.size;
            ++calculatedFreeCount;
            if(subAlloc.size >= MIN_FREE_SUBALLOCATION_SIZE_TO_REGISTER)
            {
                ++freeSuballocationsToRegister;
            }

            // Margin required between allocations - every free space must be at least that large.
            D3D12MA_VALIDATE(subAlloc.size >= D3D12MA_DEBUG_MARGIN);
        }
        else
        {
            D3D12MA_VALIDATE(subAlloc.allocation->GetOffset() == subAlloc.offset);
            D3D12MA_VALIDATE(subAlloc.allocation->GetSize() == subAlloc.size);

            // Margin required between allocations - previous allocation must be free.
            D3D12MA_VALIDATE(D3D12MA_DEBUG_MARGIN == 0 || prevFree);
        }

        calculatedOffset += subAlloc.size;
        prevFree = currFree;
    }

    // Number of free suballocations registered in m_FreeSuballocationsBySize doesn't
    // match expected one.
    D3D12MA_VALIDATE(m_FreeSuballocationsBySize.size() == freeSuballocationsToRegister);

    UINT64 lastSize = 0;
    for(size_t i = 0; i < m_FreeSuballocationsBySize.size(); ++i)
    {
        SuballocationList::iterator suballocItem = m_FreeSuballocationsBySize[i];

        // Only free suballocations can be registered in m_FreeSuballocationsBySize.
        D3D12MA_VALIDATE(suballocItem->type == SUBALLOCATION_TYPE_FREE);
        // They must be sorted by size ascending.
        D3D12MA_VALIDATE(suballocItem->size >= lastSize);

        lastSize = suballocItem->size;
    }

    // Check if totals match calculacted values.
    D3D12MA_VALIDATE(ValidateFreeSuballocationList());
    D3D12MA_VALIDATE(calculatedOffset == GetSize());
    D3D12MA_VALIDATE(calculatedSumFreeSize == m_SumFreeSize);
    D3D12MA_VALIDATE(calculatedFreeCount == m_FreeCount);

    return true;
}

UINT64 BlockMetadata_Generic::GetUnusedRangeSizeMax() const
{
    if(!m_FreeSuballocationsBySize.empty())
    {
        return m_FreeSuballocationsBySize.back()->size;
    }
    else
    {
        return 0;
    }
}

bool BlockMetadata_Generic::IsEmpty() const
{
    return (m_Suballocations.size() == 1) && (m_FreeCount == 1);
}

bool BlockMetadata_Generic::CreateAllocationRequest(
    UINT64 allocSize,
    UINT64 allocAlignment,
    AllocationRequest* pAllocationRequest)
{
    D3D12MA_ASSERT(allocSize > 0);
    D3D12MA_ASSERT(pAllocationRequest != NULL);
    D3D12MA_HEAVY_ASSERT(Validate());

    // There is not enough total free space in this block to fullfill the request: Early return.
    if(m_SumFreeSize < allocSize + 2 * D3D12MA_DEBUG_MARGIN)
    {
        return false;
    }

    // New algorithm, efficiently searching freeSuballocationsBySize.
    const size_t freeSuballocCount = m_FreeSuballocationsBySize.size();
    if(freeSuballocCount > 0)
    {
        // Find first free suballocation with size not less than allocSize + 2 * D3D12MA_DEBUG_MARGIN.
        SuballocationList::iterator* const it = BinaryFindFirstNotLess(
            m_FreeSuballocationsBySize.data(),
            m_FreeSuballocationsBySize.data() + freeSuballocCount,
            allocSize + 2 * D3D12MA_DEBUG_MARGIN,
            SuballocationItemSizeLess());
        size_t index = it - m_FreeSuballocationsBySize.data();
        for(; index < freeSuballocCount; ++index)
        {
            if(CheckAllocation(
                allocSize,
                allocAlignment,
                m_FreeSuballocationsBySize[index],
                &pAllocationRequest->offset,
                &pAllocationRequest->sumFreeSize,
                &pAllocationRequest->sumItemSize,
                &pAllocationRequest->zeroInitialized))
            {
                pAllocationRequest->item = m_FreeSuballocationsBySize[index];
                return true;
            }
        }
    }

    return false;
}

void BlockMetadata_Generic::Alloc(
    const AllocationRequest& request,
    UINT64 allocSize,
    Allocation* allocation)
{
    D3D12MA_ASSERT(request.item != m_Suballocations.end());
    Suballocation& suballoc = *request.item;
    // Given suballocation is a free block.
    D3D12MA_ASSERT(suballoc.type == SUBALLOCATION_TYPE_FREE);
    // Given offset is inside this suballocation.
    D3D12MA_ASSERT(request.offset >= suballoc.offset);
    const UINT64 paddingBegin = request.offset - suballoc.offset;
    D3D12MA_ASSERT(suballoc.size >= paddingBegin + allocSize);
    const UINT64 paddingEnd = suballoc.size - paddingBegin - allocSize;

    // Unregister this free suballocation from m_FreeSuballocationsBySize and update
    // it to become used.
    UnregisterFreeSuballocation(request.item);

    suballoc.offset = request.offset;
    suballoc.size = allocSize;
    suballoc.type = SUBALLOCATION_TYPE_ALLOCATION;
    suballoc.allocation = allocation;

    // If there are any free bytes remaining at the end, insert new free suballocation after current one.
    if(paddingEnd)
    {
        Suballocation paddingSuballoc = {};
        paddingSuballoc.offset = request.offset + allocSize;
        paddingSuballoc.size = paddingEnd;
        paddingSuballoc.type = SUBALLOCATION_TYPE_FREE;
        SuballocationList::iterator next = request.item;
        ++next;
        const SuballocationList::iterator paddingEndItem =
            m_Suballocations.insert(next, paddingSuballoc);
        RegisterFreeSuballocation(paddingEndItem);
    }

    // If there are any free bytes remaining at the beginning, insert new free suballocation before current one.
    if(paddingBegin)
    {
        Suballocation paddingSuballoc = {};
        paddingSuballoc.offset = request.offset - paddingBegin;
        paddingSuballoc.size = paddingBegin;
        paddingSuballoc.type = SUBALLOCATION_TYPE_FREE;
        const SuballocationList::iterator paddingBeginItem =
            m_Suballocations.insert(request.item, paddingSuballoc);
        RegisterFreeSuballocation(paddingBeginItem);
    }

    // Update totals.
    m_FreeCount = m_FreeCount - 1;
    if(paddingBegin > 0)
    {
        ++m_FreeCount;
    }
    if(paddingEnd > 0)
    {
        ++m_FreeCount;
    }
    m_SumFreeSize -= allocSize;

    m_ZeroInitializedRange.MarkRangeAsUsed(request.offset, request.offset + allocSize);
}

void BlockMetadata_Generic::Free(const Allocation* allocation)
{
    for(SuballocationList::iterator suballocItem = m_Suballocations.begin();
        suballocItem != m_Suballocations.end();
        ++suballocItem)
    {
        Suballocation& suballoc = *suballocItem;
        if(suballoc.allocation == allocation)
        {
            FreeSuballocation(suballocItem);
            D3D12MA_HEAVY_ASSERT(Validate());
            return;
        }
    }
    D3D12MA_ASSERT(0 && "Not found!");
}

void BlockMetadata_Generic::FreeAtOffset(UINT64 offset)
{
    for(SuballocationList::iterator suballocItem = m_Suballocations.begin();
        suballocItem != m_Suballocations.end();
        ++suballocItem)
    {
        Suballocation& suballoc = *suballocItem;
        if(suballoc.offset == offset)
        {
            FreeSuballocation(suballocItem);
            return;
        }
    }
    D3D12MA_ASSERT(0 && "Not found!");
}

bool BlockMetadata_Generic::ValidateFreeSuballocationList() const
{
    UINT64 lastSize = 0;
    for(size_t i = 0, count = m_FreeSuballocationsBySize.size(); i < count; ++i)
    {
        const SuballocationList::iterator it = m_FreeSuballocationsBySize[i];

        D3D12MA_VALIDATE(it->type == SUBALLOCATION_TYPE_FREE);
        D3D12MA_VALIDATE(it->size >= MIN_FREE_SUBALLOCATION_SIZE_TO_REGISTER);
        D3D12MA_VALIDATE(it->size >= lastSize);
        lastSize = it->size;
    }
    return true;
}

bool BlockMetadata_Generic::CheckAllocation(
    UINT64 allocSize,
    UINT64 allocAlignment,
    SuballocationList::const_iterator suballocItem,
    UINT64* pOffset,
    UINT64* pSumFreeSize,
    UINT64* pSumItemSize,
    BOOL *pZeroInitialized) const
{
    D3D12MA_ASSERT(allocSize > 0);
    D3D12MA_ASSERT(suballocItem != m_Suballocations.cend());
    D3D12MA_ASSERT(pOffset != NULL && pZeroInitialized != NULL);

    *pSumFreeSize = 0;
    *pSumItemSize = 0;
    *pZeroInitialized = FALSE;

    const Suballocation& suballoc = *suballocItem;
    D3D12MA_ASSERT(suballoc.type == SUBALLOCATION_TYPE_FREE);

    *pSumFreeSize = suballoc.size;

    // Size of this suballocation is too small for this request: Early return.
    if(suballoc.size < allocSize)
    {
        return false;
    }

    // Start from offset equal to beginning of this suballocation.
    *pOffset = suballoc.offset;

    // Apply D3D12MA_DEBUG_MARGIN at the beginning.
    if(D3D12MA_DEBUG_MARGIN > 0)
    {
        *pOffset += D3D12MA_DEBUG_MARGIN;
    }

    // Apply alignment.
    *pOffset = AlignUp(*pOffset, allocAlignment);

    // Calculate padding at the beginning based on current offset.
    const UINT64 paddingBegin = *pOffset - suballoc.offset;

    // Calculate required margin at the end.
    const UINT64 requiredEndMargin = D3D12MA_DEBUG_MARGIN;

    // Fail if requested size plus margin before and after is bigger than size of this suballocation.
    if(paddingBegin + allocSize + requiredEndMargin > suballoc.size)
    {
        return false;
    }

    // All tests passed: Success. pOffset is already filled.
    *pZeroInitialized = m_ZeroInitializedRange.IsRangeZeroInitialized(*pOffset, *pOffset + allocSize);
    return true;
}

void BlockMetadata_Generic::MergeFreeWithNext(SuballocationList::iterator item)
{
    D3D12MA_ASSERT(item != m_Suballocations.end());
    D3D12MA_ASSERT(item->type == SUBALLOCATION_TYPE_FREE);

    SuballocationList::iterator nextItem = item;
    ++nextItem;
    D3D12MA_ASSERT(nextItem != m_Suballocations.end());
    D3D12MA_ASSERT(nextItem->type == SUBALLOCATION_TYPE_FREE);

    item->size += nextItem->size;
    --m_FreeCount;
    m_Suballocations.erase(nextItem);
}

SuballocationList::iterator BlockMetadata_Generic::FreeSuballocation(SuballocationList::iterator suballocItem)
{
    // Change this suballocation to be marked as free.
    Suballocation& suballoc = *suballocItem;
    suballoc.type = SUBALLOCATION_TYPE_FREE;
    suballoc.allocation = NULL;

    // Update totals.
    ++m_FreeCount;
    m_SumFreeSize += suballoc.size;

    // Merge with previous and/or next suballocation if it's also free.
    bool mergeWithNext = false;
    bool mergeWithPrev = false;

    SuballocationList::iterator nextItem = suballocItem;
    ++nextItem;
    if((nextItem != m_Suballocations.end()) && (nextItem->type == SUBALLOCATION_TYPE_FREE))
    {
        mergeWithNext = true;
    }

    SuballocationList::iterator prevItem = suballocItem;
    if(suballocItem != m_Suballocations.begin())
    {
        --prevItem;
        if(prevItem->type == SUBALLOCATION_TYPE_FREE)
        {
            mergeWithPrev = true;
        }
    }

    if(mergeWithNext)
    {
        UnregisterFreeSuballocation(nextItem);
        MergeFreeWithNext(suballocItem);
    }

    if(mergeWithPrev)
    {
        UnregisterFreeSuballocation(prevItem);
        MergeFreeWithNext(prevItem);
        RegisterFreeSuballocation(prevItem);
        return prevItem;
    }
    else
    {
        RegisterFreeSuballocation(suballocItem);
        return suballocItem;
    }
}

void BlockMetadata_Generic::RegisterFreeSuballocation(SuballocationList::iterator item)
{
    D3D12MA_ASSERT(item->type == SUBALLOCATION_TYPE_FREE);
    D3D12MA_ASSERT(item->size > 0);

    // You may want to enable this validation at the beginning or at the end of
    // this function, depending on what do you want to check.
    D3D12MA_HEAVY_ASSERT(ValidateFreeSuballocationList());

    if(item->size >= MIN_FREE_SUBALLOCATION_SIZE_TO_REGISTER)
    {
        if(m_FreeSuballocationsBySize.empty())
        {
            m_FreeSuballocationsBySize.push_back(item);
        }
        else
        {
            m_FreeSuballocationsBySize.InsertSorted(item, SuballocationItemSizeLess());
        }
    }

    //D3D12MA_HEAVY_ASSERT(ValidateFreeSuballocationList());
}


void BlockMetadata_Generic::UnregisterFreeSuballocation(SuballocationList::iterator item)
{
    D3D12MA_ASSERT(item->type == SUBALLOCATION_TYPE_FREE);
    D3D12MA_ASSERT(item->size > 0);

    // You may want to enable this validation at the beginning or at the end of
    // this function, depending on what do you want to check.
    D3D12MA_HEAVY_ASSERT(ValidateFreeSuballocationList());

    if(item->size >= MIN_FREE_SUBALLOCATION_SIZE_TO_REGISTER)
    {
        SuballocationList::iterator* const it = BinaryFindFirstNotLess(
            m_FreeSuballocationsBySize.data(),
            m_FreeSuballocationsBySize.data() + m_FreeSuballocationsBySize.size(),
            item,
            SuballocationItemSizeLess());
        for(size_t index = it - m_FreeSuballocationsBySize.data();
            index < m_FreeSuballocationsBySize.size();
            ++index)
        {
            if(m_FreeSuballocationsBySize[index] == item)
            {
                m_FreeSuballocationsBySize.remove(index);
                return;
            }
            D3D12MA_ASSERT((m_FreeSuballocationsBySize[index]->size == item->size) && "Not found.");
        }
        D3D12MA_ASSERT(0 && "Not found.");
    }

    //D3D12MA_HEAVY_ASSERT(ValidateFreeSuballocationList());
}

void BlockMetadata_Generic::CalcAllocationStatInfo(StatInfo& outInfo) const
{
    outInfo.BlockCount = 1;

    const UINT rangeCount = (UINT)m_Suballocations.size();
    outInfo.AllocationCount = rangeCount - m_FreeCount;
    outInfo.UnusedRangeCount = m_FreeCount;

    outInfo.UsedBytes = GetSize() - m_SumFreeSize;
    outInfo.UnusedBytes = m_SumFreeSize;

    outInfo.AllocationSizeMin = UINT64_MAX;
    outInfo.AllocationSizeMax = 0;
    outInfo.UnusedRangeSizeMin = UINT64_MAX;
    outInfo.UnusedRangeSizeMax = 0;

    for(SuballocationList::const_iterator suballocItem = m_Suballocations.cbegin();
        suballocItem != m_Suballocations.cend();
        ++suballocItem)
    {
        const Suballocation& suballoc = *suballocItem;
        if(suballoc.type == SUBALLOCATION_TYPE_FREE)
        {
            outInfo.UnusedRangeSizeMin = D3D12MA_MIN(suballoc.size, outInfo.UnusedRangeSizeMin);
            outInfo.UnusedRangeSizeMax = D3D12MA_MAX(suballoc.size, outInfo.UnusedRangeSizeMax);
        }
        else
        {
            outInfo.AllocationSizeMin = D3D12MA_MIN(suballoc.size, outInfo.AllocationSizeMin);
            outInfo.AllocationSizeMax = D3D12MA_MAX(suballoc.size, outInfo.AllocationSizeMax);
        }
    }
}

void BlockMetadata_Generic::WriteAllocationInfoToJson(JsonWriter& json) const
{
    json.BeginObject();
    json.WriteString(L"TotalBytes");
    json.WriteNumber(GetSize());
    json.WriteString(L"UnusuedBytes");
    json.WriteNumber(GetSumFreeSize());
    json.WriteString(L"Allocations");
    json.WriteNumber(GetAllocationCount());
    json.WriteString(L"UnusedRanges");
    json.WriteNumber(m_FreeCount);
    json.WriteString(L"Suballocations");
    json.BeginArray();
    for(SuballocationList::const_iterator suballocItem = m_Suballocations.cbegin();
        suballocItem != m_Suballocations.cend();
        ++suballocItem)
    {
        const Suballocation& suballoc = *suballocItem;
        json.BeginObject(true);
        json.WriteString(L"Offset");
        json.WriteNumber(suballoc.offset);
        if(suballoc.type == SUBALLOCATION_TYPE_FREE)
        {
            json.WriteString(L"Type");
            json.WriteString(L"FREE");
            json.WriteString(L"Size");
            json.WriteNumber(suballoc.size);
        }
        else
        {
            const Allocation* const alloc = suballoc.allocation;
            D3D12MA_ASSERT(alloc);
            json.AddAllocationToObject(*alloc);
        }
        json.EndObject();
    }
    json.EndArray();
    json.EndObject();
}

////////////////////////////////////////////////////////////////////////////////
// Private class NormalBlock implementation

NormalBlock::NormalBlock(
    AllocatorPimpl* allocator,
    BlockVector* blockVector,
    D3D12_HEAP_TYPE heapType,
    D3D12_HEAP_FLAGS heapFlags,
    UINT64 size,
    UINT id) :
    MemoryBlock(allocator, heapType, heapFlags, size, id),
    m_pMetadata(NULL),
    m_BlockVector(blockVector)
{
}

NormalBlock::~NormalBlock()
{
    if(m_pMetadata != NULL)
    {
        // THIS IS THE MOST IMPORTANT ASSERT IN THE ENTIRE LIBRARY!
        // Hitting it means you have some memory leak - unreleased Allocation objects.
        D3D12MA_ASSERT(m_pMetadata->IsEmpty() && "Some allocations were not freed before destruction of this memory block!");

        D3D12MA_DELETE(m_Allocator->GetAllocs(), m_pMetadata);
    }
}

HRESULT NormalBlock::Init()
{
    HRESULT hr = MemoryBlock::Init();
    if(FAILED(hr))
    {
        return hr;
    }
    
    m_pMetadata = D3D12MA_NEW(m_Allocator->GetAllocs(), BlockMetadata_Generic)(&m_Allocator->GetAllocs());
    m_pMetadata->Init(m_Size);

    return hr;
}

bool NormalBlock::Validate() const
{
    D3D12MA_VALIDATE(GetHeap() &&
        m_pMetadata &&
        m_pMetadata->GetSize() != 0 &&
        m_pMetadata->GetSize() == GetSize());
    return m_pMetadata->Validate();
}

////////////////////////////////////////////////////////////////////////////////
// Private class MemoryBlock definition

MemoryBlock::MemoryBlock(
    AllocatorPimpl* allocator,
    D3D12_HEAP_TYPE heapType,
    D3D12_HEAP_FLAGS heapFlags,
    UINT64 size,
    UINT id) :
    m_Allocator(allocator),
    m_HeapType(heapType),
    m_HeapFlags(heapFlags),
    m_Size(size),
    m_Id(id)
{
}

MemoryBlock::~MemoryBlock()
{
    if(m_Heap)
    {
        m_Allocator->m_Budget.m_BlockBytes[HeapTypeToIndex(m_HeapType)] -= m_Size;
        m_Heap->Release();
    }
}

HRESULT MemoryBlock::Init()
{
    D3D12MA_ASSERT(m_Heap == NULL && m_Size > 0);

    D3D12_HEAP_DESC heapDesc = {};
    heapDesc.SizeInBytes = m_Size;
    heapDesc.Properties.Type = m_HeapType;
    heapDesc.Alignment = HeapFlagsToAlignment(m_HeapFlags);
    heapDesc.Flags = m_HeapFlags;

    HRESULT hr = m_Allocator->GetDevice()->CreateHeap(&heapDesc, __uuidof(*m_Heap), (void**)&m_Heap);
    if(SUCCEEDED(hr))
    {
        m_Allocator->m_Budget.m_BlockBytes[HeapTypeToIndex(m_HeapType)] += m_Size;
    }
    return hr;
}

////////////////////////////////////////////////////////////////////////////////
// Private class BlockVector implementation

BlockVector::BlockVector(
    AllocatorPimpl* hAllocator,
    D3D12_HEAP_TYPE heapType,
    D3D12_HEAP_FLAGS heapFlags,
    UINT64 preferredBlockSize,
    size_t minBlockCount,
    size_t maxBlockCount,
    bool explicitBlockSize) :
    m_hAllocator(hAllocator),
    m_HeapType(heapType),
    m_HeapFlags(heapFlags),
    m_PreferredBlockSize(preferredBlockSize),
    m_MinBlockCount(minBlockCount),
    m_MaxBlockCount(maxBlockCount),
    m_ExplicitBlockSize(explicitBlockSize),
    m_HasEmptyBlock(false),
    m_Blocks(hAllocator->GetAllocs()),
    m_NextBlockId(0)
{
}

BlockVector::~BlockVector()
{
    for(size_t i = m_Blocks.size(); i--; )
    {
        D3D12MA_DELETE(m_hAllocator->GetAllocs(), m_Blocks[i]);
    }
}

HRESULT BlockVector::CreateMinBlocks()
{
    for(size_t i = 0; i < m_MinBlockCount; ++i)
    {
        HRESULT hr = CreateBlock(m_PreferredBlockSize, NULL);
        if(FAILED(hr))
        {
            return hr;
        }
    }
    return S_OK;
}

bool BlockVector::IsEmpty()
{
    MutexLockRead lock(m_Mutex, m_hAllocator->UseMutex());
    return m_Blocks.empty();
}

HRESULT BlockVector::Allocate(
    UINT64 size,
    UINT64 alignment,
    const ALLOCATION_DESC& createInfo,
    size_t allocationCount,
    Allocation** pAllocations)
{
    size_t allocIndex;
    HRESULT hr = S_OK;

    {
        MutexLockWrite lock(m_Mutex, m_hAllocator->UseMutex());
        for(allocIndex = 0; allocIndex < allocationCount; ++allocIndex)
        {
            hr = AllocatePage(
                size,
                alignment,
                createInfo,
                pAllocations + allocIndex);
            if(FAILED(hr))
            {
                break;
            }
        }
    }

    if(FAILED(hr))
    {
        // Free all already created allocations.
        while(allocIndex--)
        {
            Free(pAllocations[allocIndex]);
        }
        memset(pAllocations, 0, sizeof(Allocation*) * allocationCount);
    }

    return hr;
}

HRESULT BlockVector::AllocatePage(
    UINT64 size,
    UINT64 alignment,
    const ALLOCATION_DESC& createInfo,
    Allocation** pAllocation)
{
    // Early reject: requested allocation size is larger that maximum block size for this block vector.
    if(size + 2 * D3D12MA_DEBUG_MARGIN > m_PreferredBlockSize)
    {
        return E_OUTOFMEMORY;
    }

    UINT64 freeMemory;
    {
        Budget budget = {};
        m_hAllocator->GetBudgetForHeapType(budget, m_HeapType);
        freeMemory = (budget.UsageBytes < budget.BudgetBytes) ? (budget.BudgetBytes - budget.UsageBytes) : 0;
    }

    const bool canCreateNewBlock =
        ((createInfo.Flags & ALLOCATION_FLAG_NEVER_ALLOCATE) == 0) &&
        (m_Blocks.size() < m_MaxBlockCount) &&
        freeMemory >= size;

    if(canCreateNewBlock)
    {
        // 1. Search existing allocations. Try to allocate without making other allocations lost.
        ALLOCATION_FLAGS allocFlagsCopy = createInfo.Flags;

        {
            {
                // Forward order in m_Blocks - prefer blocks with smallest amount of free space.
                for(size_t blockIndex = 0; blockIndex < m_Blocks.size(); ++blockIndex )
                {
                    NormalBlock* const pCurrBlock = m_Blocks[blockIndex];
                    D3D12MA_ASSERT(pCurrBlock);
                    HRESULT hr = AllocateFromBlock(
                        pCurrBlock,
                        size,
                        alignment,
                        allocFlagsCopy,
                        pAllocation);
                    if(SUCCEEDED(hr))
                    {
                        return hr;
                    }
                }
            }
        }

        // 2. Try to create new block.
        if(canCreateNewBlock)
        {
            // Calculate optimal size for new block.
            UINT64 newBlockSize = m_PreferredBlockSize;
            UINT newBlockSizeShift = 0;
            const UINT NEW_BLOCK_SIZE_SHIFT_MAX = 3;

            if(!m_ExplicitBlockSize)
            {
                // Allocate 1/8, 1/4, 1/2 as first blocks.
                const UINT64 maxExistingBlockSize = CalcMaxBlockSize();
                for(UINT i = 0; i < NEW_BLOCK_SIZE_SHIFT_MAX; ++i)
                {
                    const UINT64 smallerNewBlockSize = newBlockSize / 2;
                    if(smallerNewBlockSize > maxExistingBlockSize && smallerNewBlockSize >= size * 2)
                    {
                        newBlockSize = smallerNewBlockSize;
                        ++newBlockSizeShift;
                    }
                    else
                    {
                        break;
                    }
                }
            }

            size_t newBlockIndex = 0;
            HRESULT hr = newBlockSize <= freeMemory ?
                CreateBlock(newBlockSize, &newBlockIndex) : E_OUTOFMEMORY;
            // Allocation of this size failed? Try 1/2, 1/4, 1/8 of m_PreferredBlockSize.
            if(!m_ExplicitBlockSize)
            {
                while(FAILED(hr) && newBlockSizeShift < NEW_BLOCK_SIZE_SHIFT_MAX)
                {
                    const UINT64 smallerNewBlockSize = newBlockSize / 2;
                    if(smallerNewBlockSize >= size)
                    {
                        newBlockSize = smallerNewBlockSize;
                        ++newBlockSizeShift;
                        hr = newBlockSize <= freeMemory ?
                            CreateBlock(newBlockSize, &newBlockIndex) : E_OUTOFMEMORY;
                    }
                    else
                    {
                        break;
                    }
                }
            }

            if(SUCCEEDED(hr))
            {
                NormalBlock* const pBlock = m_Blocks[newBlockIndex];
                D3D12MA_ASSERT(pBlock->m_pMetadata->GetSize() >= size);

                hr = AllocateFromBlock(
                    pBlock,
                    size,
                    alignment,
                    allocFlagsCopy,
                    pAllocation);
                if(SUCCEEDED(hr))
                {
                    return hr;
                }
                else
                {
                    // Allocation from new block failed, possibly due to D3D12MA_DEBUG_MARGIN or alignment.
                    return E_OUTOFMEMORY;
                }
            }
        }
    }

    return E_OUTOFMEMORY;
}

void BlockVector::Free(Allocation* hAllocation)
{
    NormalBlock* pBlockToDelete = NULL;

    bool budgetExceeded = false;
    {
        Budget budget = {};
        m_hAllocator->GetBudgetForHeapType(budget, m_HeapType);
        budgetExceeded = budget.UsageBytes >= budget.BudgetBytes;
    }

    // Scope for lock.
    {
        MutexLockWrite lock(m_Mutex, m_hAllocator->UseMutex());

        NormalBlock* pBlock = hAllocation->m_Placed.block;

        pBlock->m_pMetadata->Free(hAllocation);
        D3D12MA_HEAVY_ASSERT(pBlock->Validate());

        const bool canDeleteBlock = m_Blocks.size() > m_MinBlockCount;
        // pBlock became empty after this deallocation.
        if(pBlock->m_pMetadata->IsEmpty())
        {
            // Already has empty Allocation. We don't want to have two, so delete this one.
            if((m_HasEmptyBlock || budgetExceeded) && canDeleteBlock)
            {
                pBlockToDelete = pBlock;
                Remove(pBlock);
            }
            // We now have first empty block.
            else
            {
                m_HasEmptyBlock = true;
            }
        }
        // pBlock didn't become empty, but we have another empty block - find and free that one.
        // (This is optional, heuristics.)
        else if(m_HasEmptyBlock && canDeleteBlock)
        {
            NormalBlock* pLastBlock = m_Blocks.back();
            if(pLastBlock->m_pMetadata->IsEmpty() && m_Blocks.size() > m_MinBlockCount)
            {
                pBlockToDelete = pLastBlock;
                m_Blocks.pop_back();
                m_HasEmptyBlock = false;
            }
        }

        IncrementallySortBlocks();
    }

    // Destruction of a free Allocation. Deferred until this point, outside of mutex
    // lock, for performance reason.
    if(pBlockToDelete != NULL)
    {
        D3D12MA_DELETE(m_hAllocator->GetAllocs(), pBlockToDelete);
    }
}

UINT64 BlockVector::CalcMaxBlockSize() const
{
    UINT64 result = 0;
    for(size_t i = m_Blocks.size(); i--; )
    {
        result = D3D12MA_MAX(result, m_Blocks[i]->m_pMetadata->GetSize());
        if(result >= m_PreferredBlockSize)
        {
            break;
        }
    }
    return result;
}

void BlockVector::Remove(NormalBlock* pBlock)
{
    for(UINT blockIndex = 0; blockIndex < m_Blocks.size(); ++blockIndex)
    {
        if(m_Blocks[blockIndex] == pBlock)
        {
            m_Blocks.remove(blockIndex);
            return;
        }
    }
    D3D12MA_ASSERT(0);
}

void BlockVector::IncrementallySortBlocks()
{
    // Bubble sort only until first swap.
    for(size_t i = 1; i < m_Blocks.size(); ++i)
    {
        if(m_Blocks[i - 1]->m_pMetadata->GetSumFreeSize() > m_Blocks[i]->m_pMetadata->GetSumFreeSize())
        {
            D3D12MA_SWAP(m_Blocks[i - 1], m_Blocks[i]);
            return;
        }
    }
}

HRESULT BlockVector::AllocateFromBlock(
    NormalBlock* pBlock,
    UINT64 size,
    UINT64 alignment,
    ALLOCATION_FLAGS allocFlags,
    Allocation** pAllocation)
{
    AllocationRequest currRequest = {};
    if(pBlock->m_pMetadata->CreateAllocationRequest(
        size,
        alignment,
        &currRequest))
    {
        // We no longer have an empty Allocation.
        if(pBlock->m_pMetadata->IsEmpty())
        {
            m_HasEmptyBlock = false;
        }

        *pAllocation = m_hAllocator->GetAllocationObjectAllocator().Allocate(m_hAllocator, size, currRequest.zeroInitialized);
        pBlock->m_pMetadata->Alloc(currRequest, size, *pAllocation);
        (*pAllocation)->InitPlaced(currRequest.offset, alignment, pBlock);
        D3D12MA_HEAVY_ASSERT(pBlock->Validate());
        m_hAllocator->m_Budget.AddAllocation(HeapTypeToIndex(m_HeapType), size);
        return S_OK;
    }
    return E_OUTOFMEMORY;
}

HRESULT BlockVector::CreateBlock(UINT64 blockSize, size_t* pNewBlockIndex)
{
    NormalBlock* const pBlock = D3D12MA_NEW(m_hAllocator->GetAllocs(), NormalBlock)(
        m_hAllocator,
        this,
        m_HeapType,
        m_HeapFlags,
        blockSize,
        m_NextBlockId++);
    HRESULT hr = pBlock->Init();
    if(FAILED(hr))
    {
        D3D12MA_DELETE(m_hAllocator->GetAllocs(), pBlock);
        return hr;
    }

    m_Blocks.push_back(pBlock);
    if(pNewBlockIndex != NULL)
    {
        *pNewBlockIndex = m_Blocks.size() - 1;
    }

    return hr;
}

void BlockVector::AddStats(Stats& outStats)
{
    const UINT heapTypeIndex = HeapTypeToIndex(m_HeapType);
    StatInfo* const pStatInfo = &outStats.HeapType[heapTypeIndex];

    MutexLockRead lock(m_Mutex, m_hAllocator->UseMutex());

    for(size_t i = 0; i < m_Blocks.size(); ++i)
    {
        const NormalBlock* const pBlock = m_Blocks[i];
        D3D12MA_ASSERT(pBlock);
        D3D12MA_HEAVY_ASSERT(pBlock->Validate());
        StatInfo blockStatInfo;
        pBlock->m_pMetadata->CalcAllocationStatInfo(blockStatInfo);
        AddStatInfo(outStats.Total, blockStatInfo);
        AddStatInfo(*pStatInfo, blockStatInfo);
    }
}

void BlockVector::WriteBlockInfoToJson(JsonWriter& json)
{
    MutexLockRead lock(m_Mutex, m_hAllocator->UseMutex());

    json.BeginObject();

    for (size_t i = 0, count = m_Blocks.size(); i < count; ++i)
    {
        const NormalBlock* const pBlock = m_Blocks[i];
        D3D12MA_ASSERT(pBlock);
        D3D12MA_HEAVY_ASSERT(pBlock->Validate());
        json.BeginString();
        json.ContinueString(pBlock->GetId());
        json.EndString();

        pBlock->m_pMetadata->WriteAllocationInfoToJson(json);
    }

    json.EndObject();
}

////////////////////////////////////////////////////////////////////////////////
// Private class AllocatorPimpl implementation

AllocatorPimpl::AllocatorPimpl(const ALLOCATION_CALLBACKS& allocationCallbacks, const ALLOCATOR_DESC& desc) :
    m_UseMutex((desc.Flags & ALLOCATOR_FLAG_SINGLETHREADED) == 0),
    m_AlwaysCommitted((desc.Flags & ALLOCATOR_FLAG_ALWAYS_COMMITTED) != 0),
    m_Device(desc.pDevice),
    m_Adapter(desc.pAdapter),
#if D3D12MA_DXGI_1_4
    m_Adapter3(NULL),
#endif
    m_PreferredBlockSize(desc.PreferredBlockSize != 0 ? desc.PreferredBlockSize : D3D12MA_DEFAULT_BLOCK_SIZE),
    m_AllocationCallbacks(allocationCallbacks),
    m_CurrentFrameIndex(0),
    // Below this line don't use allocationCallbacks but m_AllocationCallbacks!!!
    m_AllocationObjectAllocator(m_AllocationCallbacks)
{
    // desc.pAllocationCallbacks intentionally ignored here, preprocessed by CreateAllocator.
    ZeroMemory(&m_D3D12Options, sizeof(m_D3D12Options));

    ZeroMemory(m_pCommittedAllocations, sizeof(m_pCommittedAllocations));
    ZeroMemory(m_BlockVectors, sizeof(m_BlockVectors));

    for(UINT heapTypeIndex = 0; heapTypeIndex < HEAP_TYPE_COUNT; ++heapTypeIndex)
    {
        m_pCommittedAllocations[heapTypeIndex] = D3D12MA_NEW(GetAllocs(), AllocationVectorType)(GetAllocs());
    }

    m_Device->AddRef();
    m_Adapter->AddRef();
}

HRESULT AllocatorPimpl::Init(const ALLOCATOR_DESC& desc)
{
#if D3D12MA_DXGI_1_4
    desc.pAdapter->QueryInterface<IDXGIAdapter3>(&m_Adapter3);
#endif

    HRESULT hr = m_Adapter->GetDesc(&m_AdapterDesc);
    if(FAILED(hr))
    {
        return hr;
    }

    hr = m_Device->CheckFeatureSupport(D3D12_FEATURE_D3D12_OPTIONS, &m_D3D12Options, sizeof(m_D3D12Options));
    if(FAILED(hr))
    {
        return hr;
    }

    const UINT defaultPoolCount = CalcDefaultPoolCount();
    for(UINT i = 0; i < defaultPoolCount; ++i)
    {
        D3D12_HEAP_TYPE heapType;
        D3D12_HEAP_FLAGS heapFlags;
        CalcDefaultPoolParams(heapType, heapFlags, i);

        m_BlockVectors[i] = D3D12MA_NEW(GetAllocs(), BlockVector)(
            this, // hAllocator
            heapType, // heapType
            heapFlags, // heapFlags
            m_PreferredBlockSize,
            0, // minBlockCount
            SIZE_MAX, // maxBlockCount
            false); // explicitBlockSize
        // No need to call m_pBlockVectors[i]->CreateMinBlocks here, becase minBlockCount is 0.
    }

#if D3D12MA_DXGI_1_4
    if(m_Adapter3)
    {
        UpdateD3D12Budget();
    }
#endif

    return S_OK;
}

AllocatorPimpl::~AllocatorPimpl()
{
#if D3D12MA_DXGI_1_4
    SAFE_RELEASE(m_Adapter3);
#endif
    SAFE_RELEASE(m_Adapter);
    SAFE_RELEASE(m_Device);

    for(UINT i = DEFAULT_POOL_MAX_COUNT; i--; )
    {
        D3D12MA_DELETE(GetAllocs(), m_BlockVectors[i]);
    }

    for(UINT i = HEAP_TYPE_COUNT; i--; )
    {
        if(m_pCommittedAllocations[i] && !m_pCommittedAllocations[i]->empty())
        {
            D3D12MA_ASSERT(0 && "Unfreed committed allocations found!");
        }

        D3D12MA_DELETE(GetAllocs(), m_pCommittedAllocations[i]);
    }
}

HRESULT AllocatorPimpl::CreateResource(
    const ALLOCATION_DESC* pAllocDesc,
    const D3D12_RESOURCE_DESC* pResourceDesc,
    D3D12_RESOURCE_STATES InitialResourceState,
    const D3D12_CLEAR_VALUE *pOptimizedClearValue,
    Allocation** ppAllocation,
    REFIID riidResource,
    void** ppvResource)
{
    if(pAllocDesc->HeapType != D3D12_HEAP_TYPE_DEFAULT &&
        pAllocDesc->HeapType != D3D12_HEAP_TYPE_UPLOAD &&
        pAllocDesc->HeapType != D3D12_HEAP_TYPE_READBACK)
    {
        return E_INVALIDARG;
    }

    ALLOCATION_DESC finalAllocDesc = *pAllocDesc;

    if(ppvResource)
    {
        *ppvResource = NULL;
    }

    D3D12_RESOURCE_DESC resourceDesc2 = *pResourceDesc;
    D3D12_RESOURCE_ALLOCATION_INFO resAllocInfo = GetResourceAllocationInfo(resourceDesc2);
    resAllocInfo.Alignment = D3D12MA_MAX<UINT64>(resAllocInfo.Alignment, D3D12MA_DEBUG_ALIGNMENT);
    D3D12MA_ASSERT(IsPow2(resAllocInfo.Alignment));
    D3D12MA_ASSERT(resAllocInfo.SizeInBytes > 0);

    const UINT defaultPoolIndex = CalcDefaultPoolIndex(*pAllocDesc, resourceDesc2);
    const bool requireCommittedMemory = defaultPoolIndex == UINT32_MAX;
    if(requireCommittedMemory)
    {
        return AllocateCommittedResource(
            &finalAllocDesc,
            &resourceDesc2,
            resAllocInfo,
            InitialResourceState,
            pOptimizedClearValue,
            ppAllocation,
            riidResource,
            ppvResource);
    }

    BlockVector* blockVector = m_BlockVectors[defaultPoolIndex];
    D3D12MA_ASSERT(blockVector);

    const UINT64 preferredBlockSize = blockVector->GetPreferredBlockSize();
    bool preferCommittedMemory =
        m_AlwaysCommitted ||
        PrefersCommittedAllocation(resourceDesc2) ||
        // Heuristics: Allocate committed memory if requested size if greater than half of preferred block size.
        resAllocInfo.SizeInBytes > preferredBlockSize / 2;
    if(preferCommittedMemory &&
        (finalAllocDesc.Flags & ALLOCATION_FLAG_NEVER_ALLOCATE) == 0)
    {
        finalAllocDesc.Flags |= ALLOCATION_FLAG_COMMITTED;
    }

    if((finalAllocDesc.Flags & ALLOCATION_FLAG_COMMITTED) != 0)
    {
        return AllocateCommittedResource(
            &finalAllocDesc,
            &resourceDesc2,
            resAllocInfo,
            InitialResourceState,
            pOptimizedClearValue,
            ppAllocation,
            riidResource,
            ppvResource);
    }
    else
    {
        HRESULT hr = blockVector->Allocate(
            resAllocInfo.SizeInBytes,
            resAllocInfo.Alignment,
            finalAllocDesc,
            1,
            (Allocation**)ppAllocation);
        if(SUCCEEDED(hr))
        {
            ID3D12Resource* res = NULL;
            hr = m_Device->CreatePlacedResource(
                (*ppAllocation)->m_Placed.block->GetHeap(),
                (*ppAllocation)->GetOffset(),
                &resourceDesc2,
                InitialResourceState,
                pOptimizedClearValue,
                riidResource,
                (void**)&res);
            if(SUCCEEDED(hr))
            {
                (*ppAllocation)->SetResource(res, &resourceDesc2);
                if(ppvResource != NULL)
                {
                    res->AddRef();
                    *ppvResource = res;
                }
                return hr;
            }
            else
            {
                SAFE_RELEASE(*ppAllocation);
                return hr;
            }
        }

        return AllocateCommittedResource(
            &finalAllocDesc,
            &resourceDesc2,
            resAllocInfo,
            InitialResourceState,
            pOptimizedClearValue,
            ppAllocation,
            riidResource,
            ppvResource);
    }
}

HRESULT AllocatorPimpl::AllocateMemory(
    const ALLOCATION_DESC* pAllocDesc,
    const D3D12_RESOURCE_ALLOCATION_INFO* pAllocInfo,
    Allocation** ppAllocation)
{
    if(pAllocDesc->HeapType != D3D12_HEAP_TYPE_DEFAULT &&
        pAllocDesc->HeapType != D3D12_HEAP_TYPE_UPLOAD &&
        pAllocDesc->HeapType != D3D12_HEAP_TYPE_READBACK)
    {
        return E_INVALIDARG;
    }

    ALLOCATION_DESC finalAllocDesc = *pAllocDesc;

    const UINT defaultPoolIndex = CalcDefaultPoolIndex(*pAllocDesc);
    bool requireCommittedMemory = (defaultPoolIndex == UINT32_MAX);
    if(requireCommittedMemory)
    {
        return AllocateHeap(&finalAllocDesc, *pAllocInfo, ppAllocation);
    }

    BlockVector* blockVector = m_BlockVectors[defaultPoolIndex];
    D3D12MA_ASSERT(blockVector);

    const UINT64 preferredBlockSize = blockVector->GetPreferredBlockSize();
    const bool preferCommittedMemory =
        m_AlwaysCommitted ||
        // Heuristics: Allocate committed memory if requested size if greater than half of preferred block size.
        pAllocInfo->SizeInBytes > preferredBlockSize / 2;
    if(preferCommittedMemory &&
        (finalAllocDesc.Flags & ALLOCATION_FLAG_NEVER_ALLOCATE) == 0)
    {
        finalAllocDesc.Flags |= ALLOCATION_FLAG_COMMITTED;
    }

    if((finalAllocDesc.Flags & ALLOCATION_FLAG_COMMITTED) != 0)
    {
        return AllocateHeap(&finalAllocDesc, *pAllocInfo, ppAllocation);
    }
    else
    {
        HRESULT hr = blockVector->Allocate(
            pAllocInfo->SizeInBytes,
            pAllocInfo->Alignment,
            finalAllocDesc,
            1,
            (Allocation**)ppAllocation);
        if(SUCCEEDED(hr))
        {
            return hr;
        }

        return AllocateHeap(&finalAllocDesc, *pAllocInfo, ppAllocation);
    }
}

bool AllocatorPimpl::PrefersCommittedAllocation(const D3D12_RESOURCE_DESC& resourceDesc)
{
    // Intentional. It may change in the future.
    return false;
}

HRESULT AllocatorPimpl::AllocateCommittedResource(
    const ALLOCATION_DESC* pAllocDesc,
    const D3D12_RESOURCE_DESC* pResourceDesc,
    const D3D12_RESOURCE_ALLOCATION_INFO& resAllocInfo,
    D3D12_RESOURCE_STATES InitialResourceState,
    const D3D12_CLEAR_VALUE *pOptimizedClearValue,
    Allocation** ppAllocation,
    REFIID riidResource,
    void** ppvResource)
{
    if((pAllocDesc->Flags & ALLOCATION_FLAG_NEVER_ALLOCATE) != 0)
    {
        return E_OUTOFMEMORY;
    }

    if((pAllocDesc->Flags & ALLOCATION_FLAG_WITHIN_BUDGET) != 0)
    {
        Budget budget = {};
        GetBudgetForHeapType(budget, pAllocDesc->HeapType);
        if(budget.UsageBytes + resAllocInfo.SizeInBytes > budget.BudgetBytes)
        {
            return E_OUTOFMEMORY;
        }
    }

    D3D12_HEAP_PROPERTIES heapProps = {};
    heapProps.Type = pAllocDesc->HeapType;

    D3D12_HEAP_FLAGS heapFlags = pAllocDesc->ExtraHeapFlags;
#if D3D12MA_ALLOW_SHADER_ATOMICS
    if((pResourceDesc->Flags & D3D12_RESOURCE_FLAG_ALLOW_UNORDERED_ACCESS) != 0)
    {
        D3D12MA_ASSERT(pAllocDesc->HeapType == D3D12_HEAP_TYPE_DEFAULT);
        heapFlags = D3D12_HEAP_FLAG_ALLOW_SHADER_ATOMICS;
    }
#endif

    ID3D12Resource* res = NULL;
    HRESULT hr = m_Device->CreateCommittedResource(
        &heapProps, heapFlags, pResourceDesc, InitialResourceState,
        pOptimizedClearValue, riidResource, (void**)&res);
    if(SUCCEEDED(hr))
    {
        const BOOL wasZeroInitialized = TRUE;
        Allocation* alloc = m_AllocationObjectAllocator.Allocate(this, resAllocInfo.SizeInBytes, wasZeroInitialized);
        alloc->InitCommitted(pAllocDesc->HeapType);
        alloc->SetResource(res, pResourceDesc);

        *ppAllocation = alloc;
        if(ppvResource != NULL)
        {
            res->AddRef();
            *ppvResource = res;
        }

        RegisterCommittedAllocation(*ppAllocation, pAllocDesc->HeapType);

        const UINT heapTypeIndex = HeapTypeToIndex(pAllocDesc->HeapType);
        m_Budget.AddAllocation(heapTypeIndex, resAllocInfo.SizeInBytes);
        m_Budget.m_BlockBytes[heapTypeIndex] += resAllocInfo.SizeInBytes;
    }
    return hr;
}

HRESULT AllocatorPimpl::AllocateHeap(
    const ALLOCATION_DESC* pAllocDesc,
    const D3D12_RESOURCE_ALLOCATION_INFO& allocInfo,
    Allocation** ppAllocation)
{
    *ppAllocation = nullptr;

    if((pAllocDesc->Flags & ALLOCATION_FLAG_NEVER_ALLOCATE) != 0)
    {
        return E_OUTOFMEMORY;
    }

    if((pAllocDesc->Flags & ALLOCATION_FLAG_WITHIN_BUDGET) != 0)
    {
        Budget budget = {};
        GetBudgetForHeapType(budget, pAllocDesc->HeapType);
        if(budget.UsageBytes + allocInfo.SizeInBytes > budget.BudgetBytes)
        {
            return E_OUTOFMEMORY;
        }
    }

    D3D12_HEAP_FLAGS heapFlags = pAllocDesc->ExtraHeapFlags;
#if D3D12MA_ALLOW_SHADER_ATOMICS
    if(pAllocDesc->HeapType == D3D12_HEAP_TYPE_DEFAULT)
    {
        heapFlags |= D3D12_HEAP_FLAG_ALLOW_SHADER_ATOMICS;
    }
#endif

    D3D12_HEAP_DESC heapDesc = {};
    heapDesc.SizeInBytes = allocInfo.SizeInBytes;
    heapDesc.Properties.Type = pAllocDesc->HeapType;
    heapDesc.Alignment = allocInfo.Alignment;
    heapDesc.Flags = heapFlags;

    ID3D12Heap* heap = nullptr;
    HRESULT hr = m_Device->CreateHeap(&heapDesc, __uuidof(*heap), (void**)&heap);
    if(SUCCEEDED(hr))
    {
        const BOOL wasZeroInitialized = TRUE;
        (*ppAllocation) = m_AllocationObjectAllocator.Allocate(this, allocInfo.SizeInBytes, wasZeroInitialized);
        (*ppAllocation)->InitHeap(pAllocDesc->HeapType, heap);
        RegisterCommittedAllocation(*ppAllocation, pAllocDesc->HeapType);

        const UINT heapTypeIndex = HeapTypeToIndex(pAllocDesc->HeapType);
        m_Budget.AddAllocation(heapTypeIndex, allocInfo.SizeInBytes);
        m_Budget.m_BlockBytes[heapTypeIndex] += allocInfo.SizeInBytes;
    }
    return hr;
}

UINT AllocatorPimpl::CalcDefaultPoolCount() const
{
    if(SupportsResourceHeapTier2())
    {
        return 3;
    }
    else
    {
        return 9;
    }
}

UINT AllocatorPimpl::CalcDefaultPoolIndex(const ALLOCATION_DESC& allocDesc, const D3D12_RESOURCE_DESC& resourceDesc) const
{
    const D3D12_HEAP_FLAGS extraHeapFlags = allocDesc.ExtraHeapFlags & ~GetExtraHeapFlagsToIgnore();
    if(extraHeapFlags != 0)
    {
        return UINT32_MAX;
    }

    UINT poolIndex = UINT_MAX;
    switch(allocDesc.HeapType)
    {
    case D3D12_HEAP_TYPE_DEFAULT:  poolIndex = 0; break;
    case D3D12_HEAP_TYPE_UPLOAD:   poolIndex = 1; break;
    case D3D12_HEAP_TYPE_READBACK: poolIndex = 2; break;
    default: D3D12MA_ASSERT(0);
    }

    if(!SupportsResourceHeapTier2())
    {
        poolIndex *= 3;
        if(resourceDesc.Dimension != D3D12_RESOURCE_DIMENSION_BUFFER)
        {
            ++poolIndex;
            const bool isRenderTargetOrDepthStencil =
                (resourceDesc.Flags & (D3D12_RESOURCE_FLAG_ALLOW_RENDER_TARGET | D3D12_RESOURCE_FLAG_ALLOW_DEPTH_STENCIL)) != 0;
            if(isRenderTargetOrDepthStencil)
            {
                ++poolIndex;
            }
        }
    }

    return poolIndex;
}

UINT AllocatorPimpl::CalcDefaultPoolIndex(const ALLOCATION_DESC& allocDesc) const
{
    const D3D12_HEAP_FLAGS extraHeapFlags = allocDesc.ExtraHeapFlags & ~GetExtraHeapFlagsToIgnore();
    if(extraHeapFlags != 0)
    {
        return UINT32_MAX;
    }

    UINT poolIndex = UINT_MAX;
    switch(allocDesc.HeapType)
    {
    case D3D12_HEAP_TYPE_DEFAULT:  poolIndex = 0; break;
    case D3D12_HEAP_TYPE_UPLOAD:   poolIndex = 1; break;
    case D3D12_HEAP_TYPE_READBACK: poolIndex = 2; break;
    default: D3D12MA_ASSERT(0);
    }

    if(!SupportsResourceHeapTier2())
    {
        poolIndex *= 3;

        const bool allowBuffers = (allocDesc.ExtraHeapFlags & D3D12_HEAP_FLAG_DENY_BUFFERS) == 0;
        const bool allowRtDsTextures = (allocDesc.ExtraHeapFlags & D3D12_HEAP_FLAG_DENY_RT_DS_TEXTURES) == 0;
        const bool allowNonRtDsTextures = (allocDesc.ExtraHeapFlags & D3D12_HEAP_FLAG_DENY_NON_RT_DS_TEXTURES) == 0;

        const uint8_t allowedGroupCount = (allowBuffers ? 1 : 0) + (allowRtDsTextures ? 1 : 0) + (allowNonRtDsTextures ? 1 : 0);
        if(allowedGroupCount != 1)
        {
            return UINT32_MAX;
        }

        if(!allowBuffers)
        {
            ++poolIndex;
            if(allowRtDsTextures)
            {
                ++poolIndex;
            }
        }
    }

    return poolIndex;
}

void AllocatorPimpl::CalcDefaultPoolParams(D3D12_HEAP_TYPE& outHeapType, D3D12_HEAP_FLAGS& outHeapFlags, UINT index) const
{
    outHeapType = D3D12_HEAP_TYPE_DEFAULT;
    outHeapFlags = D3D12_HEAP_FLAG_NONE;

    if(!SupportsResourceHeapTier2())
    {
        switch(index % 3)
        {
        case 0:
            outHeapFlags = D3D12_HEAP_FLAG_DENY_RT_DS_TEXTURES | D3D12_HEAP_FLAG_DENY_NON_RT_DS_TEXTURES;
            break;
        case 1:
            outHeapFlags = D3D12_HEAP_FLAG_DENY_BUFFERS | D3D12_HEAP_FLAG_DENY_RT_DS_TEXTURES;
            break;
        case 2:
            outHeapFlags = D3D12_HEAP_FLAG_DENY_BUFFERS | D3D12_HEAP_FLAG_DENY_NON_RT_DS_TEXTURES;
            break;
        }

        index /= 3;
    }

    switch(index)
    {
    case 0:
        outHeapType = D3D12_HEAP_TYPE_DEFAULT;
        break;
    case 1:
        outHeapType = D3D12_HEAP_TYPE_UPLOAD;
        break;
    case 2:
        outHeapType = D3D12_HEAP_TYPE_READBACK;
        break;
    default:
        D3D12MA_ASSERT(0);
    }

#if D3D12MA_ALLOW_SHADER_ATOMICS
    if(outHeapType == D3D12_HEAP_TYPE_DEFAULT)
    {
        outHeapFlags |= D3D12_HEAP_FLAG_ALLOW_SHADER_ATOMICS;
    }
#endif
}

void AllocatorPimpl::RegisterCommittedAllocation(Allocation* alloc, D3D12_HEAP_TYPE heapType)
{
    const UINT heapTypeIndex = HeapTypeToIndex(heapType);

    MutexLockWrite lock(m_CommittedAllocationsMutex[heapTypeIndex], m_UseMutex);
    AllocationVectorType* const committedAllocations = m_pCommittedAllocations[heapTypeIndex];
    D3D12MA_ASSERT(committedAllocations);
    committedAllocations->InsertSorted(alloc, PointerLess());
}

void AllocatorPimpl::UnregisterCommittedAllocation(Allocation* alloc, D3D12_HEAP_TYPE heapType)
{
    const UINT heapTypeIndex = HeapTypeToIndex(heapType);
    
    MutexLockWrite lock(m_CommittedAllocationsMutex[heapTypeIndex], m_UseMutex);
    AllocationVectorType* const committedAllocations = m_pCommittedAllocations[heapTypeIndex];
    D3D12MA_ASSERT(committedAllocations);
    bool success = committedAllocations->RemoveSorted(alloc, PointerLess());
    D3D12MA_ASSERT(success);
}

void AllocatorPimpl::FreeCommittedMemory(Allocation* allocation)
{
    D3D12MA_ASSERT(allocation && allocation->m_PackedData.GetType() == Allocation::TYPE_COMMITTED);
    UnregisterCommittedAllocation(allocation, allocation->m_Committed.heapType);

    const UINT64 allocationSize = allocation->GetSize();
    const UINT heapTypeIndex = HeapTypeToIndex(allocation->m_Committed.heapType);
    m_Budget.RemoveAllocation(heapTypeIndex, allocationSize);
    m_Budget.m_BlockBytes[heapTypeIndex] -= allocationSize;
}

void AllocatorPimpl::FreePlacedMemory(Allocation* allocation)
{
    D3D12MA_ASSERT(allocation && allocation->m_PackedData.GetType() == Allocation::TYPE_PLACED);

    NormalBlock* const block = allocation->m_Placed.block;
    D3D12MA_ASSERT(block);
    BlockVector* const blockVector = block->GetBlockVector();
    D3D12MA_ASSERT(blockVector);
    m_Budget.RemoveAllocation(HeapTypeToIndex(block->GetHeapType()), allocation->GetSize());
    blockVector->Free(allocation);
}

void AllocatorPimpl::FreeHeapMemory(Allocation* allocation)
{
    D3D12MA_ASSERT(allocation && allocation->m_PackedData.GetType() == Allocation::TYPE_HEAP);
    UnregisterCommittedAllocation(allocation, allocation->m_Heap.heapType);
    SAFE_RELEASE(allocation->m_Heap.heap);

    const UINT heapTypeIndex = HeapTypeToIndex(allocation->m_Heap.heapType);
    const UINT64 allocationSize = allocation->GetSize();
    m_Budget.m_BlockBytes[heapTypeIndex] -= allocationSize;
    m_Budget.RemoveAllocation(heapTypeIndex, allocationSize);
}

void AllocatorPimpl::SetCurrentFrameIndex(UINT frameIndex)
{
    m_CurrentFrameIndex.store(frameIndex);

#if D3D12MA_DXGI_1_4
    if(m_Adapter3)
    {
        UpdateD3D12Budget();
    }
#endif
}

void AllocatorPimpl::CalculateStats(Stats& outStats)
{
    // Init stats
    memset(&outStats, 0, sizeof(outStats));
    outStats.Total.AllocationSizeMin = UINT64_MAX;
    outStats.Total.UnusedRangeSizeMin = UINT64_MAX;
    for(size_t i = 0; i < HEAP_TYPE_COUNT; i++)
    {
        outStats.HeapType[i].AllocationSizeMin = UINT64_MAX;
        outStats.HeapType[i].UnusedRangeSizeMin = UINT64_MAX;
    }

    // Process deafult pools.
    for(size_t i = 0; i < HEAP_TYPE_COUNT; ++i)
    {
        BlockVector* const pBlockVector = m_BlockVectors[i];
        D3D12MA_ASSERT(pBlockVector);
        pBlockVector->AddStats(outStats);
    }

    // Process committed allocations.
    for(size_t i = 0; i < HEAP_TYPE_COUNT; ++i)
    {
        StatInfo& heapStatInfo = outStats.HeapType[i];
        MutexLockRead lock(m_CommittedAllocationsMutex[i], m_UseMutex);
        const AllocationVectorType* const allocationVector = m_pCommittedAllocations[i];
        D3D12MA_ASSERT(allocationVector);
        for(size_t j = 0, count = allocationVector->size(); j < count; ++j)
        {
            UINT64 size = (*allocationVector)[j]->GetSize();
            StatInfo statInfo = {};
            statInfo.BlockCount = 1;
            statInfo.AllocationCount = 1;
            statInfo.UnusedRangeCount = 0;
            statInfo.UsedBytes = size;
            statInfo.UnusedBytes = 0;
            statInfo.AllocationSizeMin = size;
            statInfo.AllocationSizeMax = size;
            statInfo.UnusedRangeSizeMin = UINT64_MAX;
            statInfo.UnusedRangeSizeMax = 0;
            AddStatInfo(outStats.Total, statInfo);
            AddStatInfo(heapStatInfo, statInfo);
        }
    }

    // Post process
    PostProcessStatInfo(outStats.Total);
    for(size_t i = 0; i < HEAP_TYPE_COUNT; ++i)
        PostProcessStatInfo(outStats.HeapType[i]);
}

void AllocatorPimpl::GetBudget(Budget* outGpuBudget, Budget* outCpuBudget)
{
    if(outGpuBudget)
    {
        // Taking DEFAULT.
        outGpuBudget->BlockBytes = m_Budget.m_BlockBytes[0];
        outGpuBudget->AllocationBytes = m_Budget.m_AllocationBytes[0];
    }
    if(outCpuBudget)
    {
        // Taking UPLOAD + READBACK.
        outCpuBudget->BlockBytes = m_Budget.m_BlockBytes[1] + m_Budget.m_BlockBytes[2];
        outCpuBudget->AllocationBytes = m_Budget.m_AllocationBytes[1] + m_Budget.m_AllocationBytes[2];
    }

#if D3D12MA_DXGI_1_4
    if(m_Adapter3)
    {
        if(m_Budget.m_OperationsSinceBudgetFetch < 30)
        {
            MutexLockRead lockRead(m_Budget.m_BudgetMutex, m_UseMutex);
            if(outGpuBudget)
            {

                if(m_Budget.m_D3D12UsageLocal + outGpuBudget->BlockBytes > m_Budget.m_BlockBytesAtBudgetFetch[0])
                {
                    outGpuBudget->UsageBytes = m_Budget.m_D3D12UsageLocal +
                        outGpuBudget->BlockBytes - m_Budget.m_BlockBytesAtBudgetFetch[0];
                }
                else
                {
                    outGpuBudget->UsageBytes = 0;
                }
                outGpuBudget->BudgetBytes = m_Budget.m_D3D12BudgetLocal;
            }
            if(outCpuBudget)
            {
                if(m_Budget.m_D3D12UsageNonLocal + outCpuBudget->BlockBytes > m_Budget.m_BlockBytesAtBudgetFetch[1] + m_Budget.m_BlockBytesAtBudgetFetch[2])
                {
                    outCpuBudget->UsageBytes = m_Budget.m_D3D12UsageNonLocal +
                        outCpuBudget->BlockBytes - (m_Budget.m_BlockBytesAtBudgetFetch[1] + m_Budget.m_BlockBytesAtBudgetFetch[2]);
                }
                else
                {
                    outCpuBudget->UsageBytes = 0;
                }
                outCpuBudget->BudgetBytes = m_Budget.m_D3D12BudgetNonLocal;
            }
        }
        else
        {
            UpdateD3D12Budget(); // Outside of mutex lock
            GetBudget(outGpuBudget, outCpuBudget); // Recursion
        }
    }
    else
#endif
    {
        if(outGpuBudget)
        {
            const UINT64 gpuMemorySize = m_AdapterDesc.DedicatedVideoMemory + m_AdapterDesc.DedicatedSystemMemory; // TODO: Is this right?
            outGpuBudget->UsageBytes = outGpuBudget->BlockBytes;
            outGpuBudget->BudgetBytes = gpuMemorySize * 8 / 10; // 80% heuristics.
        }
        if(outCpuBudget)
        {
            const UINT64 cpuMemorySize = m_AdapterDesc.SharedSystemMemory; // TODO: Is this right?
            outCpuBudget->UsageBytes = outCpuBudget->BlockBytes;
            outCpuBudget->BudgetBytes = cpuMemorySize * 8 / 10; // 80% heuristics.
        }
    }
}

void AllocatorPimpl::GetBudgetForHeapType(Budget& outBudget, D3D12_HEAP_TYPE heapType)
{
    switch(heapType)
    {
    case D3D12_HEAP_TYPE_DEFAULT:
        GetBudget(&outBudget, NULL);
        break;
    case D3D12_HEAP_TYPE_UPLOAD:
    case D3D12_HEAP_TYPE_READBACK:
        GetBudget(NULL, &outBudget);
        break;
    default: D3D12MA_ASSERT(0);
    }
}

static void AddStatInfoToJson(JsonWriter& json, const StatInfo& statInfo)
{
    json.BeginObject();
    json.WriteString(L"Blocks");
    json.WriteNumber(statInfo.BlockCount);
    json.WriteString(L"Allocations");
    json.WriteNumber(statInfo.AllocationCount);
    json.WriteString(L"UnusedRanges");
    json.WriteNumber(statInfo.UnusedRangeCount);
    json.WriteString(L"UsedBytes");
    json.WriteNumber(statInfo.UsedBytes);
    json.WriteString(L"UnusedBytes");
    json.WriteNumber(statInfo.UnusedBytes);

    json.WriteString(L"AllocationSize");
    json.BeginObject(true);
    json.WriteString(L"Min");
    json.WriteNumber(statInfo.AllocationSizeMin);
    json.WriteString(L"Avg");
    json.WriteNumber(statInfo.AllocationSizeAvg);
    json.WriteString(L"Max");
    json.WriteNumber(statInfo.AllocationSizeMax);
    json.EndObject();

    json.WriteString(L"UnusedRangeSize");
    json.BeginObject(true);
    json.WriteString(L"Min");
    json.WriteNumber(statInfo.UnusedRangeSizeMin);
    json.WriteString(L"Avg");
    json.WriteNumber(statInfo.UnusedRangeSizeAvg);
    json.WriteString(L"Max");
    json.WriteNumber(statInfo.UnusedRangeSizeMax);
    json.EndObject();

    json.EndObject();
}

void AllocatorPimpl::BuildStatsString(WCHAR** ppStatsString, BOOL DetailedMap)
{
    StringBuilder sb(GetAllocs());
    {
        JsonWriter json(GetAllocs(), sb);

        Budget gpuBudget = {}, cpuBudget = {};
        GetBudget(&gpuBudget, &cpuBudget);

        Stats stats;
        CalculateStats(stats);

        json.BeginObject();
        
        json.WriteString(L"Total");
        AddStatInfoToJson(json, stats.Total);
        for (size_t heapType = 0; heapType < HEAP_TYPE_COUNT; ++heapType)
        {
            json.WriteString(HeapTypeNames[heapType]);
            AddStatInfoToJson(json, stats.HeapType[heapType]);
        }

        json.WriteString(L"Budget");
        json.BeginObject();
        {
            json.WriteString(L"GPU");
            WriteBudgetToJson(json, gpuBudget);
            json.WriteString(L"CPU");
            WriteBudgetToJson(json, cpuBudget);
        }
        json.EndObject();

        if (DetailedMap)
        {
            json.WriteString(L"DetailedMap");
            json.BeginObject();

            json.WriteString(L"DefaultPools");
            json.BeginObject();

            D3D12MA_ASSERT(SupportsResourceHeapTier2());
            if (SupportsResourceHeapTier2())
            {
                for (size_t heapType = 0; heapType < HEAP_TYPE_COUNT; ++heapType)
                {
                    json.WriteString(HeapTypeNames[heapType]);
                    json.BeginObject();

                    json.WriteString(L"Blocks");

                    BlockVector* blockVector = m_BlockVectors[heapType];
                    D3D12MA_ASSERT(blockVector);
                    blockVector->WriteBlockInfoToJson(json);

                    json.EndObject(); // heap name
                }
            }
            else
            {
                for (size_t heapType = 0; heapType < HEAP_TYPE_COUNT; ++heapType)
                {
                    for (size_t heapSubType = 0; heapSubType < 3; ++heapSubType)
                    {
                        static const WCHAR* const heapSubTypeName[] = {
                            L" + buffer",
                            L" + texture",
                            L" + texture RT or DS",
                        };
                        json.BeginString();
                        json.ContinueString(HeapTypeNames[heapType]);
                        json.ContinueString(heapSubTypeName[heapSubType]);
                        json.EndString();
                        json.BeginObject();

                        json.WriteString(L"Blocks");

                        BlockVector* blockVector = m_BlockVectors[heapType * 3 + heapSubType];
                        D3D12MA_ASSERT(blockVector);
                        blockVector->WriteBlockInfoToJson(json);

                        json.EndObject(); // heap name
                    }
                }
            }

            json.EndObject(); // DefaultPools

            json.WriteString(L"CommittedAllocations");
            json.BeginObject();

            for (size_t heapType = 0; heapType < HEAP_TYPE_COUNT; ++heapType)
            {
                json.WriteString(HeapTypeNames[heapType]);
                MutexLockRead lock(m_CommittedAllocationsMutex[heapType], m_UseMutex);

                json.BeginArray();
                const AllocationVectorType* const allocationVector = m_pCommittedAllocations[heapType];
                D3D12MA_ASSERT(allocationVector);
                for (size_t i = 0, count = allocationVector->size(); i < count; ++i)
                {
                    Allocation* alloc = (*allocationVector)[i];
                    D3D12MA_ASSERT(alloc);

                    json.BeginObject(true);
                    json.AddAllocationToObject(*alloc);
                    json.EndObject();
                }
                json.EndArray();
            }

            json.EndObject(); // CommittedAllocations

            json.EndObject(); // DetailedMap
        }
        json.EndObject();
    }

    const size_t length = sb.GetLength();
    WCHAR* result = AllocateArray<WCHAR>(GetAllocs(), length + 1);
    memcpy(result, sb.GetData(), length * sizeof(WCHAR));
    result[length] = L'\0';
    *ppStatsString = result;
}

void AllocatorPimpl::FreeStatsString(WCHAR* pStatsString)
{
    D3D12MA_ASSERT(pStatsString);
    Free(GetAllocs(), pStatsString);
}

HRESULT AllocatorPimpl::UpdateD3D12Budget()
{
#if D3D12MA_DXGI_1_4
    D3D12MA_ASSERT(m_Adapter3);

    DXGI_QUERY_VIDEO_MEMORY_INFO infoLocal = {};
    DXGI_QUERY_VIDEO_MEMORY_INFO infoNonLocal = {};
    HRESULT hrLocal = m_Adapter3->QueryVideoMemoryInfo(0, DXGI_MEMORY_SEGMENT_GROUP_LOCAL, &infoLocal);
    HRESULT hrNonLocal = m_Adapter3->QueryVideoMemoryInfo(0, DXGI_MEMORY_SEGMENT_GROUP_NON_LOCAL, &infoNonLocal);

    {
        MutexLockWrite lockWrite(m_Budget.m_BudgetMutex, m_UseMutex);

        if(SUCCEEDED(hrLocal))
        {
            m_Budget.m_D3D12UsageLocal = infoLocal.CurrentUsage;
            m_Budget.m_D3D12BudgetLocal = infoLocal.Budget;
        }
        if(SUCCEEDED(hrNonLocal))
        {
            m_Budget.m_D3D12UsageNonLocal = infoNonLocal.CurrentUsage;
            m_Budget.m_D3D12BudgetNonLocal = infoNonLocal.Budget;
        }

        for(UINT i = 0; i < HEAP_TYPE_COUNT; ++i)
        {
            m_Budget.m_BlockBytesAtBudgetFetch[i] = m_Budget.m_BlockBytes[i].load();
        }

        m_Budget.m_OperationsSinceBudgetFetch = 0;
    }

    return FAILED(hrLocal) ? hrLocal : hrNonLocal;
#else
    return S_OK;
#endif
}

D3D12_RESOURCE_ALLOCATION_INFO AllocatorPimpl::GetResourceAllocationInfo(D3D12_RESOURCE_DESC& inOutResourceDesc) const
{
#if D3D12MA_USE_SMALL_RESOURCE_PLACEMENT_ALIGNMENT
    if(inOutResourceDesc.Alignment == 0 &&
        inOutResourceDesc.Dimension == D3D12_RESOURCE_DIMENSION_TEXTURE2D &&
        (inOutResourceDesc.Flags & (D3D12_RESOURCE_FLAG_ALLOW_RENDER_TARGET | D3D12_RESOURCE_FLAG_ALLOW_DEPTH_STENCIL)) == 0
#if D3D12MA_USE_SMALL_RESOURCE_PLACEMENT_ALIGNMENT == 1
        && CanUseSmallAlignment(inOutResourceDesc)
#endif
        )
    {
        /*
        The algorithm here is based on Microsoft sample: "Small Resources Sample"
        https://github.com/microsoft/DirectX-Graphics-Samples/tree/master/Samples/Desktop/D3D12SmallResources
        */
        const UINT64 smallAlignmentToTry = inOutResourceDesc.SampleDesc.Count > 1 ?
            D3D12_SMALL_MSAA_RESOURCE_PLACEMENT_ALIGNMENT :
            D3D12_SMALL_RESOURCE_PLACEMENT_ALIGNMENT;
        inOutResourceDesc.Alignment = smallAlignmentToTry;
        const D3D12_RESOURCE_ALLOCATION_INFO smallAllocInfo = m_Device->GetResourceAllocationInfo(0, 1, &inOutResourceDesc);
        // Check if alignment requested has been granted.
        if(smallAllocInfo.Alignment == smallAlignmentToTry)
        {
            return smallAllocInfo;
        }
        inOutResourceDesc.Alignment = 0; // Restore original
    }
#endif // #if D3D12MA_USE_SMALL_RESOURCE_PLACEMENT_ALIGNMENT

    return m_Device->GetResourceAllocationInfo(0, 1, &inOutResourceDesc);
}

void AllocatorPimpl::WriteBudgetToJson(JsonWriter& json, const Budget& budget)
{
    json.BeginObject();
    {
        json.WriteString(L"BlockBytes");
        json.WriteNumber(budget.BlockBytes);
        json.WriteString(L"AllocationBytes");
        json.WriteNumber(budget.AllocationBytes);
        json.WriteString(L"UsageBytes");
        json.WriteNumber(budget.UsageBytes);
        json.WriteString(L"BudgetBytes");
        json.WriteNumber(budget.BudgetBytes);
    }
    json.EndObject();
}

////////////////////////////////////////////////////////////////////////////////
// Public class Allocation implementation

void Allocation::PackedData::SetType(Type type)
{
    const uint32_t u = (UINT)type;
    D3D12MA_ASSERT(u < (1u << 2));
    m_Type = u;
}

void Allocation::PackedData::SetResourceDimension(D3D12_RESOURCE_DIMENSION resourceDimension)
{
    const uint32_t u = (UINT)resourceDimension;
    D3D12MA_ASSERT(u < (1u << 3));
    m_ResourceDimension = u;
}

void Allocation::PackedData::SetResourceFlags(D3D12_RESOURCE_FLAGS resourceFlags)
{
    const uint32_t u = (UINT)resourceFlags;
    D3D12MA_ASSERT(u < (1u << 7));
    m_ResourceFlags = u;
}

void Allocation::PackedData::SetTextureLayout(D3D12_TEXTURE_LAYOUT textureLayout)
{
    const uint32_t u = (UINT)textureLayout;
    D3D12MA_ASSERT(u < (1u << 2));
    m_TextureLayout = u;
}

void Allocation::Release()
{
    if(this == NULL)
    {
        return;
    }

    D3D12MA_DEBUG_GLOBAL_MUTEX_LOCK

    SAFE_RELEASE(m_Resource);

    switch(m_PackedData.GetType())
    {
    case TYPE_COMMITTED:
        m_Allocator->FreeCommittedMemory(this);
        break;
    case TYPE_PLACED:
        m_Allocator->FreePlacedMemory(this);
        break;
    case TYPE_HEAP:
        m_Allocator->FreeHeapMemory(this);
        break;
    }

    FreeName();

    m_Allocator->GetAllocationObjectAllocator().Free(this);
}

UINT64 Allocation::GetOffset() const
{
    switch(m_PackedData.GetType())
    {
    case TYPE_COMMITTED:
    case TYPE_HEAP:
        return 0;
    case TYPE_PLACED:
        return m_Placed.offset;
    default:
        D3D12MA_ASSERT(0);
        return 0;
    }
}

ID3D12Heap* Allocation::GetHeap() const
{
    switch(m_PackedData.GetType())
    {
    case TYPE_COMMITTED:
        return NULL;
    case TYPE_PLACED:
        return m_Placed.block->GetHeap();
    case TYPE_HEAP:
        return m_Heap.heap;
    default:
        D3D12MA_ASSERT(0);
        return 0;
    }
}

void Allocation::SetName(LPCWSTR Name)
{
    FreeName();

    if(Name)
    {
        const size_t nameCharCount = wcslen(Name) + 1;
        m_Name = D3D12MA_NEW_ARRAY(m_Allocator->GetAllocs(), WCHAR, nameCharCount);
        memcpy(m_Name, Name, nameCharCount * sizeof(WCHAR));
    }
}

Allocation::Allocation(AllocatorPimpl* allocator, UINT64 size, BOOL wasZeroInitialized) :
    m_Allocator{allocator},
    m_Size{size},
    m_Resource{NULL},
    m_CreationFrameIndex{allocator->GetCurrentFrameIndex()},
    m_Name{NULL}
{
    D3D12MA_ASSERT(allocator);

    m_PackedData.SetType(TYPE_COUNT);
    m_PackedData.SetResourceDimension(D3D12_RESOURCE_DIMENSION_UNKNOWN);
    m_PackedData.SetResourceFlags(D3D12_RESOURCE_FLAG_NONE);
    m_PackedData.SetTextureLayout(D3D12_TEXTURE_LAYOUT_UNKNOWN);
    m_PackedData.SetWasZeroInitialized(wasZeroInitialized);
}

Allocation::~Allocation()
{
    // Nothing here, everything already done in Release.
}

void Allocation::InitCommitted(D3D12_HEAP_TYPE heapType)
{
    m_PackedData.SetType(TYPE_COMMITTED);
    m_Committed.heapType = heapType;
}

void Allocation::InitPlaced(UINT64 offset, UINT64 alignment, NormalBlock* block)
{
    m_PackedData.SetType(TYPE_PLACED);
    m_Placed.offset = offset;
    m_Placed.block = block;
}

void Allocation::InitHeap(D3D12_HEAP_TYPE heapType, ID3D12Heap* heap)
{
    m_PackedData.SetType(TYPE_HEAP);
    m_Heap.heapType = heapType;
    m_Heap.heap = heap;
}

void Allocation::SetResource(ID3D12Resource* resource, const D3D12_RESOURCE_DESC* pResourceDesc)
{
    D3D12MA_ASSERT(m_Resource == NULL);
    D3D12MA_ASSERT(pResourceDesc);
    m_Resource = resource;
    m_PackedData.SetResourceDimension(pResourceDesc->Dimension);
    m_PackedData.SetResourceFlags(pResourceDesc->Flags);
    m_PackedData.SetTextureLayout(pResourceDesc->Layout);
}

void Allocation::FreeName()
{
    if(m_Name)
    {
        const size_t nameCharCount = wcslen(m_Name) + 1;
        D3D12MA_DELETE_ARRAY(m_Allocator->GetAllocs(), m_Name, nameCharCount);
        m_Name = NULL;
    }
}

////////////////////////////////////////////////////////////////////////////////
// Private class AllocationObjectAllocator implementation

AllocationObjectAllocator::AllocationObjectAllocator(const ALLOCATION_CALLBACKS& allocationCallbacks) :
    m_Allocator(allocationCallbacks, 1024)
{
}

template<typename... Types> Allocation* AllocationObjectAllocator::Allocate(Types... args)
{
    MutexLock mutexLock(m_Mutex);
    return m_Allocator.Alloc(std::forward<Types>(args)...);
}

void AllocationObjectAllocator::Free(Allocation* alloc)
{
    MutexLock mutexLock(m_Mutex);
    m_Allocator.Free(alloc);
}

////////////////////////////////////////////////////////////////////////////////
// Public class Allocator implementation

Allocator::Allocator(const ALLOCATION_CALLBACKS& allocationCallbacks, const ALLOCATOR_DESC& desc) :
    m_Pimpl(D3D12MA_NEW(allocationCallbacks, AllocatorPimpl)(allocationCallbacks, desc))
{
}

Allocator::~Allocator()
{
    D3D12MA_DELETE(m_Pimpl->GetAllocs(), m_Pimpl);
}

void Allocator::Release()
{
    D3D12MA_DEBUG_GLOBAL_MUTEX_LOCK

    // Copy is needed because otherwise we would call destructor and invalidate the structure with callbacks before using it to free memory.
    const ALLOCATION_CALLBACKS allocationCallbacksCopy = m_Pimpl->GetAllocs();
    D3D12MA_DELETE(allocationCallbacksCopy, this);
}



const D3D12_FEATURE_DATA_D3D12_OPTIONS& Allocator::GetD3D12Options() const
{
    return m_Pimpl->GetD3D12Options();
}

HRESULT Allocator::CreateResource(
    const ALLOCATION_DESC* pAllocDesc,
    const D3D12_RESOURCE_DESC* pResourceDesc,
    D3D12_RESOURCE_STATES InitialResourceState,
    const D3D12_CLEAR_VALUE *pOptimizedClearValue,
    Allocation** ppAllocation,
    REFIID riidResource,
    void** ppvResource)
{
    if(!pAllocDesc || !pResourceDesc || !ppAllocation || riidResource == IID_NULL)
    {
        D3D12MA_ASSERT(0 && "Invalid arguments passed to Allocator::CreateResource.");
        return E_INVALIDARG;
    }
    D3D12MA_DEBUG_GLOBAL_MUTEX_LOCK
    return m_Pimpl->CreateResource(pAllocDesc, pResourceDesc, InitialResourceState, pOptimizedClearValue, ppAllocation, riidResource, ppvResource);
}

HRESULT Allocator::AllocateMemory(
    const ALLOCATION_DESC* pAllocDesc,
    const D3D12_RESOURCE_ALLOCATION_INFO* pAllocInfo,
    Allocation** ppAllocation)
{
    if(!pAllocDesc ||
        !pAllocInfo ||
        !ppAllocation ||
        !(pAllocInfo->Alignment == 0 ||
            pAllocInfo->Alignment == D3D12_DEFAULT_RESOURCE_PLACEMENT_ALIGNMENT ||
            pAllocInfo->Alignment == D3D12_DEFAULT_MSAA_RESOURCE_PLACEMENT_ALIGNMENT) ||
        pAllocInfo->SizeInBytes == 0 ||
        pAllocInfo->SizeInBytes % (64ull * 1024) != 0)
    {
        D3D12MA_ASSERT(0 && "Invalid arguments passed to Allocator::AllocateMemory.");
        return E_INVALIDARG;
    }
    D3D12MA_DEBUG_GLOBAL_MUTEX_LOCK
    return m_Pimpl->AllocateMemory(pAllocDesc, pAllocInfo, ppAllocation);
}

void Allocator::SetCurrentFrameIndex(UINT frameIndex)
{
    D3D12MA_DEBUG_GLOBAL_MUTEX_LOCK
    m_Pimpl->SetCurrentFrameIndex(frameIndex);
}

void Allocator::CalculateStats(Stats* pStats)
{
    D3D12MA_ASSERT(pStats);
    D3D12MA_DEBUG_GLOBAL_MUTEX_LOCK
    m_Pimpl->CalculateStats(*pStats);
}

void Allocator::GetBudget(Budget* pGpuBudget, Budget* pCpuBudget)
{
    if(pGpuBudget == NULL && pCpuBudget == NULL)
    {
        return;
    }
    D3D12MA_DEBUG_GLOBAL_MUTEX_LOCK
    m_Pimpl->GetBudget(pGpuBudget, pCpuBudget);
}

void Allocator::BuildStatsString(WCHAR** ppStatsString, BOOL DetailedMap)
{
    D3D12MA_ASSERT(ppStatsString);
    D3D12MA_DEBUG_GLOBAL_MUTEX_LOCK
    m_Pimpl->BuildStatsString(ppStatsString, DetailedMap);
}

void Allocator::FreeStatsString(WCHAR* pStatsString)
{
    if (pStatsString != NULL)
    {
        D3D12MA_DEBUG_GLOBAL_MUTEX_LOCK
        m_Pimpl->FreeStatsString(pStatsString);
    }
}

////////////////////////////////////////////////////////////////////////////////
// Public global functions

HRESULT CreateAllocator(const ALLOCATOR_DESC* pDesc, Allocator** ppAllocator)
{
    if(!pDesc || !ppAllocator || !pDesc->pDevice || !pDesc->pAdapter ||
        !(pDesc->PreferredBlockSize == 0 || (pDesc->PreferredBlockSize >= 16 && pDesc->PreferredBlockSize < 0x10000000000ull)))
    {
        D3D12MA_ASSERT(0 && "Invalid arguments passed to CreateAllocator.");
        return E_INVALIDARG;
    }

    D3D12MA_DEBUG_GLOBAL_MUTEX_LOCK

    ALLOCATION_CALLBACKS allocationCallbacks;
    SetupAllocationCallbacks(allocationCallbacks, *pDesc);

    *ppAllocator = D3D12MA_NEW(allocationCallbacks, Allocator)(allocationCallbacks, *pDesc);
    HRESULT hr = (*ppAllocator)->m_Pimpl->Init(*pDesc);
    if(FAILED(hr))
    {
        D3D12MA_DELETE(allocationCallbacks, *ppAllocator);
        *ppAllocator = NULL;
    }
    return hr;
}

} // namespace D3D12MA
<|MERGE_RESOLUTION|>--- conflicted
+++ resolved
@@ -1,4953 +1,4948 @@
-//
-// Copyright (c) 2019-2020 Advanced Micro Devices, Inc. All rights reserved.
-//
-// Permission is hereby granted, free of charge, to any person obtaining a copy
-// of this software and associated documentation files (the "Software"), to deal
-// in the Software without restriction, including without limitation the rights
-// to use, copy, modify, merge, publish, distribute, sublicense, and/or sell
-// copies of the Software, and to permit persons to whom the Software is
-// furnished to do so, subject to the following conditions:
-//
-// The above copyright notice and this permission notice shall be included in
-// all copies or substantial portions of the Software.
-//
-// THE SOFTWARE IS PROVIDED "AS IS", WITHOUT WARRANTY OF ANY KIND, EXPRESS OR
-// IMPLIED, INCLUDING BUT NOT LIMITED TO THE WARRANTIES OF MERCHANTABILITY,
-// FITNESS FOR A PARTICULAR PURPOSE AND NONINFRINGEMENT.  IN NO EVENT SHALL THE
-// AUTHORS OR COPYRIGHT HOLDERS BE LIABLE FOR ANY CLAIM, DAMAGES OR OTHER
-// LIABILITY, WHETHER IN AN ACTION OF CONTRACT, TORT OR OTHERWISE, ARISING FROM,
-// OUT OF OR IN CONNECTION WITH THE SOFTWARE OR THE USE OR OTHER DEALINGS IN
-// THE SOFTWARE.
-//
-
-#include "D3D12MemAlloc.h"
-
-#ifndef D3D12MA_D3D12_HEADERS_ALREADY_INCLUDED
-    #include <dxgi.h>
-    #if D3D12MA_DXGI_1_4
-        #include <dxgi1_4.h>
-    #endif
-#endif
-
-#include <mutex>
-#include <atomic>
-#include <algorithm>
-#include <utility>
-#include <cstdlib>
-#include <malloc.h> // for _aligned_malloc, _aligned_free
-
-////////////////////////////////////////////////////////////////////////////////
-////////////////////////////////////////////////////////////////////////////////
-//
-// Configuration Begin
-//
-////////////////////////////////////////////////////////////////////////////////
-////////////////////////////////////////////////////////////////////////////////
-
-#ifndef D3D12MA_ASSERT
-    #include <cassert>
-    #define D3D12MA_ASSERT(cond) assert(cond)
-#endif
-
-// Assert that will be called very often, like inside data structures e.g. operator[].
-// Making it non-empty can make program slow.
-#ifndef D3D12MA_HEAVY_ASSERT
-    #ifdef _DEBUG
-        #define D3D12MA_HEAVY_ASSERT(expr)   //D3D12MA_ASSERT(expr)
-    #else
-        #define D3D12MA_HEAVY_ASSERT(expr)
-    #endif
-#endif
-
-#ifndef D3D12MA_DEBUG_ALIGNMENT
-    /*
-    Minimum alignment of all allocations, in bytes.
-    Set to more than 1 for debugging purposes only. Must be power of two.
-    */
-    #define D3D12MA_DEBUG_ALIGNMENT (1)
-#endif
-
-#ifndef D3D12MA_DEBUG_MARGIN
-    // Minimum margin before and after every allocation, in bytes.
-    // Set nonzero for debugging purposes only.
-    #define D3D12MA_DEBUG_MARGIN (0)
-#endif
-
-#ifndef D3D12MA_DEBUG_GLOBAL_MUTEX
-    /*
-    Set this to 1 for debugging purposes only, to enable single mutex protecting all
-    entry calls to the library. Can be useful for debugging multithreading issues.
-    */
-    #define D3D12MA_DEBUG_GLOBAL_MUTEX (0)
-#endif
-
-#ifndef D3D12MA_DEFAULT_BLOCK_SIZE
-   /// Default size of a block allocated as single ID3D12Heap.
-   #define D3D12MA_DEFAULT_BLOCK_SIZE (256ull * 1024 * 1024)
-#endif
-
-#ifndef D3D12MA_ALLOW_SHADER_ATOMICS
-    /*
-    Set this to 1 to make the library automatically adding flag
-    D3D12_HEAP_FLAG_ALLOW_SHADER_ATOMICS to any allocated heap that might contain a
-    buffer or a texture used as a UAV. You can change it to 0 if you are sure your
-    program doesn't use atomic functions in its shaders. In practice this flag
-    doesn't seem to change anything.
-    */
-<<<<<<< HEAD
-    //#define D3D12MA_EXTRA_DEFAULT_TYPE_HEAP_FLAGS (D3D12_HEAP_FLAG_ALLOW_SHADER_ATOMICS)
-    #define D3D12MA_EXTRA_DEFAULT_TYPE_HEAP_FLAGS (D3D12_HEAP_FLAG_NONE)
-=======
-    #define D3D12MA_ALLOW_SHADER_ATOMICS (1)
->>>>>>> 93c2ba28
-#endif
-
-////////////////////////////////////////////////////////////////////////////////
-////////////////////////////////////////////////////////////////////////////////
-//
-// Configuration End
-//
-////////////////////////////////////////////////////////////////////////////////
-////////////////////////////////////////////////////////////////////////////////
-
-
-namespace D3D12MA
-{
-
-////////////////////////////////////////////////////////////////////////////////
-// Private globals - CPU memory allocation
-
-static void* DefaultAllocate(size_t Size, size_t Alignment, void* /*pUserData*/)
-{
-    return _aligned_malloc(Size, Alignment);
-}
-static void DefaultFree(void* pMemory, void* /*pUserData*/)
-{
-    return _aligned_free(pMemory);
-}
-
-static void* Malloc(const ALLOCATION_CALLBACKS& allocs, size_t size, size_t alignment)
-{
-    return (*allocs.pAllocate)(size, alignment, allocs.pUserData);
-}
-static void Free(const ALLOCATION_CALLBACKS& allocs, void* memory)
-{
-    (*allocs.pFree)(memory, allocs.pUserData);
-}
-
-template<typename T>
-static T* Allocate(const ALLOCATION_CALLBACKS& allocs)
-{
-    return (T*)Malloc(allocs, sizeof(T), __alignof(T));
-}
-template<typename T>
-static T* AllocateArray(const ALLOCATION_CALLBACKS& allocs, size_t count)
-{
-    return (T*)Malloc(allocs, sizeof(T) * count, __alignof(T));
-}
-
-#define D3D12MA_NEW(allocs, type) new(D3D12MA::Allocate<type>(allocs))(type)
-#define D3D12MA_NEW_ARRAY(allocs, type, count) new(D3D12MA::AllocateArray<type>((allocs), (count)))(type)
-
-template<typename T>
-static void D3D12MA_DELETE(const ALLOCATION_CALLBACKS& allocs, T* memory)
-{
-    if(memory)
-    {
-        memory->~T();
-        Free(allocs, memory);
-    }
-}
-template<typename T>
-static void D3D12MA_DELETE_ARRAY(const ALLOCATION_CALLBACKS& allocs, T* memory, size_t count)
-{
-    if(memory)
-    {
-        for(size_t i = count; i--; )
-        {
-            memory[i].~T();
-        }
-        Free(allocs, memory);
-    }
-}
-
-static void SetupAllocationCallbacks(ALLOCATION_CALLBACKS& outAllocs, const ALLOCATOR_DESC& allocatorDesc)
-{
-    if(allocatorDesc.pAllocationCallbacks)
-    {
-        outAllocs = *allocatorDesc.pAllocationCallbacks;
-        D3D12MA_ASSERT(outAllocs.pAllocate != NULL && outAllocs.pFree != NULL);
-    }
-    else
-    {
-        outAllocs.pAllocate = &DefaultAllocate;
-        outAllocs.pFree = &DefaultFree;
-        outAllocs.pUserData = NULL;
-    }
-}
-
-////////////////////////////////////////////////////////////////////////////////
-// Private globals - basic facilities
-
-#define SAFE_RELEASE(ptr)   do { if(ptr) { (ptr)->Release(); (ptr) = NULL; } } while(false)
-
-#define D3D12MA_VALIDATE(cond) do { if(!(cond)) { \
-        D3D12MA_ASSERT(0 && "Validation failed: " #cond); \
-        return false; \
-    } } while(false)
-
-template<typename T>
-static inline T D3D12MA_MIN(const T& a, const T& b)
-{
-    return a <= b ? a : b;
-}
-template<typename T>
-static inline T D3D12MA_MAX(const T& a, const T& b)
-{
-    return a <= b ? b : a;
-}
-
-template<typename T>
-static inline void D3D12MA_SWAP(T& a, T& b)
-{
-    T tmp = a; a = b; b = tmp;
-}
-
-#ifndef D3D12MA_MUTEX
-    class Mutex
-    {
-    public:
-        void Lock() { m_Mutex.lock(); }
-        void Unlock() { m_Mutex.unlock(); }
-    private:
-        std::mutex m_Mutex;
-    };
-    #define D3D12MA_MUTEX Mutex
-#endif
-
-#if !defined(_WIN32) || !defined(WINVER) || WINVER < 0x0600
-    #error Required at least WinAPI version supporting: client = Windows Vista, server = Windows Server 2008.
-#endif
-
-#ifndef D3D12MA_RW_MUTEX
-    class RWMutex
-    {
-    public:
-        RWMutex() { InitializeSRWLock(&m_Lock); }
-        void LockRead() { AcquireSRWLockShared(&m_Lock); }
-        void UnlockRead() { ReleaseSRWLockShared(&m_Lock); }
-        void LockWrite() { AcquireSRWLockExclusive(&m_Lock); }
-        void UnlockWrite() { ReleaseSRWLockExclusive(&m_Lock); }
-    private:
-        SRWLOCK m_Lock;
-    };
-    #define D3D12MA_RW_MUTEX RWMutex
-#endif
-
-/*
-If providing your own implementation, you need to implement a subset of std::atomic.
-*/
-#ifndef D3D12MA_ATOMIC_UINT32
-    #define D3D12MA_ATOMIC_UINT32 std::atomic<UINT>
-#endif
-
-#ifndef D3D12MA_ATOMIC_UINT64
-    #define D3D12MA_ATOMIC_UINT64 std::atomic<UINT64>
-#endif
-
-// Aligns given value up to nearest multiply of align value. For example: AlignUp(11, 8) = 16.
-// Use types like UINT, uint64_t as T.
-template <typename T>
-static inline T AlignUp(T val, T align)
-{
-	return (val + align - 1) / align * align;
-}
-// Aligns given value down to nearest multiply of align value. For example: AlignUp(11, 8) = 8.
-// Use types like UINT, uint64_t as T.
-template <typename T>
-static inline T AlignDown(T val, T align)
-{
-    return val / align * align;
-}
-
-// Division with mathematical rounding to nearest number.
-template <typename T>
-static inline T RoundDiv(T x, T y)
-{
-	return (x + (y / (T)2)) / y;
-}
-template <typename T>
-static inline T DivideRoudingUp(T x, T y)
-{
-    return (x + y - 1) / y;
-}
-
-/*
-Returns true if given number is a power of two.
-T must be unsigned integer number or signed integer but always nonnegative.
-For 0 returns true.
-*/
-template <typename T>
-inline bool IsPow2(T x)
-{
-    return (x & (x-1)) == 0;
-}
-
-// Returns smallest power of 2 greater or equal to v.
-static inline UINT NextPow2(UINT v)
-{
-	v--;
-    v |= v >> 1;
-    v |= v >> 2;
-    v |= v >> 4;
-    v |= v >> 8;
-    v |= v >> 16;
-    v++;
-    return v;
-}
-static inline uint64_t NextPow2(uint64_t v)
-{
-	v--;
-    v |= v >> 1;
-    v |= v >> 2;
-    v |= v >> 4;
-    v |= v >> 8;
-    v |= v >> 16;
-    v |= v >> 32;
-    v++;
-    return v;
-}
-
-// Returns largest power of 2 less or equal to v.
-static inline UINT PrevPow2(UINT v)
-{
-    v |= v >> 1;
-    v |= v >> 2;
-    v |= v >> 4;
-    v |= v >> 8;
-    v |= v >> 16;
-    v = v ^ (v >> 1);
-    return v;
-}
-static inline uint64_t PrevPow2(uint64_t v)
-{
-    v |= v >> 1;
-    v |= v >> 2;
-    v |= v >> 4;
-    v |= v >> 8;
-    v |= v >> 16;
-    v |= v >> 32;
-    v = v ^ (v >> 1);
-    return v;
-}
-
-static inline bool StrIsEmpty(const char* pStr)
-{
-    return pStr == NULL || *pStr == '\0';
-}
-
-// Helper RAII class to lock a mutex in constructor and unlock it in destructor (at the end of scope).
-struct MutexLock
-{
-public:
-    MutexLock(D3D12MA_MUTEX& mutex, bool useMutex = true) :
-        m_pMutex(useMutex ? &mutex : NULL)
-    {
-        if(m_pMutex)
-        {
-            m_pMutex->Lock();
-        }
-    }
-    ~MutexLock()
-    {
-        if(m_pMutex)
-        {
-            m_pMutex->Unlock();
-        }
-    }
-private:
-    D3D12MA_MUTEX* m_pMutex;
-
-    D3D12MA_CLASS_NO_COPY(MutexLock)
-};
-
-// Helper RAII class to lock a RW mutex in constructor and unlock it in destructor (at the end of scope), for reading.
-struct MutexLockRead
-{
-public:
-    MutexLockRead(D3D12MA_RW_MUTEX& mutex, bool useMutex) :
-        m_pMutex(useMutex ? &mutex : NULL)
-    {
-        if(m_pMutex)
-        {
-            m_pMutex->LockRead();
-        }
-    }
-    ~MutexLockRead()
-    {
-        if(m_pMutex)
-        {
-            m_pMutex->UnlockRead();
-        }
-    }
-private:
-    D3D12MA_RW_MUTEX* m_pMutex;
-
-    D3D12MA_CLASS_NO_COPY(MutexLockRead)
-};
-
-// Helper RAII class to lock a RW mutex in constructor and unlock it in destructor (at the end of scope), for writing.
-struct MutexLockWrite
-{
-public:
-    MutexLockWrite(D3D12MA_RW_MUTEX& mutex, bool useMutex) :
-        m_pMutex(useMutex ? &mutex : NULL)
-    {
-        if(m_pMutex)
-        {
-            m_pMutex->LockWrite();
-        }
-    }
-    ~MutexLockWrite()
-    {
-        if(m_pMutex)
-        {
-            m_pMutex->UnlockWrite();
-        }
-    }
-private:
-    D3D12MA_RW_MUTEX* m_pMutex;
-
-    D3D12MA_CLASS_NO_COPY(MutexLockWrite)
-};
-
-#if D3D12MA_DEBUG_GLOBAL_MUTEX
-    static D3D12MA_MUTEX g_DebugGlobalMutex;
-    #define D3D12MA_DEBUG_GLOBAL_MUTEX_LOCK MutexLock debugGlobalMutexLock(g_DebugGlobalMutex, true);
-#else
-    #define D3D12MA_DEBUG_GLOBAL_MUTEX_LOCK
-#endif
-
-// Minimum size of a free suballocation to register it in the free suballocation collection.
-static const UINT64 MIN_FREE_SUBALLOCATION_SIZE_TO_REGISTER = 16;
-
-/*
-Performs binary search and returns iterator to first element that is greater or
-equal to `key`, according to comparison `cmp`.
-
-Cmp should return true if first argument is less than second argument.
-
-Returned value is the found element, if present in the collection or place where
-new element with value (key) should be inserted.
-*/
-template <typename CmpLess, typename IterT, typename KeyT>
-static IterT BinaryFindFirstNotLess(IterT beg, IterT end, const KeyT &key, const CmpLess& cmp)
-{
-    size_t down = 0, up = (end - beg);
-    while(down < up)
-    {
-        const size_t mid = (down + up) / 2;
-        if(cmp(*(beg+mid), key))
-        {
-            down = mid + 1;
-        }
-        else
-        {
-            up = mid;
-        }
-    }
-    return beg + down;
-}
-
-/*
-Performs binary search and returns iterator to an element that is equal to `key`,
-according to comparison `cmp`.
-
-Cmp should return true if first argument is less than second argument.
-
-Returned value is the found element, if present in the collection or end if not
-found.
-*/
-template<typename CmpLess, typename IterT, typename KeyT>
-IterT BinaryFindSorted(const IterT& beg, const IterT& end, const KeyT& value, const CmpLess& cmp)
-{
-    IterT it = BinaryFindFirstNotLess<CmpLess, IterT, KeyT>(beg, end, value, cmp);
-    if(it == end ||
-        (!cmp(*it, value) && !cmp(value, *it)))
-    {
-        return it;
-    }
-    return end;
-}
-
-struct PointerLess
-{
-    bool operator()(const void* lhs, const void* rhs) const
-    {
-        return lhs < rhs;
-    }
-};
-
-static UINT HeapTypeToIndex(D3D12_HEAP_TYPE type)
-{
-    switch(type)
-    {
-    case D3D12_HEAP_TYPE_DEFAULT:  return 0;
-    case D3D12_HEAP_TYPE_UPLOAD:   return 1;
-    case D3D12_HEAP_TYPE_READBACK: return 2;
-    default: D3D12MA_ASSERT(0); return UINT_MAX;
-    }
-}
-
-static const WCHAR* const HeapTypeNames[] = {
-    L"DEFAULT",
-    L"UPLOAD",
-    L"READBACK",
-};
-
-// Stat helper functions
-
-static void AddStatInfo(StatInfo& dst, const StatInfo& src)
-{
-    dst.BlockCount += src.BlockCount;
-    dst.AllocationCount += src.AllocationCount;
-    dst.UnusedRangeCount += src.UnusedRangeCount;
-    dst.UsedBytes += src.UsedBytes;
-    dst.UnusedBytes += src.UnusedBytes;
-    dst.AllocationSizeMin = D3D12MA_MIN(dst.AllocationSizeMin, src.AllocationSizeMin);
-    dst.AllocationSizeMax = D3D12MA_MAX(dst.AllocationSizeMax, src.AllocationSizeMax);
-    dst.UnusedRangeSizeMin = D3D12MA_MIN(dst.UnusedRangeSizeMin, src.UnusedRangeSizeMin);
-    dst.UnusedRangeSizeMax = D3D12MA_MAX(dst.UnusedRangeSizeMax, src.UnusedRangeSizeMax);
-}
-
-static void PostProcessStatInfo(StatInfo& statInfo)
-{
-    statInfo.AllocationSizeAvg = statInfo.AllocationCount ?
-        statInfo.UsedBytes / statInfo.AllocationCount : 0;
-    statInfo.UnusedRangeSizeAvg = statInfo.UnusedRangeCount ?
-        statInfo.UnusedBytes / statInfo.UnusedRangeCount : 0;
-}
-
-static UINT64 HeapFlagsToAlignment(D3D12_HEAP_FLAGS flags)
-{
-    /*
-    Documentation of D3D12_HEAP_DESC structure says:
-
-    - D3D12_DEFAULT_RESOURCE_PLACEMENT_ALIGNMENT   defined as 64KB.
-    - D3D12_DEFAULT_MSAA_RESOURCE_PLACEMENT_ALIGNMENT   defined as 4MB. An
-    application must decide whether the heap will contain multi-sample
-    anti-aliasing (MSAA), in which case, the application must choose [this flag].
-
-    https://docs.microsoft.com/en-us/windows/desktop/api/d3d12/ns-d3d12-d3d12_heap_desc
-    */
-
-    const D3D12_HEAP_FLAGS denyAllTexturesFlags =
-        D3D12_HEAP_FLAG_DENY_NON_RT_DS_TEXTURES | D3D12_HEAP_FLAG_DENY_RT_DS_TEXTURES;
-    const bool canContainAnyTextures =
-        (flags & denyAllTexturesFlags) != denyAllTexturesFlags;
-    return canContainAnyTextures ?
-        D3D12_DEFAULT_MSAA_RESOURCE_PLACEMENT_ALIGNMENT : D3D12_DEFAULT_RESOURCE_PLACEMENT_ALIGNMENT;
-}
-
-static bool IsFormatCompressed(DXGI_FORMAT format)
-{
-    switch(format)
-    {
-    case DXGI_FORMAT_BC1_TYPELESS:
-    case DXGI_FORMAT_BC1_UNORM:
-    case DXGI_FORMAT_BC1_UNORM_SRGB:
-    case DXGI_FORMAT_BC2_TYPELESS:
-    case DXGI_FORMAT_BC2_UNORM:
-    case DXGI_FORMAT_BC2_UNORM_SRGB:
-    case DXGI_FORMAT_BC3_TYPELESS:
-    case DXGI_FORMAT_BC3_UNORM:
-    case DXGI_FORMAT_BC3_UNORM_SRGB:
-    case DXGI_FORMAT_BC4_TYPELESS:
-    case DXGI_FORMAT_BC4_UNORM:
-    case DXGI_FORMAT_BC4_SNORM:
-    case DXGI_FORMAT_BC5_TYPELESS:
-    case DXGI_FORMAT_BC5_UNORM:
-    case DXGI_FORMAT_BC5_SNORM:
-    case DXGI_FORMAT_BC6H_TYPELESS:
-    case DXGI_FORMAT_BC6H_UF16:
-    case DXGI_FORMAT_BC6H_SF16:
-    case DXGI_FORMAT_BC7_TYPELESS:
-    case DXGI_FORMAT_BC7_UNORM:
-    case DXGI_FORMAT_BC7_UNORM_SRGB:
-        return true;
-    default:
-        return false;
-    }
-}
-
-// Only some formats are supported. For others it returns 0.
-static UINT GetBitsPerPixel(DXGI_FORMAT format)
-{
-    switch(format)
-    {
-    case DXGI_FORMAT_R32G32B32A32_TYPELESS:
-    case DXGI_FORMAT_R32G32B32A32_FLOAT:
-    case DXGI_FORMAT_R32G32B32A32_UINT:
-    case DXGI_FORMAT_R32G32B32A32_SINT:
-        return 128;
-    case DXGI_FORMAT_R32G32B32_TYPELESS:
-    case DXGI_FORMAT_R32G32B32_FLOAT:
-    case DXGI_FORMAT_R32G32B32_UINT:
-    case DXGI_FORMAT_R32G32B32_SINT:
-        return 96;
-    case DXGI_FORMAT_R16G16B16A16_TYPELESS:
-    case DXGI_FORMAT_R16G16B16A16_FLOAT:
-    case DXGI_FORMAT_R16G16B16A16_UNORM:
-    case DXGI_FORMAT_R16G16B16A16_UINT:
-    case DXGI_FORMAT_R16G16B16A16_SNORM:
-    case DXGI_FORMAT_R16G16B16A16_SINT:
-        return 64;
-    case DXGI_FORMAT_R32G32_TYPELESS:
-    case DXGI_FORMAT_R32G32_FLOAT:
-    case DXGI_FORMAT_R32G32_UINT:
-    case DXGI_FORMAT_R32G32_SINT:
-        return 64;
-    case DXGI_FORMAT_R32G8X24_TYPELESS:
-    case DXGI_FORMAT_D32_FLOAT_S8X24_UINT:
-    case DXGI_FORMAT_R32_FLOAT_X8X24_TYPELESS:
-    case DXGI_FORMAT_X32_TYPELESS_G8X24_UINT:
-        return 64;
-    case DXGI_FORMAT_R10G10B10A2_TYPELESS:
-    case DXGI_FORMAT_R10G10B10A2_UNORM:
-    case DXGI_FORMAT_R10G10B10A2_UINT:
-    case DXGI_FORMAT_R11G11B10_FLOAT:
-        return 32;
-    case DXGI_FORMAT_R8G8B8A8_TYPELESS:
-    case DXGI_FORMAT_R8G8B8A8_UNORM:
-    case DXGI_FORMAT_R8G8B8A8_UNORM_SRGB:
-    case DXGI_FORMAT_R8G8B8A8_UINT:
-    case DXGI_FORMAT_R8G8B8A8_SNORM:
-    case DXGI_FORMAT_R8G8B8A8_SINT:
-        return 32;
-    case DXGI_FORMAT_R16G16_TYPELESS:
-    case DXGI_FORMAT_R16G16_FLOAT:
-    case DXGI_FORMAT_R16G16_UNORM:
-    case DXGI_FORMAT_R16G16_UINT:
-    case DXGI_FORMAT_R16G16_SNORM:
-    case DXGI_FORMAT_R16G16_SINT:
-        return 32;
-    case DXGI_FORMAT_R32_TYPELESS:
-    case DXGI_FORMAT_D32_FLOAT:
-    case DXGI_FORMAT_R32_FLOAT:
-    case DXGI_FORMAT_R32_UINT:
-    case DXGI_FORMAT_R32_SINT:
-        return 32;
-    case DXGI_FORMAT_R24G8_TYPELESS:
-    case DXGI_FORMAT_D24_UNORM_S8_UINT:
-    case DXGI_FORMAT_R24_UNORM_X8_TYPELESS:
-    case DXGI_FORMAT_X24_TYPELESS_G8_UINT:
-        return 32;
-    case DXGI_FORMAT_R8G8_TYPELESS:
-    case DXGI_FORMAT_R8G8_UNORM:
-    case DXGI_FORMAT_R8G8_UINT:
-    case DXGI_FORMAT_R8G8_SNORM:
-    case DXGI_FORMAT_R8G8_SINT:
-        return 16;
-    case DXGI_FORMAT_R16_TYPELESS:
-    case DXGI_FORMAT_R16_FLOAT:
-    case DXGI_FORMAT_D16_UNORM:
-    case DXGI_FORMAT_R16_UNORM:
-    case DXGI_FORMAT_R16_UINT:
-    case DXGI_FORMAT_R16_SNORM:
-    case DXGI_FORMAT_R16_SINT:
-        return 16;
-    case DXGI_FORMAT_R8_TYPELESS:
-    case DXGI_FORMAT_R8_UNORM:
-    case DXGI_FORMAT_R8_UINT:
-    case DXGI_FORMAT_R8_SNORM:
-    case DXGI_FORMAT_R8_SINT:
-    case DXGI_FORMAT_A8_UNORM:
-        return 8;
-    case DXGI_FORMAT_BC1_TYPELESS:
-    case DXGI_FORMAT_BC1_UNORM:
-    case DXGI_FORMAT_BC1_UNORM_SRGB:
-        return 4;
-    case DXGI_FORMAT_BC2_TYPELESS:
-    case DXGI_FORMAT_BC2_UNORM:
-    case DXGI_FORMAT_BC2_UNORM_SRGB:
-        return 8;
-    case DXGI_FORMAT_BC3_TYPELESS:
-    case DXGI_FORMAT_BC3_UNORM:
-    case DXGI_FORMAT_BC3_UNORM_SRGB:
-        return 8;
-    case DXGI_FORMAT_BC4_TYPELESS:
-    case DXGI_FORMAT_BC4_UNORM:
-    case DXGI_FORMAT_BC4_SNORM:
-        return 4;
-    case DXGI_FORMAT_BC5_TYPELESS:
-    case DXGI_FORMAT_BC5_UNORM:
-    case DXGI_FORMAT_BC5_SNORM:
-        return 8;
-    case DXGI_FORMAT_BC6H_TYPELESS:
-    case DXGI_FORMAT_BC6H_UF16:
-    case DXGI_FORMAT_BC6H_SF16:
-        return 8;
-    case DXGI_FORMAT_BC7_TYPELESS:
-    case DXGI_FORMAT_BC7_UNORM:
-    case DXGI_FORMAT_BC7_UNORM_SRGB:
-        return 8;
-    default:
-        return 0;
-    }
-}
-
-// This algorithm is overly conservative.
-static bool CanUseSmallAlignment(const D3D12_RESOURCE_DESC& resourceDesc)
-{
-    if(resourceDesc.Dimension != D3D12_RESOURCE_DIMENSION_TEXTURE2D)
-        return false;
-    if((resourceDesc.Flags & (D3D12_RESOURCE_FLAG_ALLOW_RENDER_TARGET | D3D12_RESOURCE_FLAG_ALLOW_DEPTH_STENCIL)) != 0)
-        return false;
-    if(resourceDesc.SampleDesc.Count > 1)
-        return false;
-    if(resourceDesc.DepthOrArraySize != 1)
-        return false;
-
-    UINT sizeX = (UINT)resourceDesc.Width;
-    UINT sizeY = resourceDesc.Height;
-    UINT bitsPerPixel = GetBitsPerPixel(resourceDesc.Format);
-    if(GetBitsPerPixel == 0)
-        return false;
-
-    if(IsFormatCompressed(resourceDesc.Format))
-    {
-        sizeX = DivideRoudingUp(sizeX / 4, 1u);
-        sizeY = DivideRoudingUp(sizeY / 4, 1u);
-        bitsPerPixel *= 16;
-    }
-
-    UINT tileSizeX = 0, tileSizeY = 0;
-    switch(bitsPerPixel)
-    {
-    case   8: tileSizeX = 64; tileSizeY = 64; break;
-    case  16: tileSizeX = 64; tileSizeY = 32; break;
-    case  32: tileSizeX = 32; tileSizeY = 32; break;
-    case  64: tileSizeX = 32; tileSizeY = 16; break;
-    case 128: tileSizeX = 16; tileSizeY = 16; break;
-    default: return false;
-    }
-
-    const UINT tileCount = DivideRoudingUp(sizeX, tileSizeX) * DivideRoudingUp(sizeY, tileSizeY);
-    return tileCount <= 16;
-}
-
-static D3D12_HEAP_FLAGS GetExtraHeapFlagsToIgnore()
-{
-    D3D12_HEAP_FLAGS result =
-        D3D12_HEAP_FLAG_DENY_BUFFERS | D3D12_HEAP_FLAG_DENY_RT_DS_TEXTURES | D3D12_HEAP_FLAG_DENY_NON_RT_DS_TEXTURES;
-#if D3D12MA_ALLOW_SHADER_ATOMICS
-    result |= D3D12_HEAP_FLAG_ALLOW_SHADER_ATOMICS;
-#endif
-    return result;
-}
-
-////////////////////////////////////////////////////////////////////////////////
-// Private class Vector
-
-/*
-Dynamically resizing continuous array. Class with interface similar to std::vector.
-T must be POD because constructors and destructors are not called and memcpy is
-used for these objects.
-*/
-template<typename T>
-class Vector
-{
-public:
-    typedef T value_type;
-
-    // allocationCallbacks externally owned, must outlive this object.
-    Vector(const ALLOCATION_CALLBACKS& allocationCallbacks) :
-        m_AllocationCallbacks(allocationCallbacks),
-        m_pArray(NULL),
-        m_Count(0),
-        m_Capacity(0)
-    {
-    }
-
-    Vector(size_t count, const ALLOCATION_CALLBACKS& allocationCallbacks) :
-        m_AllocationCallbacks(allocationCallbacks),
-        m_pArray(count ? AllocateArray<T>(allocationCallbacks, count) : NULL),
-        m_Count(count),
-        m_Capacity(count)
-    {
-    }
-
-    Vector(const Vector<T>& src) :
-        m_AllocationCallbacks(src.m_AllocationCallbacks),
-        m_pArray(src.m_Count ? AllocateArray<T>(src.m_AllocationCallbacks, src.m_Count) : NULL),
-        m_Count(src.m_Count),
-        m_Capacity(src.m_Count)
-    {
-        if(m_Count > 0)
-        {
-            memcpy(m_pArray, src.m_pArray, m_Count * sizeof(T));
-        }
-    }
-
-    ~Vector()
-    {
-        Free(m_AllocationCallbacks, m_pArray);
-    }
-
-    Vector& operator=(const Vector<T>& rhs)
-    {
-        if(&rhs != this)
-        {
-            resize(rhs.m_Count);
-            if(m_Count != 0)
-            {
-                memcpy(m_pArray, rhs.m_pArray, m_Count * sizeof(T));
-            }
-        }
-        return *this;
-    }
-
-    bool empty() const { return m_Count == 0; }
-    size_t size() const { return m_Count; }
-    T* data() { return m_pArray; }
-    const T* data() const { return m_pArray; }
-
-    T& operator[](size_t index)
-    {
-        D3D12MA_HEAVY_ASSERT(index < m_Count);
-        return m_pArray[index];
-    }
-    const T& operator[](size_t index) const
-    {
-        D3D12MA_HEAVY_ASSERT(index < m_Count);
-        return m_pArray[index];
-    }
-
-    T& front()
-    {
-        D3D12MA_HEAVY_ASSERT(m_Count > 0);
-        return m_pArray[0];
-    }
-    const T& front() const
-    {
-        D3D12MA_HEAVY_ASSERT(m_Count > 0);
-        return m_pArray[0];
-    }
-    T& back()
-    {
-        D3D12MA_HEAVY_ASSERT(m_Count > 0);
-        return m_pArray[m_Count - 1];
-    }
-    const T& back() const
-    {
-        D3D12MA_HEAVY_ASSERT(m_Count > 0);
-        return m_pArray[m_Count - 1];
-    }
-
-    void reserve(size_t newCapacity, bool freeMemory = false)
-    {
-        newCapacity = D3D12MA_MAX(newCapacity, m_Count);
-
-        if((newCapacity < m_Capacity) && !freeMemory)
-        {
-            newCapacity = m_Capacity;
-        }
-
-        if(newCapacity != m_Capacity)
-        {
-            T* const newArray = newCapacity ? AllocateArray<T>(m_AllocationCallbacks, newCapacity) : NULL;
-            if(m_Count != 0)
-            {
-                memcpy(newArray, m_pArray, m_Count * sizeof(T));
-            }
-            Free(m_AllocationCallbacks, m_pArray);
-            m_Capacity = newCapacity;
-            m_pArray = newArray;
-        }
-    }
-
-    void resize(size_t newCount, bool freeMemory = false)
-    {
-        size_t newCapacity = m_Capacity;
-        if(newCount > m_Capacity)
-        {
-            newCapacity = D3D12MA_MAX(newCount, D3D12MA_MAX(m_Capacity * 3 / 2, (size_t)8));
-        }
-        else if(freeMemory)
-        {
-            newCapacity = newCount;
-        }
-
-        if(newCapacity != m_Capacity)
-        {
-            T* const newArray = newCapacity ? AllocateArray<T>(m_AllocationCallbacks, newCapacity) : NULL;
-            const size_t elementsToCopy = D3D12MA_MIN(m_Count, newCount);
-            if(elementsToCopy != 0)
-            {
-                memcpy(newArray, m_pArray, elementsToCopy * sizeof(T));
-            }
-            Free(m_AllocationCallbacks, m_pArray);
-            m_Capacity = newCapacity;
-            m_pArray = newArray;
-        }
-
-        m_Count = newCount;
-    }
-
-    void clear(bool freeMemory = false)
-    {
-        resize(0, freeMemory);
-    }
-
-    void insert(size_t index, const T& src)
-    {
-        D3D12MA_HEAVY_ASSERT(index <= m_Count);
-        const size_t oldCount = size();
-        resize(oldCount + 1);
-        if(index < oldCount)
-        {
-            memmove(m_pArray + (index + 1), m_pArray + index, (oldCount - index) * sizeof(T));
-        }
-        m_pArray[index] = src;
-    }
-
-    void remove(size_t index)
-    {
-        D3D12MA_HEAVY_ASSERT(index < m_Count);
-        const size_t oldCount = size();
-        if(index < oldCount - 1)
-        {
-            memmove(m_pArray + index, m_pArray + (index + 1), (oldCount - index - 1) * sizeof(T));
-        }
-        resize(oldCount - 1);
-    }
-
-    void push_back(const T& src)
-    {
-        const size_t newIndex = size();
-        resize(newIndex + 1);
-        m_pArray[newIndex] = src;
-    }
-
-    void pop_back()
-    {
-        D3D12MA_HEAVY_ASSERT(m_Count > 0);
-        resize(size() - 1);
-    }
-
-    void push_front(const T& src)
-    {
-        insert(0, src);
-    }
-
-    void pop_front()
-    {
-        D3D12MA_HEAVY_ASSERT(m_Count > 0);
-        remove(0);
-    }
-
-    typedef T* iterator;
-
-    iterator begin() { return m_pArray; }
-    iterator end() { return m_pArray + m_Count; }
-
-    template<typename CmpLess>
-    size_t InsertSorted(const T& value, const CmpLess& cmp)
-    {
-        const size_t indexToInsert = BinaryFindFirstNotLess<CmpLess, iterator, T>(
-            m_pArray,
-            m_pArray + m_Count,
-            value,
-            cmp) - m_pArray;
-        insert(indexToInsert, value);
-        return indexToInsert;
-    }
-
-    template<typename CmpLess>
-    bool RemoveSorted(const T& value, const CmpLess& cmp)
-    {
-        const iterator it = BinaryFindFirstNotLess(
-            m_pArray,
-            m_pArray + m_Count,
-            value,
-            cmp);
-        if((it != end()) && !cmp(*it, value) && !cmp(value, *it))
-        {
-            size_t indexToRemove = it - begin();
-            remove(indexToRemove);
-            return true;
-        }
-        return false;
-    }
-
-private:
-    const ALLOCATION_CALLBACKS& m_AllocationCallbacks;
-    T* m_pArray;
-    size_t m_Count;
-    size_t m_Capacity;
-};
-
-////////////////////////////////////////////////////////////////////////////////
-// Private class StringBuilder
-
-class StringBuilder
-{
-public:
-    StringBuilder(const ALLOCATION_CALLBACKS& allocationCallbacks) : m_Data(allocationCallbacks) { }
-
-    size_t GetLength() const { return m_Data.size(); }
-    LPCWSTR GetData() const { return m_Data.data(); }
-
-    void Add(WCHAR ch) { m_Data.push_back(ch); }
-    void Add(LPCWSTR str);
-    void AddNewLine() { Add(L'\n'); }
-    void AddNumber(UINT num);
-    void AddNumber(UINT64 num);
-
-private:
-    Vector<WCHAR> m_Data;
-};
-
-void StringBuilder::Add(LPCWSTR str)
-{
-    const size_t len = wcslen(str);
-    if (len > 0)
-    {
-        const size_t oldCount = m_Data.size();
-        m_Data.resize(oldCount + len);
-        memcpy(m_Data.data() + oldCount, str, len * sizeof(WCHAR));
-    }
-}
-
-void StringBuilder::AddNumber(UINT num)
-{
-    WCHAR buf[11];
-    buf[10] = L'\0';
-    WCHAR *p = &buf[10];
-    do
-    {
-        *--p = L'0' + (num % 10);
-        num /= 10;
-    }
-    while (num);
-    Add(p);
-}
-
-void StringBuilder::AddNumber(UINT64 num)
-{
-    WCHAR buf[21];
-    buf[20] = L'\0';
-    WCHAR *p = &buf[20];
-    do
-    {
-        *--p = L'0' + (num % 10);
-        num /= 10;
-    }
-    while (num);
-    Add(p);
-}
-
-////////////////////////////////////////////////////////////////////////////////
-// Private class JsonWriter
-class JsonWriter
-{
-public:
-    JsonWriter(const ALLOCATION_CALLBACKS& allocationCallbacks, StringBuilder& stringBuilder);
-    ~JsonWriter();
-
-    void BeginObject(bool singleLine = false);
-    void EndObject();
-
-    void BeginArray(bool singleLine = false);
-    void EndArray();
-
-    void WriteString(LPCWSTR pStr);
-    void BeginString(LPCWSTR pStr = NULL);
-    void ContinueString(LPCWSTR pStr);
-    void ContinueString(UINT num);
-    void ContinueString(UINT64 num);
-    void AddAllocationToObject(const Allocation& alloc);
-    // void ContinueString_Pointer(const void* ptr);
-    void EndString(LPCWSTR pStr = NULL);
-
-    void WriteNumber(UINT num);
-    void WriteNumber(UINT64 num);
-    void WriteBool(bool b);
-    void WriteNull();
-
-private:
-    static const WCHAR* const INDENT;
-
-    enum CollectionType
-    {
-        COLLECTION_TYPE_OBJECT,
-        COLLECTION_TYPE_ARRAY,
-    };
-    struct StackItem
-    {
-        CollectionType type;
-        UINT valueCount;
-        bool singleLineMode;
-    };
-
-    StringBuilder& m_SB;
-    Vector<StackItem> m_Stack;
-    bool m_InsideString;
-
-    void BeginValue(bool isString);
-    void WriteIndent(bool oneLess = false);
-};
-
-const WCHAR* const JsonWriter::INDENT = L"  ";
-
-JsonWriter::JsonWriter(const ALLOCATION_CALLBACKS& allocationCallbacks, StringBuilder& stringBuilder) :
-    m_SB(stringBuilder),
-    m_Stack(allocationCallbacks),
-    m_InsideString(false)
-{
-}
-
-JsonWriter::~JsonWriter()
-{
-    D3D12MA_ASSERT(!m_InsideString);
-    D3D12MA_ASSERT(m_Stack.empty());
-}
-
-void JsonWriter::BeginObject(bool singleLine)
-{
-    D3D12MA_ASSERT(!m_InsideString);
-
-    BeginValue(false);
-    m_SB.Add(L'{');
-
-    StackItem stackItem;
-    stackItem.type = COLLECTION_TYPE_OBJECT;
-    stackItem.valueCount = 0;
-    stackItem.singleLineMode = singleLine;
-    m_Stack.push_back(stackItem);
-}
-
-void JsonWriter::EndObject()
-{
-    D3D12MA_ASSERT(!m_InsideString);
-    D3D12MA_ASSERT(!m_Stack.empty() && m_Stack.back().type == COLLECTION_TYPE_OBJECT);
-    D3D12MA_ASSERT(m_Stack.back().valueCount % 2 == 0);
-
-    WriteIndent(true);
-    m_SB.Add(L'}');
-
-    m_Stack.pop_back();
-}
-
-void JsonWriter::BeginArray(bool singleLine)
-{
-    D3D12MA_ASSERT(!m_InsideString);
-
-    BeginValue(false);
-    m_SB.Add(L'[');
-
-    StackItem stackItem;
-    stackItem.type = COLLECTION_TYPE_ARRAY;
-    stackItem.valueCount = 0;
-    stackItem.singleLineMode = singleLine;
-    m_Stack.push_back(stackItem);
-}
-
-void JsonWriter::EndArray()
-{
-    D3D12MA_ASSERT(!m_InsideString);
-    D3D12MA_ASSERT(!m_Stack.empty() && m_Stack.back().type == COLLECTION_TYPE_ARRAY);
-
-    WriteIndent(true);
-    m_SB.Add(L']');
-
-    m_Stack.pop_back();
-}
-
-void JsonWriter::WriteString(LPCWSTR pStr)
-{
-    BeginString(pStr);
-    EndString();
-}
-
-void JsonWriter::BeginString(LPCWSTR pStr)
-{
-    D3D12MA_ASSERT(!m_InsideString);
-
-    BeginValue(true);
-    m_InsideString = true;
-    m_SB.Add(L'"');
-    if (pStr != NULL)
-    {
-        ContinueString(pStr);
-    }
-}
-
-void JsonWriter::ContinueString(LPCWSTR pStr)
-{
-    D3D12MA_ASSERT(m_InsideString);
-    D3D12MA_ASSERT(pStr);
-
-    for (const WCHAR *p = pStr; *p; ++p)
-    {
-        // the strings we encode are assumed to be in UTF-16LE format, the native
-        // windows wide character unicode format. In this encoding unicode code
-        // points U+0000 to U+D7FF and U+E000 to U+FFFF are encoded in two bytes,
-        // and everything else takes more than two bytes. We will reject any
-        // multi wchar character encodings for simplicity.
-        UINT val = (UINT)*p;
-        D3D12MA_ASSERT(((val <= 0xD7FF) || (0xE000 <= val && val <= 0xFFFF)) &&
-            "Character not currently supported.");
-        switch (*p)
-        {
-        case L'"':  m_SB.Add(L'\\'); m_SB.Add(L'"');  break;
-        case L'\\': m_SB.Add(L'\\'); m_SB.Add(L'\\'); break;
-        case L'/':  m_SB.Add(L'\\'); m_SB.Add(L'/');  break;
-        case L'\b': m_SB.Add(L'\\'); m_SB.Add(L'b');  break;
-        case L'\f': m_SB.Add(L'\\'); m_SB.Add(L'f');  break;
-        case L'\n': m_SB.Add(L'\\'); m_SB.Add(L'n');  break;
-        case L'\r': m_SB.Add(L'\\'); m_SB.Add(L'r');  break;
-        case L'\t': m_SB.Add(L'\\'); m_SB.Add(L't');  break;
-        default:
-            // conservatively use encoding \uXXXX for any unicode character
-            // requiring more than one byte.
-            if (32 <= val && val < 256)
-                m_SB.Add(*p);
-            else
-            {
-                m_SB.Add(L'\\');
-                m_SB.Add(L'u');
-                for (UINT i = 0; i < 4; ++i)
-                {
-                    UINT hexDigit = (val & 0xF000) >> 12;
-                    val <<= 4;
-                    if (hexDigit < 10)
-                        m_SB.Add(L'0' + hexDigit);
-                    else
-                        m_SB.Add(L'A' + hexDigit);
-                }
-            }
-            break;
-        }
-    }
-}
-
-void JsonWriter::ContinueString(UINT num)
-{
-    D3D12MA_ASSERT(m_InsideString);
-    m_SB.AddNumber(num);
-}
-
-void JsonWriter::ContinueString(UINT64 num)
-{
-    D3D12MA_ASSERT(m_InsideString);
-    m_SB.AddNumber(num);
-}
-
-void JsonWriter::EndString(LPCWSTR pStr)
-{
-    D3D12MA_ASSERT(m_InsideString);
-
-    if (pStr)
-        ContinueString(pStr);
-    m_SB.Add(L'"');
-    m_InsideString = false;
-}
-
-void JsonWriter::WriteNumber(UINT num)
-{
-    D3D12MA_ASSERT(!m_InsideString);
-    BeginValue(false);
-    m_SB.AddNumber(num);
-}
-
-void JsonWriter::WriteNumber(UINT64 num)
-{
-    D3D12MA_ASSERT(!m_InsideString);
-    BeginValue(false);
-    m_SB.AddNumber(num);
-}
-
-void JsonWriter::WriteBool(bool b)
-{
-    D3D12MA_ASSERT(!m_InsideString);
-    BeginValue(false);
-    if (b)
-        m_SB.Add(L"true");
-    else
-        m_SB.Add(L"false");
-}
-
-void JsonWriter::WriteNull()
-{
-    D3D12MA_ASSERT(!m_InsideString);
-    BeginValue(false);
-    m_SB.Add(L"null");
-}
-
-void JsonWriter::BeginValue(bool isString)
-{
-    if (!m_Stack.empty())
-    {
-        StackItem& currItem = m_Stack.back();
-        if (currItem.type == COLLECTION_TYPE_OBJECT && currItem.valueCount % 2 == 0)
-        {
-            D3D12MA_ASSERT(isString);
-        }
-
-        if (currItem.type == COLLECTION_TYPE_OBJECT && currItem.valueCount % 2 == 1)
-        {
-            m_SB.Add(L':'); m_SB.Add(L' ');
-        }
-        else if (currItem.valueCount > 0)
-        {
-            m_SB.Add(L','); m_SB.Add(L' ');
-            WriteIndent();
-        }
-        else
-        {
-            WriteIndent();
-        }
-        ++currItem.valueCount;
-    }
-}
-
-void JsonWriter::WriteIndent(bool oneLess)
-{
-    if (!m_Stack.empty() && !m_Stack.back().singleLineMode)
-    {
-        m_SB.AddNewLine();
-
-        size_t count = m_Stack.size();
-        if (count > 0 && oneLess)
-        {
-            --count;
-        }
-        for (size_t i = 0; i < count; ++i)
-        {
-            m_SB.Add(INDENT);
-        }
-    }
-}
-
-void JsonWriter::AddAllocationToObject(const Allocation& alloc)
-{
-    WriteString(L"Type");
-    switch (alloc.m_PackedData.GetResourceDimension()) {
-    case D3D12_RESOURCE_DIMENSION_UNKNOWN:
-        WriteString(L"UNKNOWN");
-        break;
-    case D3D12_RESOURCE_DIMENSION_BUFFER:
-        WriteString(L"BUFFER");
-        break;
-    case D3D12_RESOURCE_DIMENSION_TEXTURE1D:
-        WriteString(L"TEXTURE1D");
-        break;
-    case D3D12_RESOURCE_DIMENSION_TEXTURE2D:
-        WriteString(L"TEXTURE2D");
-        break;
-    case D3D12_RESOURCE_DIMENSION_TEXTURE3D:
-        WriteString(L"TEXTURE3D");
-        break;
-    default: D3D12MA_ASSERT(0); break;
-    }
-    WriteString(L"Size");
-    WriteNumber(alloc.GetSize());
-    LPCWSTR name = alloc.GetName();
-    if(name != NULL)
-    {
-        WriteString(L"Name");
-        WriteString(name);
-    }
-    if(alloc.m_PackedData.GetResourceFlags())
-    {
-        WriteString(L"Flags");
-        WriteNumber((UINT)alloc.m_PackedData.GetResourceFlags());
-    }
-    if(alloc.m_PackedData.GetTextureLayout())
-    {
-        WriteString(L"Layout");
-        WriteNumber((UINT)alloc.m_PackedData.GetTextureLayout());
-    }
-    if(alloc.m_CreationFrameIndex)
-    {
-        WriteString(L"CreationFrameIndex");
-        WriteNumber(alloc.m_CreationFrameIndex);
-    }
-}
-
-////////////////////////////////////////////////////////////////////////////////
-// Private class PoolAllocator
-
-/*
-Allocator for objects of type T using a list of arrays (pools) to speed up
-allocation. Number of elements that can be allocated is not bounded because
-allocator can create multiple blocks.
-T should be POD because constructor and destructor is not called in Alloc or
-Free.
-*/
-template<typename T>
-class PoolAllocator
-{
-    D3D12MA_CLASS_NO_COPY(PoolAllocator)
-public:
-    // allocationCallbacks externally owned, must outlive this object.
-    PoolAllocator(const ALLOCATION_CALLBACKS& allocationCallbacks, UINT firstBlockCapacity);
-    ~PoolAllocator() { Clear(); }
-    void Clear();
-    template<typename... Types> T* Alloc(Types... args);
-    void Free(T* ptr);
-
-private:
-    union Item
-    {
-        UINT NextFreeIndex; // UINT32_MAX means end of list.
-        alignas(T) char Value[sizeof(T)];
-    };
-
-    struct ItemBlock
-    {
-        Item* pItems;
-        UINT Capacity;
-        UINT FirstFreeIndex;
-    };
-
-    const ALLOCATION_CALLBACKS& m_AllocationCallbacks;
-    const UINT m_FirstBlockCapacity;
-    Vector<ItemBlock> m_ItemBlocks;
-
-    ItemBlock& CreateNewBlock();
-};
-
-template<typename T>
-PoolAllocator<T>::PoolAllocator(const ALLOCATION_CALLBACKS& allocationCallbacks, UINT firstBlockCapacity) :
-    m_AllocationCallbacks(allocationCallbacks),
-    m_FirstBlockCapacity(firstBlockCapacity),
-    m_ItemBlocks(allocationCallbacks)
-{
-    D3D12MA_ASSERT(m_FirstBlockCapacity > 1);
-}
-
-template<typename T>
-void PoolAllocator<T>::Clear()
-{
-    for(size_t i = m_ItemBlocks.size(); i--; )
-    {
-        D3D12MA_DELETE_ARRAY(m_AllocationCallbacks, m_ItemBlocks[i].pItems, m_ItemBlocks[i].Capacity);
-    }
-    m_ItemBlocks.clear(true);
-}
-
-template<typename T>
-template<typename... Types> T* PoolAllocator<T>::Alloc(Types... args)
-{
-    for(size_t i = m_ItemBlocks.size(); i--; )
-    {
-        ItemBlock& block = m_ItemBlocks[i];
-        // This block has some free items: Use first one.
-        if(block.FirstFreeIndex != UINT32_MAX)
-        {
-            Item* const pItem = &block.pItems[block.FirstFreeIndex];
-            block.FirstFreeIndex = pItem->NextFreeIndex;
-            T* result = (T*)&pItem->Value;
-            new(result)T(std::forward<Types>(args)...); // Explicit constructor call.
-            return result;
-        }
-    }
-
-    // No block has free item: Create new one and use it.
-    ItemBlock& newBlock = CreateNewBlock();
-    Item* const pItem = &newBlock.pItems[0];
-    newBlock.FirstFreeIndex = pItem->NextFreeIndex;
-    T* result = (T*)pItem->Value;
-    new(result)T(std::forward<Types>(args)...); // Explicit constructor call.
-    return result;
-}
-
-template<typename T>
-void PoolAllocator<T>::Free(T* ptr)
-{
-    // Search all memory blocks to find ptr.
-    for(size_t i = m_ItemBlocks.size(); i--; )
-    {
-        ItemBlock& block = m_ItemBlocks[i];
-
-        Item* pItemPtr;
-        memcpy(&pItemPtr, &ptr, sizeof(pItemPtr));
-
-        // Check if pItemPtr is in address range of this block.
-        if((pItemPtr >= block.pItems) && (pItemPtr < block.pItems + block.Capacity))
-        {
-            ptr->~T(); // Explicit destructor call.
-            const UINT index = static_cast<UINT>(pItemPtr - block.pItems);
-            pItemPtr->NextFreeIndex = block.FirstFreeIndex;
-            block.FirstFreeIndex = index;
-            return;
-        }
-    }
-    D3D12MA_ASSERT(0 && "Pointer doesn't belong to this memory pool.");
-}
-
-template<typename T>
-typename PoolAllocator<T>::ItemBlock& PoolAllocator<T>::CreateNewBlock()
-{
-    const UINT newBlockCapacity = m_ItemBlocks.empty() ?
-        m_FirstBlockCapacity : m_ItemBlocks.back().Capacity * 3 / 2;
-
-    const ItemBlock newBlock = {
-        D3D12MA_NEW_ARRAY(m_AllocationCallbacks, Item, newBlockCapacity),
-        newBlockCapacity,
-        0 };
-
-    m_ItemBlocks.push_back(newBlock);
-
-    // Setup singly-linked list of all free items in this block.
-    for(UINT i = 0; i < newBlockCapacity - 1; ++i)
-    {
-        newBlock.pItems[i].NextFreeIndex = i + 1;
-    }
-    newBlock.pItems[newBlockCapacity - 1].NextFreeIndex = UINT32_MAX;
-    return m_ItemBlocks.back();
-}
-
-////////////////////////////////////////////////////////////////////////////////
-// Private class List
-
-/*
-Doubly linked list, with elements allocated out of PoolAllocator.
-Has custom interface, as well as STL-style interface, including iterator and
-const_iterator.
-*/
-template<typename T>
-class List
-{
-    D3D12MA_CLASS_NO_COPY(List)
-public:
-    struct Item
-    {
-        Item* pPrev;
-        Item* pNext;
-        T Value;
-    };
-
-    // allocationCallbacks externally owned, must outlive this object.
-    List(const ALLOCATION_CALLBACKS& allocationCallbacks);
-    ~List();
-    void Clear();
-
-    size_t GetCount() const { return m_Count; }
-    bool IsEmpty() const { return m_Count == 0; }
-
-    Item* Front() { return m_pFront; }
-    const Item* Front() const { return m_pFront; }
-    Item* Back() { return m_pBack; }
-    const Item* Back() const { return m_pBack; }
-
-    Item* PushBack();
-    Item* PushFront();
-    Item* PushBack(const T& value);
-    Item* PushFront(const T& value);
-    void PopBack();
-    void PopFront();
-
-    // Item can be null - it means PushBack.
-    Item* InsertBefore(Item* pItem);
-    // Item can be null - it means PushFront.
-    Item* InsertAfter(Item* pItem);
-
-    Item* InsertBefore(Item* pItem, const T& value);
-    Item* InsertAfter(Item* pItem, const T& value);
-
-    void Remove(Item* pItem);
-
-    class iterator
-    {
-    public:
-        iterator() :
-            m_pList(NULL),
-            m_pItem(NULL)
-        {
-        }
-
-        T& operator*() const
-        {
-            D3D12MA_HEAVY_ASSERT(m_pItem != NULL);
-            return m_pItem->Value;
-        }
-        T* operator->() const
-        {
-            D3D12MA_HEAVY_ASSERT(m_pItem != NULL);
-            return &m_pItem->Value;
-        }
-
-        iterator& operator++()
-        {
-            D3D12MA_HEAVY_ASSERT(m_pItem != NULL);
-            m_pItem = m_pItem->pNext;
-            return *this;
-        }
-        iterator& operator--()
-        {
-            if(m_pItem != NULL)
-            {
-                m_pItem = m_pItem->pPrev;
-            }
-            else
-            {
-                D3D12MA_HEAVY_ASSERT(!m_pList->IsEmpty());
-                m_pItem = m_pList->Back();
-            }
-            return *this;
-        }
-
-        iterator operator++(int)
-        {
-            iterator result = *this;
-            ++*this;
-            return result;
-        }
-        iterator operator--(int)
-        {
-            iterator result = *this;
-            --*this;
-            return result;
-        }
-
-        bool operator==(const iterator& rhs) const
-        {
-            D3D12MA_HEAVY_ASSERT(m_pList == rhs.m_pList);
-            return m_pItem == rhs.m_pItem;
-        }
-        bool operator!=(const iterator& rhs) const
-        {
-            D3D12MA_HEAVY_ASSERT(m_pList == rhs.m_pList);
-            return m_pItem != rhs.m_pItem;
-        }
-
-    private:
-        List<T>* m_pList;
-        Item* m_pItem;
-
-        iterator(List<T>* pList, Item* pItem) :
-            m_pList(pList),
-            m_pItem(pItem)
-        {
-        }
-
-        friend class List<T>;
-    };
-
-    class const_iterator
-    {
-    public:
-        const_iterator() :
-            m_pList(NULL),
-            m_pItem(NULL)
-        {
-        }
-
-        const_iterator(const iterator& src) :
-            m_pList(src.m_pList),
-            m_pItem(src.m_pItem)
-        {
-        }
-
-        const T& operator*() const
-        {
-            D3D12MA_HEAVY_ASSERT(m_pItem != NULL);
-            return m_pItem->Value;
-        }
-        const T* operator->() const
-        {
-            D3D12MA_HEAVY_ASSERT(m_pItem != NULL);
-            return &m_pItem->Value;
-        }
-
-        const_iterator& operator++()
-        {
-            D3D12MA_HEAVY_ASSERT(m_pItem != NULL);
-            m_pItem = m_pItem->pNext;
-            return *this;
-        }
-        const_iterator& operator--()
-        {
-            if(m_pItem != NULL)
-            {
-                m_pItem = m_pItem->pPrev;
-            }
-            else
-            {
-                D3D12MA_HEAVY_ASSERT(!m_pList->IsEmpty());
-                m_pItem = m_pList->Back();
-            }
-            return *this;
-        }
-
-        const_iterator operator++(int)
-        {
-            const_iterator result = *this;
-            ++*this;
-            return result;
-        }
-        const_iterator operator--(int)
-        {
-            const_iterator result = *this;
-            --*this;
-            return result;
-        }
-
-        bool operator==(const const_iterator& rhs) const
-        {
-            D3D12MA_HEAVY_ASSERT(m_pList == rhs.m_pList);
-            return m_pItem == rhs.m_pItem;
-        }
-        bool operator!=(const const_iterator& rhs) const
-        {
-            D3D12MA_HEAVY_ASSERT(m_pList == rhs.m_pList);
-            return m_pItem != rhs.m_pItem;
-        }
-
-    private:
-        const_iterator(const List<T>* pList, const Item* pItem) :
-            m_pList(pList),
-            m_pItem(pItem)
-        {
-        }
-
-        const List<T>* m_pList;
-        const Item* m_pItem;
-
-        friend class List<T>;
-    };
-
-    bool empty() const { return IsEmpty(); }
-    size_t size() const { return GetCount(); }
-
-    iterator begin() { return iterator(this, Front()); }
-    iterator end() { return iterator(this, NULL); }
-
-    const_iterator cbegin() const { return const_iterator(this, Front()); }
-    const_iterator cend() const { return const_iterator(this, NULL); }
-
-    void clear() { Clear(); }
-    void push_back(const T& value) { PushBack(value); }
-    void erase(iterator it) { Remove(it.m_pItem); }
-    iterator insert(iterator it, const T& value) { return iterator(this, InsertBefore(it.m_pItem, value)); }
-
-private:
-    const ALLOCATION_CALLBACKS& m_AllocationCallbacks;
-    PoolAllocator<Item> m_ItemAllocator;
-    Item* m_pFront;
-    Item* m_pBack;
-    size_t m_Count;
-};
-
-template<typename T>
-List<T>::List(const ALLOCATION_CALLBACKS& allocationCallbacks) :
-    m_AllocationCallbacks(allocationCallbacks),
-    m_ItemAllocator(allocationCallbacks, 128),
-    m_pFront(NULL),
-    m_pBack(NULL),
-    m_Count(0)
-{
-}
-
-template<typename T>
-List<T>::~List()
-{
-    // Intentionally not calling Clear, because that would be unnecessary
-    // computations to return all items to m_ItemAllocator as free.
-}
-
-template<typename T>
-void List<T>::Clear()
-{
-    if(!IsEmpty())
-    {
-        Item* pItem = m_pBack;
-        while(pItem != NULL)
-        {
-            Item* const pPrevItem = pItem->pPrev;
-            m_ItemAllocator.Free(pItem);
-            pItem = pPrevItem;
-        }
-        m_pFront = NULL;
-        m_pBack = NULL;
-        m_Count = 0;
-    }
-}
-
-template<typename T>
-typename List<T>::Item* List<T>::PushBack()
-{
-    Item* const pNewItem = m_ItemAllocator.Alloc();
-    pNewItem->pNext = NULL;
-    if(IsEmpty())
-    {
-        pNewItem->pPrev = NULL;
-        m_pFront = pNewItem;
-        m_pBack = pNewItem;
-        m_Count = 1;
-    }
-    else
-    {
-        pNewItem->pPrev = m_pBack;
-        m_pBack->pNext = pNewItem;
-        m_pBack = pNewItem;
-        ++m_Count;
-    }
-    return pNewItem;
-}
-
-template<typename T>
-typename List<T>::Item* List<T>::PushFront()
-{
-    Item* const pNewItem = m_ItemAllocator.Alloc();
-    pNewItem->pPrev = NULL;
-    if(IsEmpty())
-    {
-        pNewItem->pNext = NULL;
-        m_pFront = pNewItem;
-        m_pBack = pNewItem;
-        m_Count = 1;
-    }
-    else
-    {
-        pNewItem->pNext = m_pFront;
-        m_pFront->pPrev = pNewItem;
-        m_pFront = pNewItem;
-        ++m_Count;
-    }
-    return pNewItem;
-}
-
-template<typename T>
-typename List<T>::Item* List<T>::PushBack(const T& value)
-{
-    Item* const pNewItem = PushBack();
-    pNewItem->Value = value;
-    return pNewItem;
-}
-
-template<typename T>
-typename List<T>::Item* List<T>::PushFront(const T& value)
-{
-    Item* const pNewItem = PushFront();
-    pNewItem->Value = value;
-    return pNewItem;
-}
-
-template<typename T>
-void List<T>::PopBack()
-{
-    D3D12MA_HEAVY_ASSERT(m_Count > 0);
-    Item* const pBackItem = m_pBack;
-    Item* const pPrevItem = pBackItem->pPrev;
-    if(pPrevItem != NULL)
-    {
-        pPrevItem->pNext = NULL;
-    }
-    m_pBack = pPrevItem;
-    m_ItemAllocator.Free(pBackItem);
-    --m_Count;
-}
-
-template<typename T>
-void List<T>::PopFront()
-{
-    D3D12MA_HEAVY_ASSERT(m_Count > 0);
-    Item* const pFrontItem = m_pFront;
-    Item* const pNextItem = pFrontItem->pNext;
-    if(pNextItem != NULL)
-    {
-        pNextItem->pPrev = NULL;
-    }
-    m_pFront = pNextItem;
-    m_ItemAllocator.Free(pFrontItem);
-    --m_Count;
-}
-
-template<typename T>
-void List<T>::Remove(Item* pItem)
-{
-    D3D12MA_HEAVY_ASSERT(pItem != NULL);
-    D3D12MA_HEAVY_ASSERT(m_Count > 0);
-
-    if(pItem->pPrev != NULL)
-    {
-        pItem->pPrev->pNext = pItem->pNext;
-    }
-    else
-    {
-        D3D12MA_HEAVY_ASSERT(m_pFront == pItem);
-        m_pFront = pItem->pNext;
-    }
-
-    if(pItem->pNext != NULL)
-    {
-        pItem->pNext->pPrev = pItem->pPrev;
-    }
-    else
-    {
-        D3D12MA_HEAVY_ASSERT(m_pBack == pItem);
-        m_pBack = pItem->pPrev;
-    }
-
-    m_ItemAllocator.Free(pItem);
-    --m_Count;
-}
-
-template<typename T>
-typename List<T>::Item* List<T>::InsertBefore(Item* pItem)
-{
-    if(pItem != NULL)
-    {
-        Item* const prevItem = pItem->pPrev;
-        Item* const newItem = m_ItemAllocator.Alloc();
-        newItem->pPrev = prevItem;
-        newItem->pNext = pItem;
-        pItem->pPrev = newItem;
-        if(prevItem != NULL)
-        {
-            prevItem->pNext = newItem;
-        }
-        else
-        {
-            D3D12MA_HEAVY_ASSERT(m_pFront == pItem);
-            m_pFront = newItem;
-        }
-        ++m_Count;
-        return newItem;
-    }
-    else
-    {
-        return PushBack();
-    }
-}
-
-template<typename T>
-typename List<T>::Item* List<T>::InsertAfter(Item* pItem)
-{
-    if(pItem != NULL)
-    {
-        Item* const nextItem = pItem->pNext;
-        Item* const newItem = m_ItemAllocator.Alloc();
-        newItem->pNext = nextItem;
-        newItem->pPrev = pItem;
-        pItem->pNext = newItem;
-        if(nextItem != NULL)
-        {
-            nextItem->pPrev = newItem;
-        }
-        else
-        {
-            D3D12MA_HEAVY_ASSERT(m_pBack == pItem);
-            m_pBack = newItem;
-        }
-        ++m_Count;
-        return newItem;
-    }
-    else
-        return PushFront();
-}
-
-template<typename T>
-typename List<T>::Item* List<T>::InsertBefore(Item* pItem, const T& value)
-{
-    Item* const newItem = InsertBefore(pItem);
-    newItem->Value = value;
-    return newItem;
-}
-
-template<typename T>
-typename List<T>::Item* List<T>::InsertAfter(Item* pItem, const T& value)
-{
-    Item* const newItem = InsertAfter(pItem);
-    newItem->Value = value;
-    return newItem;
-}
-
-////////////////////////////////////////////////////////////////////////////////
-// Private class AllocationObjectAllocator definition
-
-/*
-Thread-safe wrapper over PoolAllocator free list, for allocation of Allocation objects.
-*/
-class AllocationObjectAllocator
-{
-    D3D12MA_CLASS_NO_COPY(AllocationObjectAllocator);
-public:
-    AllocationObjectAllocator(const ALLOCATION_CALLBACKS& allocationCallbacks);
-
-    template<typename... Types> Allocation* Allocate(Types... args);
-    void Free(Allocation* alloc);
-
-private:
-    D3D12MA_MUTEX m_Mutex;
-    PoolAllocator<Allocation> m_Allocator;
-};
-
-////////////////////////////////////////////////////////////////////////////////
-// Private class BlockMetadata and derived classes - declarations
-
-enum SuballocationType
-{
-    SUBALLOCATION_TYPE_FREE = 0,
-    SUBALLOCATION_TYPE_ALLOCATION = 1,
-};
-
-/*
-Represents a region of NormalBlock that is either assigned and returned as
-allocated memory block or free.
-*/
-struct Suballocation
-{
-    UINT64 offset;
-    UINT64 size;
-    Allocation* allocation;
-    SuballocationType type;
-};
-
-// Comparator for offsets.
-struct SuballocationOffsetLess
-{
-    bool operator()(const Suballocation& lhs, const Suballocation& rhs) const
-    {
-        return lhs.offset < rhs.offset;
-    }
-};
-struct SuballocationOffsetGreater
-{
-    bool operator()(const Suballocation& lhs, const Suballocation& rhs) const
-    {
-        return lhs.offset > rhs.offset;
-    }
-};
-
-typedef List<Suballocation> SuballocationList;
-
-struct SuballocationItemSizeLess
-{
-    bool operator()(const SuballocationList::iterator lhs, const SuballocationList::iterator rhs) const
-    {
-        return lhs->size < rhs->size;
-    }
-    bool operator()(const SuballocationList::iterator lhs, UINT64 rhsSize) const
-    {
-        return lhs->size < rhsSize;
-    }
-};
-
-/*
-Parameters of planned allocation inside a NormalBlock.
-*/
-struct AllocationRequest
-{
-    UINT64 offset;
-    UINT64 sumFreeSize; // Sum size of free items that overlap with proposed allocation.
-    UINT64 sumItemSize; // Sum size of items to make lost that overlap with proposed allocation.
-    SuballocationList::iterator item;
-    BOOL zeroInitialized;
-};
-
-/*
-Keeps track of the range of bytes that are surely initialized with zeros.
-Everything outside of it is considered uninitialized memory that may contain
-garbage data.
-
-The range is left-inclusive.
-*/
-class ZeroInitializedRange
-{
-public:
-    void Reset(UINT64 size)
-    {
-        D3D12MA_ASSERT(size > 0);
-        m_ZeroBeg = 0;
-        m_ZeroEnd = size;
-    }
-
-    BOOL IsRangeZeroInitialized(UINT64 beg, UINT64 end) const
-    {
-        D3D12MA_ASSERT(beg < end);
-        return m_ZeroBeg <= beg && end <= m_ZeroEnd;
-    }
-
-    void MarkRangeAsUsed(UINT64 usedBeg, UINT64 usedEnd)
-    {
-        D3D12MA_ASSERT(usedBeg < usedEnd);
-        // No new bytes marked.
-        if(usedEnd <= m_ZeroBeg || m_ZeroEnd <= usedBeg)
-        {
-            return;
-        }
-        // All bytes marked.
-        if(usedBeg <= m_ZeroBeg && m_ZeroEnd <= usedEnd)
-        {
-            m_ZeroBeg = m_ZeroEnd = 0;
-        }
-        // Some bytes marked.
-        else
-        {
-            const UINT64 remainingZeroBefore = usedBeg > m_ZeroBeg ? usedBeg - m_ZeroBeg : 0;
-            const UINT64 remainingZeroAfter  = usedEnd < m_ZeroEnd ? m_ZeroEnd - usedEnd : 0;
-            D3D12MA_ASSERT(remainingZeroBefore > 0 || remainingZeroAfter > 0);
-            if(remainingZeroBefore > remainingZeroAfter)
-            {
-                m_ZeroEnd = usedBeg;
-            }
-            else
-            {
-                m_ZeroBeg = usedEnd;
-            }
-        }
-    }
-
-private:
-    UINT64 m_ZeroBeg = 0, m_ZeroEnd = 0;
-};
-
-/*
-Data structure used for bookkeeping of allocations and unused ranges of memory
-in a single ID3D12Heap memory block.
-*/
-class BlockMetadata
-{
-public:
-    BlockMetadata(const ALLOCATION_CALLBACKS* allocationCallbacks);
-    virtual ~BlockMetadata() { }
-    virtual void Init(UINT64 size) { m_Size = size; }
-
-    // Validates all data structures inside this object. If not valid, returns false.
-    virtual bool Validate() const = 0;
-    UINT64 GetSize() const { return m_Size; }
-    virtual size_t GetAllocationCount() const = 0;
-    virtual UINT64 GetSumFreeSize() const = 0;
-    virtual UINT64 GetUnusedRangeSizeMax() const = 0;
-    // Returns true if this block is empty - contains only single free suballocation.
-    virtual bool IsEmpty() const = 0;
-
-    // Tries to find a place for suballocation with given parameters inside this block.
-    // If succeeded, fills pAllocationRequest and returns true.
-    // If failed, returns false.
-    virtual bool CreateAllocationRequest(
-        UINT64 allocSize,
-        UINT64 allocAlignment,
-        AllocationRequest* pAllocationRequest) = 0;
-
-    // Makes actual allocation based on request. Request must already be checked and valid.
-    virtual void Alloc(
-        const AllocationRequest& request,
-        UINT64 allocSize,
-        Allocation* Allocation) = 0;
-
-    // Frees suballocation assigned to given memory region.
-    virtual void Free(const Allocation* allocation) = 0;
-    virtual void FreeAtOffset(UINT64 offset) = 0;
-
-    virtual void CalcAllocationStatInfo(StatInfo& outInfo) const = 0;
-    virtual void WriteAllocationInfoToJson(JsonWriter& json) const = 0;
-
-protected:
-    const ALLOCATION_CALLBACKS* GetAllocs() const { return m_pAllocationCallbacks; }
-
-private:
-    UINT64 m_Size;
-    const ALLOCATION_CALLBACKS* m_pAllocationCallbacks;
-
-    D3D12MA_CLASS_NO_COPY(BlockMetadata);
-};
-
-class BlockMetadata_Generic : public BlockMetadata
-{
-public:
-    BlockMetadata_Generic(const ALLOCATION_CALLBACKS* allocationCallbacks);
-    virtual ~BlockMetadata_Generic();
-    virtual void Init(UINT64 size);
-
-    virtual bool Validate() const;
-    virtual size_t GetAllocationCount() const { return m_Suballocations.size() - m_FreeCount; }
-    virtual UINT64 GetSumFreeSize() const { return m_SumFreeSize; }
-    virtual UINT64 GetUnusedRangeSizeMax() const;
-    virtual bool IsEmpty() const;
-
-    virtual bool CreateAllocationRequest(
-        UINT64 allocSize,
-        UINT64 allocAlignment,
-        AllocationRequest* pAllocationRequest);
-
-    virtual void Alloc(
-        const AllocationRequest& request,
-        UINT64 allocSize,
-        Allocation* hAllocation);
-
-    virtual void Free(const Allocation* allocation);
-    virtual void FreeAtOffset(UINT64 offset);
-
-    virtual void CalcAllocationStatInfo(StatInfo& outInfo) const;
-    virtual void WriteAllocationInfoToJson(JsonWriter& json) const;
-
-private:
-    UINT m_FreeCount;
-    UINT64 m_SumFreeSize;
-    SuballocationList m_Suballocations;
-    // Suballocations that are free and have size greater than certain threshold.
-    // Sorted by size, ascending.
-    Vector<SuballocationList::iterator> m_FreeSuballocationsBySize;
-    ZeroInitializedRange m_ZeroInitializedRange;
-
-    bool ValidateFreeSuballocationList() const;
-
-    // Checks if requested suballocation with given parameters can be placed in given pFreeSuballocItem.
-    // If yes, fills pOffset and returns true. If no, returns false.
-    bool CheckAllocation(
-        UINT64 allocSize,
-        UINT64 allocAlignment,
-        SuballocationList::const_iterator suballocItem,
-        UINT64* pOffset,
-        UINT64* pSumFreeSize,
-        UINT64* pSumItemSize,
-        BOOL *pZeroInitialized) const;
-    // Given free suballocation, it merges it with following one, which must also be free.
-    void MergeFreeWithNext(SuballocationList::iterator item);
-    // Releases given suballocation, making it free.
-    // Merges it with adjacent free suballocations if applicable.
-    // Returns iterator to new free suballocation at this place.
-    SuballocationList::iterator FreeSuballocation(SuballocationList::iterator suballocItem);
-    // Given free suballocation, it inserts it into sorted list of
-    // m_FreeSuballocationsBySize if it's suitable.
-    void RegisterFreeSuballocation(SuballocationList::iterator item);
-    // Given free suballocation, it removes it from sorted list of
-    // m_FreeSuballocationsBySize if it's suitable.
-    void UnregisterFreeSuballocation(SuballocationList::iterator item);
-
-    D3D12MA_CLASS_NO_COPY(BlockMetadata_Generic)
-};
-
-////////////////////////////////////////////////////////////////////////////////
-// Private class MemoryBlock definition
-
-/*
-Represents a single block of device memory (heap).
-Base class for inheritance.
-Thread-safety: This class must be externally synchronized.
-*/
-class MemoryBlock
-{
-public:
-    MemoryBlock(
-        AllocatorPimpl* allocator,
-        D3D12_HEAP_TYPE heapType,
-        D3D12_HEAP_FLAGS heapFlags,
-        UINT64 size,
-        UINT id);
-    virtual ~MemoryBlock();
-    // Creates the ID3D12Heap.
-
-    D3D12_HEAP_TYPE GetHeapType() const { return m_HeapType; }
-    D3D12_HEAP_FLAGS GetHeapFlags() const { return m_HeapFlags; }
-    UINT64 GetSize() const { return m_Size; }
-    UINT GetId() const { return m_Id; }
-    ID3D12Heap* GetHeap() const { return m_Heap; }
-
-protected:
-    AllocatorPimpl* const m_Allocator;
-    const D3D12_HEAP_TYPE m_HeapType;
-    const D3D12_HEAP_FLAGS m_HeapFlags;
-    const UINT64 m_Size;
-    const UINT m_Id;
-
-    HRESULT Init();
-
-private:
-    ID3D12Heap* m_Heap = NULL;
-
-    D3D12MA_CLASS_NO_COPY(MemoryBlock)
-};
-
-////////////////////////////////////////////////////////////////////////////////
-// Private class NormalBlock definition
-
-/*
-Represents a single block of device memory (heap) with all the data about its
-regions (aka suballocations, Allocation), assigned and free.
-Thread-safety: This class must be externally synchronized.
-*/
-class NormalBlock : public MemoryBlock
-{
-public:
-    BlockMetadata* m_pMetadata;
-
-    NormalBlock(
-        AllocatorPimpl* allocator,
-        BlockVector* blockVector,
-        D3D12_HEAP_TYPE heapType,
-        D3D12_HEAP_FLAGS heapFlags,
-        UINT64 size,
-        UINT id);
-    virtual ~NormalBlock();
-    HRESULT Init();
-
-    BlockVector* GetBlockVector() const { return m_BlockVector; }
-
-    // Validates all data structures inside this object. If not valid, returns false.
-    bool Validate() const;
-
-private:
-    BlockVector* m_BlockVector;
-
-    D3D12MA_CLASS_NO_COPY(NormalBlock)
-};
-
-////////////////////////////////////////////////////////////////////////////////
-// Private class BlockVector definition
-
-/*
-Sequence of NormalBlock. Represents memory blocks allocated for a specific
-heap type and possibly resource type (if only Tier 1 is supported).
-
-Synchronized internally with a mutex.
-*/
-class BlockVector
-{
-    D3D12MA_CLASS_NO_COPY(BlockVector)
-public:
-    BlockVector(
-        AllocatorPimpl* hAllocator,
-        D3D12_HEAP_TYPE heapType,
-        D3D12_HEAP_FLAGS heapFlags,
-        UINT64 preferredBlockSize,
-        size_t minBlockCount,
-        size_t maxBlockCount,
-        bool explicitBlockSize);
-    ~BlockVector();
-
-    HRESULT CreateMinBlocks();
-
-    UINT GetHeapType() const { return m_HeapType; }
-    UINT64 GetPreferredBlockSize() const { return m_PreferredBlockSize; }
-
-    bool IsEmpty();
-
-    HRESULT Allocate(
-        UINT64 size,
-        UINT64 alignment,
-        const ALLOCATION_DESC& createInfo,
-        size_t allocationCount,
-        Allocation** pAllocations);
-
-    void Free(
-        Allocation* hAllocation);
-
-    void AddStats(Stats& outpStats);
-
-    void WriteBlockInfoToJson(JsonWriter& json);
-
-private:
-    AllocatorPimpl* const m_hAllocator;
-    const D3D12_HEAP_TYPE m_HeapType;
-    const D3D12_HEAP_FLAGS m_HeapFlags;
-    const UINT64 m_PreferredBlockSize;
-    const size_t m_MinBlockCount;
-    const size_t m_MaxBlockCount;
-    const bool m_ExplicitBlockSize;
-    /* There can be at most one allocation that is completely empty - a
-    hysteresis to avoid pessimistic case of alternating creation and destruction
-    of a VkDeviceMemory. */
-    bool m_HasEmptyBlock;
-    D3D12MA_RW_MUTEX m_Mutex;
-    // Incrementally sorted by sumFreeSize, ascending.
-    Vector<NormalBlock*> m_Blocks;
-    UINT m_NextBlockId;
-
-    UINT64 CalcMaxBlockSize() const;
-
-    // Finds and removes given block from vector.
-    void Remove(NormalBlock* pBlock);
-
-    // Performs single step in sorting m_Blocks. They may not be fully sorted
-    // after this call.
-    void IncrementallySortBlocks();
-
-    HRESULT AllocatePage(
-        UINT64 size,
-        UINT64 alignment,
-        const ALLOCATION_DESC& createInfo,
-        Allocation** pAllocation);
-
-    HRESULT AllocateFromBlock(
-        NormalBlock* pBlock,
-        UINT64 size,
-        UINT64 alignment,
-        ALLOCATION_FLAGS allocFlags,
-        Allocation** pAllocation);
-
-    HRESULT CreateBlock(UINT64 blockSize, size_t* pNewBlockIndex);
-};
-
-////////////////////////////////////////////////////////////////////////////////
-// Private class AllocatorPimpl definition
-
-static const UINT DEFAULT_POOL_MAX_COUNT = 9;
-
-struct CurrentBudgetData
-{
-    D3D12MA_ATOMIC_UINT64 m_BlockBytes[HEAP_TYPE_COUNT];
-    D3D12MA_ATOMIC_UINT64 m_AllocationBytes[HEAP_TYPE_COUNT];
-
-    D3D12MA_ATOMIC_UINT32 m_OperationsSinceBudgetFetch;
-    D3D12MA_RW_MUTEX m_BudgetMutex;
-    UINT64 m_D3D12UsageLocal, m_D3D12UsageNonLocal;
-    UINT64 m_D3D12BudgetLocal, m_D3D12BudgetNonLocal;
-    UINT64 m_BlockBytesAtBudgetFetch[HEAP_TYPE_COUNT];
-
-    CurrentBudgetData()
-    {
-        for(UINT i = 0; i < HEAP_TYPE_COUNT; ++i)
-        {
-            m_BlockBytes[i] = 0;
-            m_AllocationBytes[i] = 0;
-            m_BlockBytesAtBudgetFetch[i] = 0;
-        }
-
-        m_D3D12UsageLocal = 0;
-        m_D3D12UsageNonLocal = 0;
-        m_D3D12BudgetLocal = 0;
-        m_D3D12BudgetNonLocal = 0;
-        m_OperationsSinceBudgetFetch = 0;
-    }
-
-    void AddAllocation(UINT heapTypeIndex, UINT64 allocationSize)
-    {
-        m_AllocationBytes[heapTypeIndex] += allocationSize;
-        ++m_OperationsSinceBudgetFetch;
-    }
-
-    void RemoveAllocation(UINT heapTypeIndex, UINT64 allocationSize)
-    {
-        m_AllocationBytes[heapTypeIndex] -= allocationSize;
-        ++m_OperationsSinceBudgetFetch;
-    }
-};
-
-class AllocatorPimpl
-{
-public:
-    CurrentBudgetData m_Budget;
-
-    AllocatorPimpl(const ALLOCATION_CALLBACKS& allocationCallbacks, const ALLOCATOR_DESC& desc);
-    HRESULT Init(const ALLOCATOR_DESC& desc);
-    ~AllocatorPimpl();
-
-    ID3D12Device* GetDevice() const { return m_Device; }
-    // Shortcut for "Allocation Callbacks", because this function is called so often.
-    const ALLOCATION_CALLBACKS& GetAllocs() const { return m_AllocationCallbacks; }
-    const D3D12_FEATURE_DATA_D3D12_OPTIONS& GetD3D12Options() const { return m_D3D12Options; }
-    bool SupportsResourceHeapTier2() const { return m_D3D12Options.ResourceHeapTier >= D3D12_RESOURCE_HEAP_TIER_2; }
-    bool UseMutex() const { return m_UseMutex; }
-    AllocationObjectAllocator& GetAllocationObjectAllocator() { return m_AllocationObjectAllocator; }
-
-    HRESULT CreateResource(
-        const ALLOCATION_DESC* pAllocDesc,
-        const D3D12_RESOURCE_DESC* pResourceDesc,
-        D3D12_RESOURCE_STATES InitialResourceState,
-        const D3D12_CLEAR_VALUE *pOptimizedClearValue,
-        Allocation** ppAllocation,
-        REFIID riidResource,
-        void** ppvResource);
-
-    HRESULT AllocateMemory(
-        const ALLOCATION_DESC* pAllocDesc,
-        const D3D12_RESOURCE_ALLOCATION_INFO* pAllocInfo,
-        Allocation** ppAllocation);
-
-    // Unregisters allocation from the collection of dedicated allocations.
-    // Allocation object must be deleted externally afterwards.
-    void FreeCommittedMemory(Allocation* allocation);
-    // Unregisters allocation from the collection of placed allocations.
-    // Allocation object must be deleted externally afterwards.
-    void FreePlacedMemory(Allocation* allocation);
-    // Unregisters allocation from the collection of dedicated allocations and destroys associated heap.
-    // Allocation object must be deleted externally afterwards.
-    void FreeHeapMemory(Allocation* allocation);
-
-    void SetCurrentFrameIndex(UINT frameIndex);
-
-    UINT GetCurrentFrameIndex() const { return m_CurrentFrameIndex.load(); }
-
-    void CalculateStats(Stats& outStats);
-
-    void GetBudget(Budget* outGpuBudget, Budget* outCpuBudget);
-    void GetBudgetForHeapType(Budget& outBudget, D3D12_HEAP_TYPE heapType);
-
-    void BuildStatsString(WCHAR** ppStatsString, BOOL DetailedMap);
-
-    void FreeStatsString(WCHAR* pStatsString);
-
-private:
-    friend class Allocator;
-
-    /*
-    Heuristics that decides whether a resource should better be placed in its own,
-    dedicated allocation (committed resource rather than placed resource).
-    */
-    static bool PrefersCommittedAllocation(const D3D12_RESOURCE_DESC& resourceDesc);
-
-    const bool m_UseMutex;
-    const bool m_AlwaysCommitted;
-    ID3D12Device* m_Device; // AddRef
-    IDXGIAdapter* m_Adapter; // AddRef
-#if D3D12MA_DXGI_1_4
-    IDXGIAdapter3* m_Adapter3; // AddRef, optional
-#endif
-    UINT64 m_PreferredBlockSize;
-    ALLOCATION_CALLBACKS m_AllocationCallbacks;
-    D3D12MA_ATOMIC_UINT32 m_CurrentFrameIndex;
-    DXGI_ADAPTER_DESC m_AdapterDesc;
-    D3D12_FEATURE_DATA_D3D12_OPTIONS m_D3D12Options;
-    AllocationObjectAllocator m_AllocationObjectAllocator;
-
-    typedef Vector<Allocation*> AllocationVectorType;
-    AllocationVectorType* m_pCommittedAllocations[HEAP_TYPE_COUNT];
-    D3D12MA_RW_MUTEX m_CommittedAllocationsMutex[HEAP_TYPE_COUNT];
-
-    // Default pools.
-    BlockVector* m_BlockVectors[DEFAULT_POOL_MAX_COUNT];
-
-    // Allocates and registers new committed resource with implicit heap, as dedicated allocation.
-    // Creates and returns Allocation object.
-    HRESULT AllocateCommittedResource(
-        const ALLOCATION_DESC* pAllocDesc,
-        const D3D12_RESOURCE_DESC* pResourceDesc,
-        const D3D12_RESOURCE_ALLOCATION_INFO& resAllocInfo,
-        D3D12_RESOURCE_STATES InitialResourceState,
-        const D3D12_CLEAR_VALUE *pOptimizedClearValue,
-        Allocation** ppAllocation,
-        REFIID riidResource,
-        void** ppvResource);
-
-    // Allocates and registers new heap without any resources placed in it, as dedicated allocation.
-    // Creates and returns Allocation object.
-    HRESULT AllocateHeap(
-        const ALLOCATION_DESC* pAllocDesc,
-        const D3D12_RESOURCE_ALLOCATION_INFO& allocInfo,
-        Allocation** ppAllocation);
-
-    /*
-    If SupportsResourceHeapTier2():
-        0: D3D12_HEAP_TYPE_DEFAULT
-        1: D3D12_HEAP_TYPE_UPLOAD
-        2: D3D12_HEAP_TYPE_READBACK
-    else:
-        0: D3D12_HEAP_TYPE_DEFAULT + buffer
-        1: D3D12_HEAP_TYPE_DEFAULT + texture
-        2: D3D12_HEAP_TYPE_DEFAULT + texture RT or DS
-        3: D3D12_HEAP_TYPE_UPLOAD + buffer
-        4: D3D12_HEAP_TYPE_UPLOAD + texture
-        5: D3D12_HEAP_TYPE_UPLOAD + texture RT or DS
-        6: D3D12_HEAP_TYPE_READBACK + buffer
-        7: D3D12_HEAP_TYPE_READBACK + texture
-        8: D3D12_HEAP_TYPE_READBACK + texture RT or DS
-    */
-    UINT CalcDefaultPoolCount() const;
-    UINT CalcDefaultPoolIndex(const ALLOCATION_DESC& allocDesc, const D3D12_RESOURCE_DESC& resourceDesc) const;
-    // This one returns UINT32_MAX if nonstandard heap flags are used and index cannot be calculcated.
-    UINT CalcDefaultPoolIndex(const ALLOCATION_DESC& allocDesc) const;
-    void CalcDefaultPoolParams(D3D12_HEAP_TYPE& outHeapType, D3D12_HEAP_FLAGS& outHeapFlags, UINT index) const;
-
-    // Registers Allocation object in m_pCommittedAllocations.
-    void RegisterCommittedAllocation(Allocation* alloc, D3D12_HEAP_TYPE heapType);
-    // Unregisters Allocation object from m_pCommittedAllocations.
-    void UnregisterCommittedAllocation(Allocation* alloc, D3D12_HEAP_TYPE heapType);
-
-    HRESULT UpdateD3D12Budget();
-    
-    D3D12_RESOURCE_ALLOCATION_INFO GetResourceAllocationInfo(D3D12_RESOURCE_DESC& inOutResourceDesc) const;
-
-    // Writes object { } with data of given budget.
-    static void WriteBudgetToJson(JsonWriter& json, const Budget& budget);
-};
-
-////////////////////////////////////////////////////////////////////////////////
-// Private class BlockMetadata implementation
-
-BlockMetadata::BlockMetadata(const ALLOCATION_CALLBACKS* allocationCallbacks) :
-    m_Size(0),
-    m_pAllocationCallbacks(allocationCallbacks)
-{
-    D3D12MA_ASSERT(allocationCallbacks);
-}
-
-////////////////////////////////////////////////////////////////////////////////
-// Private class BlockMetadata_Generic implementation
-
-BlockMetadata_Generic::BlockMetadata_Generic(const ALLOCATION_CALLBACKS* allocationCallbacks) :
-    BlockMetadata(allocationCallbacks),
-    m_FreeCount(0),
-    m_SumFreeSize(0),
-    m_Suballocations(*allocationCallbacks),
-    m_FreeSuballocationsBySize(*allocationCallbacks)
-{
-    D3D12MA_ASSERT(allocationCallbacks);
-}
-
-BlockMetadata_Generic::~BlockMetadata_Generic()
-{
-}
-
-void BlockMetadata_Generic::Init(UINT64 size)
-{
-    BlockMetadata::Init(size);
-    m_ZeroInitializedRange.Reset(size);
-
-    m_FreeCount = 1;
-    m_SumFreeSize = size;
-
-    Suballocation suballoc = {};
-    suballoc.offset = 0;
-    suballoc.size = size;
-    suballoc.type = SUBALLOCATION_TYPE_FREE;
-    suballoc.allocation = NULL;
-
-    D3D12MA_ASSERT(size > MIN_FREE_SUBALLOCATION_SIZE_TO_REGISTER);
-    m_Suballocations.push_back(suballoc);
-    SuballocationList::iterator suballocItem = m_Suballocations.end();
-    --suballocItem;
-    m_FreeSuballocationsBySize.push_back(suballocItem);
-}
-
-bool BlockMetadata_Generic::Validate() const
-{
-    D3D12MA_VALIDATE(!m_Suballocations.empty());
-
-    // Expected offset of new suballocation as calculated from previous ones.
-    UINT64 calculatedOffset = 0;
-    // Expected number of free suballocations as calculated from traversing their list.
-    UINT calculatedFreeCount = 0;
-    // Expected sum size of free suballocations as calculated from traversing their list.
-    UINT64 calculatedSumFreeSize = 0;
-    // Expected number of free suballocations that should be registered in
-    // m_FreeSuballocationsBySize calculated from traversing their list.
-    size_t freeSuballocationsToRegister = 0;
-    // True if previous visited suballocation was free.
-    bool prevFree = false;
-
-    for(SuballocationList::const_iterator suballocItem = m_Suballocations.cbegin();
-        suballocItem != m_Suballocations.cend();
-        ++suballocItem)
-    {
-        const Suballocation& subAlloc = *suballocItem;
-
-        // Actual offset of this suballocation doesn't match expected one.
-        D3D12MA_VALIDATE(subAlloc.offset == calculatedOffset);
-
-        const bool currFree = (subAlloc.type == SUBALLOCATION_TYPE_FREE);
-        // Two adjacent free suballocations are invalid. They should be merged.
-        D3D12MA_VALIDATE(!prevFree || !currFree);
-
-        D3D12MA_VALIDATE(currFree == (subAlloc.allocation == NULL));
-
-        if(currFree)
-        {
-            calculatedSumFreeSize += subAlloc.size;
-            ++calculatedFreeCount;
-            if(subAlloc.size >= MIN_FREE_SUBALLOCATION_SIZE_TO_REGISTER)
-            {
-                ++freeSuballocationsToRegister;
-            }
-
-            // Margin required between allocations - every free space must be at least that large.
-            D3D12MA_VALIDATE(subAlloc.size >= D3D12MA_DEBUG_MARGIN);
-        }
-        else
-        {
-            D3D12MA_VALIDATE(subAlloc.allocation->GetOffset() == subAlloc.offset);
-            D3D12MA_VALIDATE(subAlloc.allocation->GetSize() == subAlloc.size);
-
-            // Margin required between allocations - previous allocation must be free.
-            D3D12MA_VALIDATE(D3D12MA_DEBUG_MARGIN == 0 || prevFree);
-        }
-
-        calculatedOffset += subAlloc.size;
-        prevFree = currFree;
-    }
-
-    // Number of free suballocations registered in m_FreeSuballocationsBySize doesn't
-    // match expected one.
-    D3D12MA_VALIDATE(m_FreeSuballocationsBySize.size() == freeSuballocationsToRegister);
-
-    UINT64 lastSize = 0;
-    for(size_t i = 0; i < m_FreeSuballocationsBySize.size(); ++i)
-    {
-        SuballocationList::iterator suballocItem = m_FreeSuballocationsBySize[i];
-
-        // Only free suballocations can be registered in m_FreeSuballocationsBySize.
-        D3D12MA_VALIDATE(suballocItem->type == SUBALLOCATION_TYPE_FREE);
-        // They must be sorted by size ascending.
-        D3D12MA_VALIDATE(suballocItem->size >= lastSize);
-
-        lastSize = suballocItem->size;
-    }
-
-    // Check if totals match calculacted values.
-    D3D12MA_VALIDATE(ValidateFreeSuballocationList());
-    D3D12MA_VALIDATE(calculatedOffset == GetSize());
-    D3D12MA_VALIDATE(calculatedSumFreeSize == m_SumFreeSize);
-    D3D12MA_VALIDATE(calculatedFreeCount == m_FreeCount);
-
-    return true;
-}
-
-UINT64 BlockMetadata_Generic::GetUnusedRangeSizeMax() const
-{
-    if(!m_FreeSuballocationsBySize.empty())
-    {
-        return m_FreeSuballocationsBySize.back()->size;
-    }
-    else
-    {
-        return 0;
-    }
-}
-
-bool BlockMetadata_Generic::IsEmpty() const
-{
-    return (m_Suballocations.size() == 1) && (m_FreeCount == 1);
-}
-
-bool BlockMetadata_Generic::CreateAllocationRequest(
-    UINT64 allocSize,
-    UINT64 allocAlignment,
-    AllocationRequest* pAllocationRequest)
-{
-    D3D12MA_ASSERT(allocSize > 0);
-    D3D12MA_ASSERT(pAllocationRequest != NULL);
-    D3D12MA_HEAVY_ASSERT(Validate());
-
-    // There is not enough total free space in this block to fullfill the request: Early return.
-    if(m_SumFreeSize < allocSize + 2 * D3D12MA_DEBUG_MARGIN)
-    {
-        return false;
-    }
-
-    // New algorithm, efficiently searching freeSuballocationsBySize.
-    const size_t freeSuballocCount = m_FreeSuballocationsBySize.size();
-    if(freeSuballocCount > 0)
-    {
-        // Find first free suballocation with size not less than allocSize + 2 * D3D12MA_DEBUG_MARGIN.
-        SuballocationList::iterator* const it = BinaryFindFirstNotLess(
-            m_FreeSuballocationsBySize.data(),
-            m_FreeSuballocationsBySize.data() + freeSuballocCount,
-            allocSize + 2 * D3D12MA_DEBUG_MARGIN,
-            SuballocationItemSizeLess());
-        size_t index = it - m_FreeSuballocationsBySize.data();
-        for(; index < freeSuballocCount; ++index)
-        {
-            if(CheckAllocation(
-                allocSize,
-                allocAlignment,
-                m_FreeSuballocationsBySize[index],
-                &pAllocationRequest->offset,
-                &pAllocationRequest->sumFreeSize,
-                &pAllocationRequest->sumItemSize,
-                &pAllocationRequest->zeroInitialized))
-            {
-                pAllocationRequest->item = m_FreeSuballocationsBySize[index];
-                return true;
-            }
-        }
-    }
-
-    return false;
-}
-
-void BlockMetadata_Generic::Alloc(
-    const AllocationRequest& request,
-    UINT64 allocSize,
-    Allocation* allocation)
-{
-    D3D12MA_ASSERT(request.item != m_Suballocations.end());
-    Suballocation& suballoc = *request.item;
-    // Given suballocation is a free block.
-    D3D12MA_ASSERT(suballoc.type == SUBALLOCATION_TYPE_FREE);
-    // Given offset is inside this suballocation.
-    D3D12MA_ASSERT(request.offset >= suballoc.offset);
-    const UINT64 paddingBegin = request.offset - suballoc.offset;
-    D3D12MA_ASSERT(suballoc.size >= paddingBegin + allocSize);
-    const UINT64 paddingEnd = suballoc.size - paddingBegin - allocSize;
-
-    // Unregister this free suballocation from m_FreeSuballocationsBySize and update
-    // it to become used.
-    UnregisterFreeSuballocation(request.item);
-
-    suballoc.offset = request.offset;
-    suballoc.size = allocSize;
-    suballoc.type = SUBALLOCATION_TYPE_ALLOCATION;
-    suballoc.allocation = allocation;
-
-    // If there are any free bytes remaining at the end, insert new free suballocation after current one.
-    if(paddingEnd)
-    {
-        Suballocation paddingSuballoc = {};
-        paddingSuballoc.offset = request.offset + allocSize;
-        paddingSuballoc.size = paddingEnd;
-        paddingSuballoc.type = SUBALLOCATION_TYPE_FREE;
-        SuballocationList::iterator next = request.item;
-        ++next;
-        const SuballocationList::iterator paddingEndItem =
-            m_Suballocations.insert(next, paddingSuballoc);
-        RegisterFreeSuballocation(paddingEndItem);
-    }
-
-    // If there are any free bytes remaining at the beginning, insert new free suballocation before current one.
-    if(paddingBegin)
-    {
-        Suballocation paddingSuballoc = {};
-        paddingSuballoc.offset = request.offset - paddingBegin;
-        paddingSuballoc.size = paddingBegin;
-        paddingSuballoc.type = SUBALLOCATION_TYPE_FREE;
-        const SuballocationList::iterator paddingBeginItem =
-            m_Suballocations.insert(request.item, paddingSuballoc);
-        RegisterFreeSuballocation(paddingBeginItem);
-    }
-
-    // Update totals.
-    m_FreeCount = m_FreeCount - 1;
-    if(paddingBegin > 0)
-    {
-        ++m_FreeCount;
-    }
-    if(paddingEnd > 0)
-    {
-        ++m_FreeCount;
-    }
-    m_SumFreeSize -= allocSize;
-
-    m_ZeroInitializedRange.MarkRangeAsUsed(request.offset, request.offset + allocSize);
-}
-
-void BlockMetadata_Generic::Free(const Allocation* allocation)
-{
-    for(SuballocationList::iterator suballocItem = m_Suballocations.begin();
-        suballocItem != m_Suballocations.end();
-        ++suballocItem)
-    {
-        Suballocation& suballoc = *suballocItem;
-        if(suballoc.allocation == allocation)
-        {
-            FreeSuballocation(suballocItem);
-            D3D12MA_HEAVY_ASSERT(Validate());
-            return;
-        }
-    }
-    D3D12MA_ASSERT(0 && "Not found!");
-}
-
-void BlockMetadata_Generic::FreeAtOffset(UINT64 offset)
-{
-    for(SuballocationList::iterator suballocItem = m_Suballocations.begin();
-        suballocItem != m_Suballocations.end();
-        ++suballocItem)
-    {
-        Suballocation& suballoc = *suballocItem;
-        if(suballoc.offset == offset)
-        {
-            FreeSuballocation(suballocItem);
-            return;
-        }
-    }
-    D3D12MA_ASSERT(0 && "Not found!");
-}
-
-bool BlockMetadata_Generic::ValidateFreeSuballocationList() const
-{
-    UINT64 lastSize = 0;
-    for(size_t i = 0, count = m_FreeSuballocationsBySize.size(); i < count; ++i)
-    {
-        const SuballocationList::iterator it = m_FreeSuballocationsBySize[i];
-
-        D3D12MA_VALIDATE(it->type == SUBALLOCATION_TYPE_FREE);
-        D3D12MA_VALIDATE(it->size >= MIN_FREE_SUBALLOCATION_SIZE_TO_REGISTER);
-        D3D12MA_VALIDATE(it->size >= lastSize);
-        lastSize = it->size;
-    }
-    return true;
-}
-
-bool BlockMetadata_Generic::CheckAllocation(
-    UINT64 allocSize,
-    UINT64 allocAlignment,
-    SuballocationList::const_iterator suballocItem,
-    UINT64* pOffset,
-    UINT64* pSumFreeSize,
-    UINT64* pSumItemSize,
-    BOOL *pZeroInitialized) const
-{
-    D3D12MA_ASSERT(allocSize > 0);
-    D3D12MA_ASSERT(suballocItem != m_Suballocations.cend());
-    D3D12MA_ASSERT(pOffset != NULL && pZeroInitialized != NULL);
-
-    *pSumFreeSize = 0;
-    *pSumItemSize = 0;
-    *pZeroInitialized = FALSE;
-
-    const Suballocation& suballoc = *suballocItem;
-    D3D12MA_ASSERT(suballoc.type == SUBALLOCATION_TYPE_FREE);
-
-    *pSumFreeSize = suballoc.size;
-
-    // Size of this suballocation is too small for this request: Early return.
-    if(suballoc.size < allocSize)
-    {
-        return false;
-    }
-
-    // Start from offset equal to beginning of this suballocation.
-    *pOffset = suballoc.offset;
-
-    // Apply D3D12MA_DEBUG_MARGIN at the beginning.
-    if(D3D12MA_DEBUG_MARGIN > 0)
-    {
-        *pOffset += D3D12MA_DEBUG_MARGIN;
-    }
-
-    // Apply alignment.
-    *pOffset = AlignUp(*pOffset, allocAlignment);
-
-    // Calculate padding at the beginning based on current offset.
-    const UINT64 paddingBegin = *pOffset - suballoc.offset;
-
-    // Calculate required margin at the end.
-    const UINT64 requiredEndMargin = D3D12MA_DEBUG_MARGIN;
-
-    // Fail if requested size plus margin before and after is bigger than size of this suballocation.
-    if(paddingBegin + allocSize + requiredEndMargin > suballoc.size)
-    {
-        return false;
-    }
-
-    // All tests passed: Success. pOffset is already filled.
-    *pZeroInitialized = m_ZeroInitializedRange.IsRangeZeroInitialized(*pOffset, *pOffset + allocSize);
-    return true;
-}
-
-void BlockMetadata_Generic::MergeFreeWithNext(SuballocationList::iterator item)
-{
-    D3D12MA_ASSERT(item != m_Suballocations.end());
-    D3D12MA_ASSERT(item->type == SUBALLOCATION_TYPE_FREE);
-
-    SuballocationList::iterator nextItem = item;
-    ++nextItem;
-    D3D12MA_ASSERT(nextItem != m_Suballocations.end());
-    D3D12MA_ASSERT(nextItem->type == SUBALLOCATION_TYPE_FREE);
-
-    item->size += nextItem->size;
-    --m_FreeCount;
-    m_Suballocations.erase(nextItem);
-}
-
-SuballocationList::iterator BlockMetadata_Generic::FreeSuballocation(SuballocationList::iterator suballocItem)
-{
-    // Change this suballocation to be marked as free.
-    Suballocation& suballoc = *suballocItem;
-    suballoc.type = SUBALLOCATION_TYPE_FREE;
-    suballoc.allocation = NULL;
-
-    // Update totals.
-    ++m_FreeCount;
-    m_SumFreeSize += suballoc.size;
-
-    // Merge with previous and/or next suballocation if it's also free.
-    bool mergeWithNext = false;
-    bool mergeWithPrev = false;
-
-    SuballocationList::iterator nextItem = suballocItem;
-    ++nextItem;
-    if((nextItem != m_Suballocations.end()) && (nextItem->type == SUBALLOCATION_TYPE_FREE))
-    {
-        mergeWithNext = true;
-    }
-
-    SuballocationList::iterator prevItem = suballocItem;
-    if(suballocItem != m_Suballocations.begin())
-    {
-        --prevItem;
-        if(prevItem->type == SUBALLOCATION_TYPE_FREE)
-        {
-            mergeWithPrev = true;
-        }
-    }
-
-    if(mergeWithNext)
-    {
-        UnregisterFreeSuballocation(nextItem);
-        MergeFreeWithNext(suballocItem);
-    }
-
-    if(mergeWithPrev)
-    {
-        UnregisterFreeSuballocation(prevItem);
-        MergeFreeWithNext(prevItem);
-        RegisterFreeSuballocation(prevItem);
-        return prevItem;
-    }
-    else
-    {
-        RegisterFreeSuballocation(suballocItem);
-        return suballocItem;
-    }
-}
-
-void BlockMetadata_Generic::RegisterFreeSuballocation(SuballocationList::iterator item)
-{
-    D3D12MA_ASSERT(item->type == SUBALLOCATION_TYPE_FREE);
-    D3D12MA_ASSERT(item->size > 0);
-
-    // You may want to enable this validation at the beginning or at the end of
-    // this function, depending on what do you want to check.
-    D3D12MA_HEAVY_ASSERT(ValidateFreeSuballocationList());
-
-    if(item->size >= MIN_FREE_SUBALLOCATION_SIZE_TO_REGISTER)
-    {
-        if(m_FreeSuballocationsBySize.empty())
-        {
-            m_FreeSuballocationsBySize.push_back(item);
-        }
-        else
-        {
-            m_FreeSuballocationsBySize.InsertSorted(item, SuballocationItemSizeLess());
-        }
-    }
-
-    //D3D12MA_HEAVY_ASSERT(ValidateFreeSuballocationList());
-}
-
-
-void BlockMetadata_Generic::UnregisterFreeSuballocation(SuballocationList::iterator item)
-{
-    D3D12MA_ASSERT(item->type == SUBALLOCATION_TYPE_FREE);
-    D3D12MA_ASSERT(item->size > 0);
-
-    // You may want to enable this validation at the beginning or at the end of
-    // this function, depending on what do you want to check.
-    D3D12MA_HEAVY_ASSERT(ValidateFreeSuballocationList());
-
-    if(item->size >= MIN_FREE_SUBALLOCATION_SIZE_TO_REGISTER)
-    {
-        SuballocationList::iterator* const it = BinaryFindFirstNotLess(
-            m_FreeSuballocationsBySize.data(),
-            m_FreeSuballocationsBySize.data() + m_FreeSuballocationsBySize.size(),
-            item,
-            SuballocationItemSizeLess());
-        for(size_t index = it - m_FreeSuballocationsBySize.data();
-            index < m_FreeSuballocationsBySize.size();
-            ++index)
-        {
-            if(m_FreeSuballocationsBySize[index] == item)
-            {
-                m_FreeSuballocationsBySize.remove(index);
-                return;
-            }
-            D3D12MA_ASSERT((m_FreeSuballocationsBySize[index]->size == item->size) && "Not found.");
-        }
-        D3D12MA_ASSERT(0 && "Not found.");
-    }
-
-    //D3D12MA_HEAVY_ASSERT(ValidateFreeSuballocationList());
-}
-
-void BlockMetadata_Generic::CalcAllocationStatInfo(StatInfo& outInfo) const
-{
-    outInfo.BlockCount = 1;
-
-    const UINT rangeCount = (UINT)m_Suballocations.size();
-    outInfo.AllocationCount = rangeCount - m_FreeCount;
-    outInfo.UnusedRangeCount = m_FreeCount;
-
-    outInfo.UsedBytes = GetSize() - m_SumFreeSize;
-    outInfo.UnusedBytes = m_SumFreeSize;
-
-    outInfo.AllocationSizeMin = UINT64_MAX;
-    outInfo.AllocationSizeMax = 0;
-    outInfo.UnusedRangeSizeMin = UINT64_MAX;
-    outInfo.UnusedRangeSizeMax = 0;
-
-    for(SuballocationList::const_iterator suballocItem = m_Suballocations.cbegin();
-        suballocItem != m_Suballocations.cend();
-        ++suballocItem)
-    {
-        const Suballocation& suballoc = *suballocItem;
-        if(suballoc.type == SUBALLOCATION_TYPE_FREE)
-        {
-            outInfo.UnusedRangeSizeMin = D3D12MA_MIN(suballoc.size, outInfo.UnusedRangeSizeMin);
-            outInfo.UnusedRangeSizeMax = D3D12MA_MAX(suballoc.size, outInfo.UnusedRangeSizeMax);
-        }
-        else
-        {
-            outInfo.AllocationSizeMin = D3D12MA_MIN(suballoc.size, outInfo.AllocationSizeMin);
-            outInfo.AllocationSizeMax = D3D12MA_MAX(suballoc.size, outInfo.AllocationSizeMax);
-        }
-    }
-}
-
-void BlockMetadata_Generic::WriteAllocationInfoToJson(JsonWriter& json) const
-{
-    json.BeginObject();
-    json.WriteString(L"TotalBytes");
-    json.WriteNumber(GetSize());
-    json.WriteString(L"UnusuedBytes");
-    json.WriteNumber(GetSumFreeSize());
-    json.WriteString(L"Allocations");
-    json.WriteNumber(GetAllocationCount());
-    json.WriteString(L"UnusedRanges");
-    json.WriteNumber(m_FreeCount);
-    json.WriteString(L"Suballocations");
-    json.BeginArray();
-    for(SuballocationList::const_iterator suballocItem = m_Suballocations.cbegin();
-        suballocItem != m_Suballocations.cend();
-        ++suballocItem)
-    {
-        const Suballocation& suballoc = *suballocItem;
-        json.BeginObject(true);
-        json.WriteString(L"Offset");
-        json.WriteNumber(suballoc.offset);
-        if(suballoc.type == SUBALLOCATION_TYPE_FREE)
-        {
-            json.WriteString(L"Type");
-            json.WriteString(L"FREE");
-            json.WriteString(L"Size");
-            json.WriteNumber(suballoc.size);
-        }
-        else
-        {
-            const Allocation* const alloc = suballoc.allocation;
-            D3D12MA_ASSERT(alloc);
-            json.AddAllocationToObject(*alloc);
-        }
-        json.EndObject();
-    }
-    json.EndArray();
-    json.EndObject();
-}
-
-////////////////////////////////////////////////////////////////////////////////
-// Private class NormalBlock implementation
-
-NormalBlock::NormalBlock(
-    AllocatorPimpl* allocator,
-    BlockVector* blockVector,
-    D3D12_HEAP_TYPE heapType,
-    D3D12_HEAP_FLAGS heapFlags,
-    UINT64 size,
-    UINT id) :
-    MemoryBlock(allocator, heapType, heapFlags, size, id),
-    m_pMetadata(NULL),
-    m_BlockVector(blockVector)
-{
-}
-
-NormalBlock::~NormalBlock()
-{
-    if(m_pMetadata != NULL)
-    {
-        // THIS IS THE MOST IMPORTANT ASSERT IN THE ENTIRE LIBRARY!
-        // Hitting it means you have some memory leak - unreleased Allocation objects.
-        D3D12MA_ASSERT(m_pMetadata->IsEmpty() && "Some allocations were not freed before destruction of this memory block!");
-
-        D3D12MA_DELETE(m_Allocator->GetAllocs(), m_pMetadata);
-    }
-}
-
-HRESULT NormalBlock::Init()
-{
-    HRESULT hr = MemoryBlock::Init();
-    if(FAILED(hr))
-    {
-        return hr;
-    }
-    
-    m_pMetadata = D3D12MA_NEW(m_Allocator->GetAllocs(), BlockMetadata_Generic)(&m_Allocator->GetAllocs());
-    m_pMetadata->Init(m_Size);
-
-    return hr;
-}
-
-bool NormalBlock::Validate() const
-{
-    D3D12MA_VALIDATE(GetHeap() &&
-        m_pMetadata &&
-        m_pMetadata->GetSize() != 0 &&
-        m_pMetadata->GetSize() == GetSize());
-    return m_pMetadata->Validate();
-}
-
-////////////////////////////////////////////////////////////////////////////////
-// Private class MemoryBlock definition
-
-MemoryBlock::MemoryBlock(
-    AllocatorPimpl* allocator,
-    D3D12_HEAP_TYPE heapType,
-    D3D12_HEAP_FLAGS heapFlags,
-    UINT64 size,
-    UINT id) :
-    m_Allocator(allocator),
-    m_HeapType(heapType),
-    m_HeapFlags(heapFlags),
-    m_Size(size),
-    m_Id(id)
-{
-}
-
-MemoryBlock::~MemoryBlock()
-{
-    if(m_Heap)
-    {
-        m_Allocator->m_Budget.m_BlockBytes[HeapTypeToIndex(m_HeapType)] -= m_Size;
-        m_Heap->Release();
-    }
-}
-
-HRESULT MemoryBlock::Init()
-{
-    D3D12MA_ASSERT(m_Heap == NULL && m_Size > 0);
-
-    D3D12_HEAP_DESC heapDesc = {};
-    heapDesc.SizeInBytes = m_Size;
-    heapDesc.Properties.Type = m_HeapType;
-    heapDesc.Alignment = HeapFlagsToAlignment(m_HeapFlags);
-    heapDesc.Flags = m_HeapFlags;
-
-    HRESULT hr = m_Allocator->GetDevice()->CreateHeap(&heapDesc, __uuidof(*m_Heap), (void**)&m_Heap);
-    if(SUCCEEDED(hr))
-    {
-        m_Allocator->m_Budget.m_BlockBytes[HeapTypeToIndex(m_HeapType)] += m_Size;
-    }
-    return hr;
-}
-
-////////////////////////////////////////////////////////////////////////////////
-// Private class BlockVector implementation
-
-BlockVector::BlockVector(
-    AllocatorPimpl* hAllocator,
-    D3D12_HEAP_TYPE heapType,
-    D3D12_HEAP_FLAGS heapFlags,
-    UINT64 preferredBlockSize,
-    size_t minBlockCount,
-    size_t maxBlockCount,
-    bool explicitBlockSize) :
-    m_hAllocator(hAllocator),
-    m_HeapType(heapType),
-    m_HeapFlags(heapFlags),
-    m_PreferredBlockSize(preferredBlockSize),
-    m_MinBlockCount(minBlockCount),
-    m_MaxBlockCount(maxBlockCount),
-    m_ExplicitBlockSize(explicitBlockSize),
-    m_HasEmptyBlock(false),
-    m_Blocks(hAllocator->GetAllocs()),
-    m_NextBlockId(0)
-{
-}
-
-BlockVector::~BlockVector()
-{
-    for(size_t i = m_Blocks.size(); i--; )
-    {
-        D3D12MA_DELETE(m_hAllocator->GetAllocs(), m_Blocks[i]);
-    }
-}
-
-HRESULT BlockVector::CreateMinBlocks()
-{
-    for(size_t i = 0; i < m_MinBlockCount; ++i)
-    {
-        HRESULT hr = CreateBlock(m_PreferredBlockSize, NULL);
-        if(FAILED(hr))
-        {
-            return hr;
-        }
-    }
-    return S_OK;
-}
-
-bool BlockVector::IsEmpty()
-{
-    MutexLockRead lock(m_Mutex, m_hAllocator->UseMutex());
-    return m_Blocks.empty();
-}
-
-HRESULT BlockVector::Allocate(
-    UINT64 size,
-    UINT64 alignment,
-    const ALLOCATION_DESC& createInfo,
-    size_t allocationCount,
-    Allocation** pAllocations)
-{
-    size_t allocIndex;
-    HRESULT hr = S_OK;
-
-    {
-        MutexLockWrite lock(m_Mutex, m_hAllocator->UseMutex());
-        for(allocIndex = 0; allocIndex < allocationCount; ++allocIndex)
-        {
-            hr = AllocatePage(
-                size,
-                alignment,
-                createInfo,
-                pAllocations + allocIndex);
-            if(FAILED(hr))
-            {
-                break;
-            }
-        }
-    }
-
-    if(FAILED(hr))
-    {
-        // Free all already created allocations.
-        while(allocIndex--)
-        {
-            Free(pAllocations[allocIndex]);
-        }
-        memset(pAllocations, 0, sizeof(Allocation*) * allocationCount);
-    }
-
-    return hr;
-}
-
-HRESULT BlockVector::AllocatePage(
-    UINT64 size,
-    UINT64 alignment,
-    const ALLOCATION_DESC& createInfo,
-    Allocation** pAllocation)
-{
-    // Early reject: requested allocation size is larger that maximum block size for this block vector.
-    if(size + 2 * D3D12MA_DEBUG_MARGIN > m_PreferredBlockSize)
-    {
-        return E_OUTOFMEMORY;
-    }
-
-    UINT64 freeMemory;
-    {
-        Budget budget = {};
-        m_hAllocator->GetBudgetForHeapType(budget, m_HeapType);
-        freeMemory = (budget.UsageBytes < budget.BudgetBytes) ? (budget.BudgetBytes - budget.UsageBytes) : 0;
-    }
-
-    const bool canCreateNewBlock =
-        ((createInfo.Flags & ALLOCATION_FLAG_NEVER_ALLOCATE) == 0) &&
-        (m_Blocks.size() < m_MaxBlockCount) &&
-        freeMemory >= size;
-
-    if(canCreateNewBlock)
-    {
-        // 1. Search existing allocations. Try to allocate without making other allocations lost.
-        ALLOCATION_FLAGS allocFlagsCopy = createInfo.Flags;
-
-        {
-            {
-                // Forward order in m_Blocks - prefer blocks with smallest amount of free space.
-                for(size_t blockIndex = 0; blockIndex < m_Blocks.size(); ++blockIndex )
-                {
-                    NormalBlock* const pCurrBlock = m_Blocks[blockIndex];
-                    D3D12MA_ASSERT(pCurrBlock);
-                    HRESULT hr = AllocateFromBlock(
-                        pCurrBlock,
-                        size,
-                        alignment,
-                        allocFlagsCopy,
-                        pAllocation);
-                    if(SUCCEEDED(hr))
-                    {
-                        return hr;
-                    }
-                }
-            }
-        }
-
-        // 2. Try to create new block.
-        if(canCreateNewBlock)
-        {
-            // Calculate optimal size for new block.
-            UINT64 newBlockSize = m_PreferredBlockSize;
-            UINT newBlockSizeShift = 0;
-            const UINT NEW_BLOCK_SIZE_SHIFT_MAX = 3;
-
-            if(!m_ExplicitBlockSize)
-            {
-                // Allocate 1/8, 1/4, 1/2 as first blocks.
-                const UINT64 maxExistingBlockSize = CalcMaxBlockSize();
-                for(UINT i = 0; i < NEW_BLOCK_SIZE_SHIFT_MAX; ++i)
-                {
-                    const UINT64 smallerNewBlockSize = newBlockSize / 2;
-                    if(smallerNewBlockSize > maxExistingBlockSize && smallerNewBlockSize >= size * 2)
-                    {
-                        newBlockSize = smallerNewBlockSize;
-                        ++newBlockSizeShift;
-                    }
-                    else
-                    {
-                        break;
-                    }
-                }
-            }
-
-            size_t newBlockIndex = 0;
-            HRESULT hr = newBlockSize <= freeMemory ?
-                CreateBlock(newBlockSize, &newBlockIndex) : E_OUTOFMEMORY;
-            // Allocation of this size failed? Try 1/2, 1/4, 1/8 of m_PreferredBlockSize.
-            if(!m_ExplicitBlockSize)
-            {
-                while(FAILED(hr) && newBlockSizeShift < NEW_BLOCK_SIZE_SHIFT_MAX)
-                {
-                    const UINT64 smallerNewBlockSize = newBlockSize / 2;
-                    if(smallerNewBlockSize >= size)
-                    {
-                        newBlockSize = smallerNewBlockSize;
-                        ++newBlockSizeShift;
-                        hr = newBlockSize <= freeMemory ?
-                            CreateBlock(newBlockSize, &newBlockIndex) : E_OUTOFMEMORY;
-                    }
-                    else
-                    {
-                        break;
-                    }
-                }
-            }
-
-            if(SUCCEEDED(hr))
-            {
-                NormalBlock* const pBlock = m_Blocks[newBlockIndex];
-                D3D12MA_ASSERT(pBlock->m_pMetadata->GetSize() >= size);
-
-                hr = AllocateFromBlock(
-                    pBlock,
-                    size,
-                    alignment,
-                    allocFlagsCopy,
-                    pAllocation);
-                if(SUCCEEDED(hr))
-                {
-                    return hr;
-                }
-                else
-                {
-                    // Allocation from new block failed, possibly due to D3D12MA_DEBUG_MARGIN or alignment.
-                    return E_OUTOFMEMORY;
-                }
-            }
-        }
-    }
-
-    return E_OUTOFMEMORY;
-}
-
-void BlockVector::Free(Allocation* hAllocation)
-{
-    NormalBlock* pBlockToDelete = NULL;
-
-    bool budgetExceeded = false;
-    {
-        Budget budget = {};
-        m_hAllocator->GetBudgetForHeapType(budget, m_HeapType);
-        budgetExceeded = budget.UsageBytes >= budget.BudgetBytes;
-    }
-
-    // Scope for lock.
-    {
-        MutexLockWrite lock(m_Mutex, m_hAllocator->UseMutex());
-
-        NormalBlock* pBlock = hAllocation->m_Placed.block;
-
-        pBlock->m_pMetadata->Free(hAllocation);
-        D3D12MA_HEAVY_ASSERT(pBlock->Validate());
-
-        const bool canDeleteBlock = m_Blocks.size() > m_MinBlockCount;
-        // pBlock became empty after this deallocation.
-        if(pBlock->m_pMetadata->IsEmpty())
-        {
-            // Already has empty Allocation. We don't want to have two, so delete this one.
-            if((m_HasEmptyBlock || budgetExceeded) && canDeleteBlock)
-            {
-                pBlockToDelete = pBlock;
-                Remove(pBlock);
-            }
-            // We now have first empty block.
-            else
-            {
-                m_HasEmptyBlock = true;
-            }
-        }
-        // pBlock didn't become empty, but we have another empty block - find and free that one.
-        // (This is optional, heuristics.)
-        else if(m_HasEmptyBlock && canDeleteBlock)
-        {
-            NormalBlock* pLastBlock = m_Blocks.back();
-            if(pLastBlock->m_pMetadata->IsEmpty() && m_Blocks.size() > m_MinBlockCount)
-            {
-                pBlockToDelete = pLastBlock;
-                m_Blocks.pop_back();
-                m_HasEmptyBlock = false;
-            }
-        }
-
-        IncrementallySortBlocks();
-    }
-
-    // Destruction of a free Allocation. Deferred until this point, outside of mutex
-    // lock, for performance reason.
-    if(pBlockToDelete != NULL)
-    {
-        D3D12MA_DELETE(m_hAllocator->GetAllocs(), pBlockToDelete);
-    }
-}
-
-UINT64 BlockVector::CalcMaxBlockSize() const
-{
-    UINT64 result = 0;
-    for(size_t i = m_Blocks.size(); i--; )
-    {
-        result = D3D12MA_MAX(result, m_Blocks[i]->m_pMetadata->GetSize());
-        if(result >= m_PreferredBlockSize)
-        {
-            break;
-        }
-    }
-    return result;
-}
-
-void BlockVector::Remove(NormalBlock* pBlock)
-{
-    for(UINT blockIndex = 0; blockIndex < m_Blocks.size(); ++blockIndex)
-    {
-        if(m_Blocks[blockIndex] == pBlock)
-        {
-            m_Blocks.remove(blockIndex);
-            return;
-        }
-    }
-    D3D12MA_ASSERT(0);
-}
-
-void BlockVector::IncrementallySortBlocks()
-{
-    // Bubble sort only until first swap.
-    for(size_t i = 1; i < m_Blocks.size(); ++i)
-    {
-        if(m_Blocks[i - 1]->m_pMetadata->GetSumFreeSize() > m_Blocks[i]->m_pMetadata->GetSumFreeSize())
-        {
-            D3D12MA_SWAP(m_Blocks[i - 1], m_Blocks[i]);
-            return;
-        }
-    }
-}
-
-HRESULT BlockVector::AllocateFromBlock(
-    NormalBlock* pBlock,
-    UINT64 size,
-    UINT64 alignment,
-    ALLOCATION_FLAGS allocFlags,
-    Allocation** pAllocation)
-{
-    AllocationRequest currRequest = {};
-    if(pBlock->m_pMetadata->CreateAllocationRequest(
-        size,
-        alignment,
-        &currRequest))
-    {
-        // We no longer have an empty Allocation.
-        if(pBlock->m_pMetadata->IsEmpty())
-        {
-            m_HasEmptyBlock = false;
-        }
-
-        *pAllocation = m_hAllocator->GetAllocationObjectAllocator().Allocate(m_hAllocator, size, currRequest.zeroInitialized);
-        pBlock->m_pMetadata->Alloc(currRequest, size, *pAllocation);
-        (*pAllocation)->InitPlaced(currRequest.offset, alignment, pBlock);
-        D3D12MA_HEAVY_ASSERT(pBlock->Validate());
-        m_hAllocator->m_Budget.AddAllocation(HeapTypeToIndex(m_HeapType), size);
-        return S_OK;
-    }
-    return E_OUTOFMEMORY;
-}
-
-HRESULT BlockVector::CreateBlock(UINT64 blockSize, size_t* pNewBlockIndex)
-{
-    NormalBlock* const pBlock = D3D12MA_NEW(m_hAllocator->GetAllocs(), NormalBlock)(
-        m_hAllocator,
-        this,
-        m_HeapType,
-        m_HeapFlags,
-        blockSize,
-        m_NextBlockId++);
-    HRESULT hr = pBlock->Init();
-    if(FAILED(hr))
-    {
-        D3D12MA_DELETE(m_hAllocator->GetAllocs(), pBlock);
-        return hr;
-    }
-
-    m_Blocks.push_back(pBlock);
-    if(pNewBlockIndex != NULL)
-    {
-        *pNewBlockIndex = m_Blocks.size() - 1;
-    }
-
-    return hr;
-}
-
-void BlockVector::AddStats(Stats& outStats)
-{
-    const UINT heapTypeIndex = HeapTypeToIndex(m_HeapType);
-    StatInfo* const pStatInfo = &outStats.HeapType[heapTypeIndex];
-
-    MutexLockRead lock(m_Mutex, m_hAllocator->UseMutex());
-
-    for(size_t i = 0; i < m_Blocks.size(); ++i)
-    {
-        const NormalBlock* const pBlock = m_Blocks[i];
-        D3D12MA_ASSERT(pBlock);
-        D3D12MA_HEAVY_ASSERT(pBlock->Validate());
-        StatInfo blockStatInfo;
-        pBlock->m_pMetadata->CalcAllocationStatInfo(blockStatInfo);
-        AddStatInfo(outStats.Total, blockStatInfo);
-        AddStatInfo(*pStatInfo, blockStatInfo);
-    }
-}
-
-void BlockVector::WriteBlockInfoToJson(JsonWriter& json)
-{
-    MutexLockRead lock(m_Mutex, m_hAllocator->UseMutex());
-
-    json.BeginObject();
-
-    for (size_t i = 0, count = m_Blocks.size(); i < count; ++i)
-    {
-        const NormalBlock* const pBlock = m_Blocks[i];
-        D3D12MA_ASSERT(pBlock);
-        D3D12MA_HEAVY_ASSERT(pBlock->Validate());
-        json.BeginString();
-        json.ContinueString(pBlock->GetId());
-        json.EndString();
-
-        pBlock->m_pMetadata->WriteAllocationInfoToJson(json);
-    }
-
-    json.EndObject();
-}
-
-////////////////////////////////////////////////////////////////////////////////
-// Private class AllocatorPimpl implementation
-
-AllocatorPimpl::AllocatorPimpl(const ALLOCATION_CALLBACKS& allocationCallbacks, const ALLOCATOR_DESC& desc) :
-    m_UseMutex((desc.Flags & ALLOCATOR_FLAG_SINGLETHREADED) == 0),
-    m_AlwaysCommitted((desc.Flags & ALLOCATOR_FLAG_ALWAYS_COMMITTED) != 0),
-    m_Device(desc.pDevice),
-    m_Adapter(desc.pAdapter),
-#if D3D12MA_DXGI_1_4
-    m_Adapter3(NULL),
-#endif
-    m_PreferredBlockSize(desc.PreferredBlockSize != 0 ? desc.PreferredBlockSize : D3D12MA_DEFAULT_BLOCK_SIZE),
-    m_AllocationCallbacks(allocationCallbacks),
-    m_CurrentFrameIndex(0),
-    // Below this line don't use allocationCallbacks but m_AllocationCallbacks!!!
-    m_AllocationObjectAllocator(m_AllocationCallbacks)
-{
-    // desc.pAllocationCallbacks intentionally ignored here, preprocessed by CreateAllocator.
-    ZeroMemory(&m_D3D12Options, sizeof(m_D3D12Options));
-
-    ZeroMemory(m_pCommittedAllocations, sizeof(m_pCommittedAllocations));
-    ZeroMemory(m_BlockVectors, sizeof(m_BlockVectors));
-
-    for(UINT heapTypeIndex = 0; heapTypeIndex < HEAP_TYPE_COUNT; ++heapTypeIndex)
-    {
-        m_pCommittedAllocations[heapTypeIndex] = D3D12MA_NEW(GetAllocs(), AllocationVectorType)(GetAllocs());
-    }
-
-    m_Device->AddRef();
-    m_Adapter->AddRef();
-}
-
-HRESULT AllocatorPimpl::Init(const ALLOCATOR_DESC& desc)
-{
-#if D3D12MA_DXGI_1_4
-    desc.pAdapter->QueryInterface<IDXGIAdapter3>(&m_Adapter3);
-#endif
-
-    HRESULT hr = m_Adapter->GetDesc(&m_AdapterDesc);
-    if(FAILED(hr))
-    {
-        return hr;
-    }
-
-    hr = m_Device->CheckFeatureSupport(D3D12_FEATURE_D3D12_OPTIONS, &m_D3D12Options, sizeof(m_D3D12Options));
-    if(FAILED(hr))
-    {
-        return hr;
-    }
-
-    const UINT defaultPoolCount = CalcDefaultPoolCount();
-    for(UINT i = 0; i < defaultPoolCount; ++i)
-    {
-        D3D12_HEAP_TYPE heapType;
-        D3D12_HEAP_FLAGS heapFlags;
-        CalcDefaultPoolParams(heapType, heapFlags, i);
-
-        m_BlockVectors[i] = D3D12MA_NEW(GetAllocs(), BlockVector)(
-            this, // hAllocator
-            heapType, // heapType
-            heapFlags, // heapFlags
-            m_PreferredBlockSize,
-            0, // minBlockCount
-            SIZE_MAX, // maxBlockCount
-            false); // explicitBlockSize
-        // No need to call m_pBlockVectors[i]->CreateMinBlocks here, becase minBlockCount is 0.
-    }
-
-#if D3D12MA_DXGI_1_4
-    if(m_Adapter3)
-    {
-        UpdateD3D12Budget();
-    }
-#endif
-
-    return S_OK;
-}
-
-AllocatorPimpl::~AllocatorPimpl()
-{
-#if D3D12MA_DXGI_1_4
-    SAFE_RELEASE(m_Adapter3);
-#endif
-    SAFE_RELEASE(m_Adapter);
-    SAFE_RELEASE(m_Device);
-
-    for(UINT i = DEFAULT_POOL_MAX_COUNT; i--; )
-    {
-        D3D12MA_DELETE(GetAllocs(), m_BlockVectors[i]);
-    }
-
-    for(UINT i = HEAP_TYPE_COUNT; i--; )
-    {
-        if(m_pCommittedAllocations[i] && !m_pCommittedAllocations[i]->empty())
-        {
-            D3D12MA_ASSERT(0 && "Unfreed committed allocations found!");
-        }
-
-        D3D12MA_DELETE(GetAllocs(), m_pCommittedAllocations[i]);
-    }
-}
-
-HRESULT AllocatorPimpl::CreateResource(
-    const ALLOCATION_DESC* pAllocDesc,
-    const D3D12_RESOURCE_DESC* pResourceDesc,
-    D3D12_RESOURCE_STATES InitialResourceState,
-    const D3D12_CLEAR_VALUE *pOptimizedClearValue,
-    Allocation** ppAllocation,
-    REFIID riidResource,
-    void** ppvResource)
-{
-    if(pAllocDesc->HeapType != D3D12_HEAP_TYPE_DEFAULT &&
-        pAllocDesc->HeapType != D3D12_HEAP_TYPE_UPLOAD &&
-        pAllocDesc->HeapType != D3D12_HEAP_TYPE_READBACK)
-    {
-        return E_INVALIDARG;
-    }
-
-    ALLOCATION_DESC finalAllocDesc = *pAllocDesc;
-
-    if(ppvResource)
-    {
-        *ppvResource = NULL;
-    }
-
-    D3D12_RESOURCE_DESC resourceDesc2 = *pResourceDesc;
-    D3D12_RESOURCE_ALLOCATION_INFO resAllocInfo = GetResourceAllocationInfo(resourceDesc2);
-    resAllocInfo.Alignment = D3D12MA_MAX<UINT64>(resAllocInfo.Alignment, D3D12MA_DEBUG_ALIGNMENT);
-    D3D12MA_ASSERT(IsPow2(resAllocInfo.Alignment));
-    D3D12MA_ASSERT(resAllocInfo.SizeInBytes > 0);
-
-    const UINT defaultPoolIndex = CalcDefaultPoolIndex(*pAllocDesc, resourceDesc2);
-    const bool requireCommittedMemory = defaultPoolIndex == UINT32_MAX;
-    if(requireCommittedMemory)
-    {
-        return AllocateCommittedResource(
-            &finalAllocDesc,
-            &resourceDesc2,
-            resAllocInfo,
-            InitialResourceState,
-            pOptimizedClearValue,
-            ppAllocation,
-            riidResource,
-            ppvResource);
-    }
-
-    BlockVector* blockVector = m_BlockVectors[defaultPoolIndex];
-    D3D12MA_ASSERT(blockVector);
-
-    const UINT64 preferredBlockSize = blockVector->GetPreferredBlockSize();
-    bool preferCommittedMemory =
-        m_AlwaysCommitted ||
-        PrefersCommittedAllocation(resourceDesc2) ||
-        // Heuristics: Allocate committed memory if requested size if greater than half of preferred block size.
-        resAllocInfo.SizeInBytes > preferredBlockSize / 2;
-    if(preferCommittedMemory &&
-        (finalAllocDesc.Flags & ALLOCATION_FLAG_NEVER_ALLOCATE) == 0)
-    {
-        finalAllocDesc.Flags |= ALLOCATION_FLAG_COMMITTED;
-    }
-
-    if((finalAllocDesc.Flags & ALLOCATION_FLAG_COMMITTED) != 0)
-    {
-        return AllocateCommittedResource(
-            &finalAllocDesc,
-            &resourceDesc2,
-            resAllocInfo,
-            InitialResourceState,
-            pOptimizedClearValue,
-            ppAllocation,
-            riidResource,
-            ppvResource);
-    }
-    else
-    {
-        HRESULT hr = blockVector->Allocate(
-            resAllocInfo.SizeInBytes,
-            resAllocInfo.Alignment,
-            finalAllocDesc,
-            1,
-            (Allocation**)ppAllocation);
-        if(SUCCEEDED(hr))
-        {
-            ID3D12Resource* res = NULL;
-            hr = m_Device->CreatePlacedResource(
-                (*ppAllocation)->m_Placed.block->GetHeap(),
-                (*ppAllocation)->GetOffset(),
-                &resourceDesc2,
-                InitialResourceState,
-                pOptimizedClearValue,
-                riidResource,
-                (void**)&res);
-            if(SUCCEEDED(hr))
-            {
-                (*ppAllocation)->SetResource(res, &resourceDesc2);
-                if(ppvResource != NULL)
-                {
-                    res->AddRef();
-                    *ppvResource = res;
-                }
-                return hr;
-            }
-            else
-            {
-                SAFE_RELEASE(*ppAllocation);
-                return hr;
-            }
-        }
-
-        return AllocateCommittedResource(
-            &finalAllocDesc,
-            &resourceDesc2,
-            resAllocInfo,
-            InitialResourceState,
-            pOptimizedClearValue,
-            ppAllocation,
-            riidResource,
-            ppvResource);
-    }
-}
-
-HRESULT AllocatorPimpl::AllocateMemory(
-    const ALLOCATION_DESC* pAllocDesc,
-    const D3D12_RESOURCE_ALLOCATION_INFO* pAllocInfo,
-    Allocation** ppAllocation)
-{
-    if(pAllocDesc->HeapType != D3D12_HEAP_TYPE_DEFAULT &&
-        pAllocDesc->HeapType != D3D12_HEAP_TYPE_UPLOAD &&
-        pAllocDesc->HeapType != D3D12_HEAP_TYPE_READBACK)
-    {
-        return E_INVALIDARG;
-    }
-
-    ALLOCATION_DESC finalAllocDesc = *pAllocDesc;
-
-    const UINT defaultPoolIndex = CalcDefaultPoolIndex(*pAllocDesc);
-    bool requireCommittedMemory = (defaultPoolIndex == UINT32_MAX);
-    if(requireCommittedMemory)
-    {
-        return AllocateHeap(&finalAllocDesc, *pAllocInfo, ppAllocation);
-    }
-
-    BlockVector* blockVector = m_BlockVectors[defaultPoolIndex];
-    D3D12MA_ASSERT(blockVector);
-
-    const UINT64 preferredBlockSize = blockVector->GetPreferredBlockSize();
-    const bool preferCommittedMemory =
-        m_AlwaysCommitted ||
-        // Heuristics: Allocate committed memory if requested size if greater than half of preferred block size.
-        pAllocInfo->SizeInBytes > preferredBlockSize / 2;
-    if(preferCommittedMemory &&
-        (finalAllocDesc.Flags & ALLOCATION_FLAG_NEVER_ALLOCATE) == 0)
-    {
-        finalAllocDesc.Flags |= ALLOCATION_FLAG_COMMITTED;
-    }
-
-    if((finalAllocDesc.Flags & ALLOCATION_FLAG_COMMITTED) != 0)
-    {
-        return AllocateHeap(&finalAllocDesc, *pAllocInfo, ppAllocation);
-    }
-    else
-    {
-        HRESULT hr = blockVector->Allocate(
-            pAllocInfo->SizeInBytes,
-            pAllocInfo->Alignment,
-            finalAllocDesc,
-            1,
-            (Allocation**)ppAllocation);
-        if(SUCCEEDED(hr))
-        {
-            return hr;
-        }
-
-        return AllocateHeap(&finalAllocDesc, *pAllocInfo, ppAllocation);
-    }
-}
-
-bool AllocatorPimpl::PrefersCommittedAllocation(const D3D12_RESOURCE_DESC& resourceDesc)
-{
-    // Intentional. It may change in the future.
-    return false;
-}
-
-HRESULT AllocatorPimpl::AllocateCommittedResource(
-    const ALLOCATION_DESC* pAllocDesc,
-    const D3D12_RESOURCE_DESC* pResourceDesc,
-    const D3D12_RESOURCE_ALLOCATION_INFO& resAllocInfo,
-    D3D12_RESOURCE_STATES InitialResourceState,
-    const D3D12_CLEAR_VALUE *pOptimizedClearValue,
-    Allocation** ppAllocation,
-    REFIID riidResource,
-    void** ppvResource)
-{
-    if((pAllocDesc->Flags & ALLOCATION_FLAG_NEVER_ALLOCATE) != 0)
-    {
-        return E_OUTOFMEMORY;
-    }
-
-    if((pAllocDesc->Flags & ALLOCATION_FLAG_WITHIN_BUDGET) != 0)
-    {
-        Budget budget = {};
-        GetBudgetForHeapType(budget, pAllocDesc->HeapType);
-        if(budget.UsageBytes + resAllocInfo.SizeInBytes > budget.BudgetBytes)
-        {
-            return E_OUTOFMEMORY;
-        }
-    }
-
-    D3D12_HEAP_PROPERTIES heapProps = {};
-    heapProps.Type = pAllocDesc->HeapType;
-
-    D3D12_HEAP_FLAGS heapFlags = pAllocDesc->ExtraHeapFlags;
-#if D3D12MA_ALLOW_SHADER_ATOMICS
-    if((pResourceDesc->Flags & D3D12_RESOURCE_FLAG_ALLOW_UNORDERED_ACCESS) != 0)
-    {
-        D3D12MA_ASSERT(pAllocDesc->HeapType == D3D12_HEAP_TYPE_DEFAULT);
-        heapFlags = D3D12_HEAP_FLAG_ALLOW_SHADER_ATOMICS;
-    }
-#endif
-
-    ID3D12Resource* res = NULL;
-    HRESULT hr = m_Device->CreateCommittedResource(
-        &heapProps, heapFlags, pResourceDesc, InitialResourceState,
-        pOptimizedClearValue, riidResource, (void**)&res);
-    if(SUCCEEDED(hr))
-    {
-        const BOOL wasZeroInitialized = TRUE;
-        Allocation* alloc = m_AllocationObjectAllocator.Allocate(this, resAllocInfo.SizeInBytes, wasZeroInitialized);
-        alloc->InitCommitted(pAllocDesc->HeapType);
-        alloc->SetResource(res, pResourceDesc);
-
-        *ppAllocation = alloc;
-        if(ppvResource != NULL)
-        {
-            res->AddRef();
-            *ppvResource = res;
-        }
-
-        RegisterCommittedAllocation(*ppAllocation, pAllocDesc->HeapType);
-
-        const UINT heapTypeIndex = HeapTypeToIndex(pAllocDesc->HeapType);
-        m_Budget.AddAllocation(heapTypeIndex, resAllocInfo.SizeInBytes);
-        m_Budget.m_BlockBytes[heapTypeIndex] += resAllocInfo.SizeInBytes;
-    }
-    return hr;
-}
-
-HRESULT AllocatorPimpl::AllocateHeap(
-    const ALLOCATION_DESC* pAllocDesc,
-    const D3D12_RESOURCE_ALLOCATION_INFO& allocInfo,
-    Allocation** ppAllocation)
-{
-    *ppAllocation = nullptr;
-
-    if((pAllocDesc->Flags & ALLOCATION_FLAG_NEVER_ALLOCATE) != 0)
-    {
-        return E_OUTOFMEMORY;
-    }
-
-    if((pAllocDesc->Flags & ALLOCATION_FLAG_WITHIN_BUDGET) != 0)
-    {
-        Budget budget = {};
-        GetBudgetForHeapType(budget, pAllocDesc->HeapType);
-        if(budget.UsageBytes + allocInfo.SizeInBytes > budget.BudgetBytes)
-        {
-            return E_OUTOFMEMORY;
-        }
-    }
-
-    D3D12_HEAP_FLAGS heapFlags = pAllocDesc->ExtraHeapFlags;
-#if D3D12MA_ALLOW_SHADER_ATOMICS
-    if(pAllocDesc->HeapType == D3D12_HEAP_TYPE_DEFAULT)
-    {
-        heapFlags |= D3D12_HEAP_FLAG_ALLOW_SHADER_ATOMICS;
-    }
-#endif
-
-    D3D12_HEAP_DESC heapDesc = {};
-    heapDesc.SizeInBytes = allocInfo.SizeInBytes;
-    heapDesc.Properties.Type = pAllocDesc->HeapType;
-    heapDesc.Alignment = allocInfo.Alignment;
-    heapDesc.Flags = heapFlags;
-
-    ID3D12Heap* heap = nullptr;
-    HRESULT hr = m_Device->CreateHeap(&heapDesc, __uuidof(*heap), (void**)&heap);
-    if(SUCCEEDED(hr))
-    {
-        const BOOL wasZeroInitialized = TRUE;
-        (*ppAllocation) = m_AllocationObjectAllocator.Allocate(this, allocInfo.SizeInBytes, wasZeroInitialized);
-        (*ppAllocation)->InitHeap(pAllocDesc->HeapType, heap);
-        RegisterCommittedAllocation(*ppAllocation, pAllocDesc->HeapType);
-
-        const UINT heapTypeIndex = HeapTypeToIndex(pAllocDesc->HeapType);
-        m_Budget.AddAllocation(heapTypeIndex, allocInfo.SizeInBytes);
-        m_Budget.m_BlockBytes[heapTypeIndex] += allocInfo.SizeInBytes;
-    }
-    return hr;
-}
-
-UINT AllocatorPimpl::CalcDefaultPoolCount() const
-{
-    if(SupportsResourceHeapTier2())
-    {
-        return 3;
-    }
-    else
-    {
-        return 9;
-    }
-}
-
-UINT AllocatorPimpl::CalcDefaultPoolIndex(const ALLOCATION_DESC& allocDesc, const D3D12_RESOURCE_DESC& resourceDesc) const
-{
-    const D3D12_HEAP_FLAGS extraHeapFlags = allocDesc.ExtraHeapFlags & ~GetExtraHeapFlagsToIgnore();
-    if(extraHeapFlags != 0)
-    {
-        return UINT32_MAX;
-    }
-
-    UINT poolIndex = UINT_MAX;
-    switch(allocDesc.HeapType)
-    {
-    case D3D12_HEAP_TYPE_DEFAULT:  poolIndex = 0; break;
-    case D3D12_HEAP_TYPE_UPLOAD:   poolIndex = 1; break;
-    case D3D12_HEAP_TYPE_READBACK: poolIndex = 2; break;
-    default: D3D12MA_ASSERT(0);
-    }
-
-    if(!SupportsResourceHeapTier2())
-    {
-        poolIndex *= 3;
-        if(resourceDesc.Dimension != D3D12_RESOURCE_DIMENSION_BUFFER)
-        {
-            ++poolIndex;
-            const bool isRenderTargetOrDepthStencil =
-                (resourceDesc.Flags & (D3D12_RESOURCE_FLAG_ALLOW_RENDER_TARGET | D3D12_RESOURCE_FLAG_ALLOW_DEPTH_STENCIL)) != 0;
-            if(isRenderTargetOrDepthStencil)
-            {
-                ++poolIndex;
-            }
-        }
-    }
-
-    return poolIndex;
-}
-
-UINT AllocatorPimpl::CalcDefaultPoolIndex(const ALLOCATION_DESC& allocDesc) const
-{
-    const D3D12_HEAP_FLAGS extraHeapFlags = allocDesc.ExtraHeapFlags & ~GetExtraHeapFlagsToIgnore();
-    if(extraHeapFlags != 0)
-    {
-        return UINT32_MAX;
-    }
-
-    UINT poolIndex = UINT_MAX;
-    switch(allocDesc.HeapType)
-    {
-    case D3D12_HEAP_TYPE_DEFAULT:  poolIndex = 0; break;
-    case D3D12_HEAP_TYPE_UPLOAD:   poolIndex = 1; break;
-    case D3D12_HEAP_TYPE_READBACK: poolIndex = 2; break;
-    default: D3D12MA_ASSERT(0);
-    }
-
-    if(!SupportsResourceHeapTier2())
-    {
-        poolIndex *= 3;
-
-        const bool allowBuffers = (allocDesc.ExtraHeapFlags & D3D12_HEAP_FLAG_DENY_BUFFERS) == 0;
-        const bool allowRtDsTextures = (allocDesc.ExtraHeapFlags & D3D12_HEAP_FLAG_DENY_RT_DS_TEXTURES) == 0;
-        const bool allowNonRtDsTextures = (allocDesc.ExtraHeapFlags & D3D12_HEAP_FLAG_DENY_NON_RT_DS_TEXTURES) == 0;
-
-        const uint8_t allowedGroupCount = (allowBuffers ? 1 : 0) + (allowRtDsTextures ? 1 : 0) + (allowNonRtDsTextures ? 1 : 0);
-        if(allowedGroupCount != 1)
-        {
-            return UINT32_MAX;
-        }
-
-        if(!allowBuffers)
-        {
-            ++poolIndex;
-            if(allowRtDsTextures)
-            {
-                ++poolIndex;
-            }
-        }
-    }
-
-    return poolIndex;
-}
-
-void AllocatorPimpl::CalcDefaultPoolParams(D3D12_HEAP_TYPE& outHeapType, D3D12_HEAP_FLAGS& outHeapFlags, UINT index) const
-{
-    outHeapType = D3D12_HEAP_TYPE_DEFAULT;
-    outHeapFlags = D3D12_HEAP_FLAG_NONE;
-
-    if(!SupportsResourceHeapTier2())
-    {
-        switch(index % 3)
-        {
-        case 0:
-            outHeapFlags = D3D12_HEAP_FLAG_DENY_RT_DS_TEXTURES | D3D12_HEAP_FLAG_DENY_NON_RT_DS_TEXTURES;
-            break;
-        case 1:
-            outHeapFlags = D3D12_HEAP_FLAG_DENY_BUFFERS | D3D12_HEAP_FLAG_DENY_RT_DS_TEXTURES;
-            break;
-        case 2:
-            outHeapFlags = D3D12_HEAP_FLAG_DENY_BUFFERS | D3D12_HEAP_FLAG_DENY_NON_RT_DS_TEXTURES;
-            break;
-        }
-
-        index /= 3;
-    }
-
-    switch(index)
-    {
-    case 0:
-        outHeapType = D3D12_HEAP_TYPE_DEFAULT;
-        break;
-    case 1:
-        outHeapType = D3D12_HEAP_TYPE_UPLOAD;
-        break;
-    case 2:
-        outHeapType = D3D12_HEAP_TYPE_READBACK;
-        break;
-    default:
-        D3D12MA_ASSERT(0);
-    }
-
-#if D3D12MA_ALLOW_SHADER_ATOMICS
-    if(outHeapType == D3D12_HEAP_TYPE_DEFAULT)
-    {
-        outHeapFlags |= D3D12_HEAP_FLAG_ALLOW_SHADER_ATOMICS;
-    }
-#endif
-}
-
-void AllocatorPimpl::RegisterCommittedAllocation(Allocation* alloc, D3D12_HEAP_TYPE heapType)
-{
-    const UINT heapTypeIndex = HeapTypeToIndex(heapType);
-
-    MutexLockWrite lock(m_CommittedAllocationsMutex[heapTypeIndex], m_UseMutex);
-    AllocationVectorType* const committedAllocations = m_pCommittedAllocations[heapTypeIndex];
-    D3D12MA_ASSERT(committedAllocations);
-    committedAllocations->InsertSorted(alloc, PointerLess());
-}
-
-void AllocatorPimpl::UnregisterCommittedAllocation(Allocation* alloc, D3D12_HEAP_TYPE heapType)
-{
-    const UINT heapTypeIndex = HeapTypeToIndex(heapType);
-    
-    MutexLockWrite lock(m_CommittedAllocationsMutex[heapTypeIndex], m_UseMutex);
-    AllocationVectorType* const committedAllocations = m_pCommittedAllocations[heapTypeIndex];
-    D3D12MA_ASSERT(committedAllocations);
-    bool success = committedAllocations->RemoveSorted(alloc, PointerLess());
-    D3D12MA_ASSERT(success);
-}
-
-void AllocatorPimpl::FreeCommittedMemory(Allocation* allocation)
-{
-    D3D12MA_ASSERT(allocation && allocation->m_PackedData.GetType() == Allocation::TYPE_COMMITTED);
-    UnregisterCommittedAllocation(allocation, allocation->m_Committed.heapType);
-
-    const UINT64 allocationSize = allocation->GetSize();
-    const UINT heapTypeIndex = HeapTypeToIndex(allocation->m_Committed.heapType);
-    m_Budget.RemoveAllocation(heapTypeIndex, allocationSize);
-    m_Budget.m_BlockBytes[heapTypeIndex] -= allocationSize;
-}
-
-void AllocatorPimpl::FreePlacedMemory(Allocation* allocation)
-{
-    D3D12MA_ASSERT(allocation && allocation->m_PackedData.GetType() == Allocation::TYPE_PLACED);
-
-    NormalBlock* const block = allocation->m_Placed.block;
-    D3D12MA_ASSERT(block);
-    BlockVector* const blockVector = block->GetBlockVector();
-    D3D12MA_ASSERT(blockVector);
-    m_Budget.RemoveAllocation(HeapTypeToIndex(block->GetHeapType()), allocation->GetSize());
-    blockVector->Free(allocation);
-}
-
-void AllocatorPimpl::FreeHeapMemory(Allocation* allocation)
-{
-    D3D12MA_ASSERT(allocation && allocation->m_PackedData.GetType() == Allocation::TYPE_HEAP);
-    UnregisterCommittedAllocation(allocation, allocation->m_Heap.heapType);
-    SAFE_RELEASE(allocation->m_Heap.heap);
-
-    const UINT heapTypeIndex = HeapTypeToIndex(allocation->m_Heap.heapType);
-    const UINT64 allocationSize = allocation->GetSize();
-    m_Budget.m_BlockBytes[heapTypeIndex] -= allocationSize;
-    m_Budget.RemoveAllocation(heapTypeIndex, allocationSize);
-}
-
-void AllocatorPimpl::SetCurrentFrameIndex(UINT frameIndex)
-{
-    m_CurrentFrameIndex.store(frameIndex);
-
-#if D3D12MA_DXGI_1_4
-    if(m_Adapter3)
-    {
-        UpdateD3D12Budget();
-    }
-#endif
-}
-
-void AllocatorPimpl::CalculateStats(Stats& outStats)
-{
-    // Init stats
-    memset(&outStats, 0, sizeof(outStats));
-    outStats.Total.AllocationSizeMin = UINT64_MAX;
-    outStats.Total.UnusedRangeSizeMin = UINT64_MAX;
-    for(size_t i = 0; i < HEAP_TYPE_COUNT; i++)
-    {
-        outStats.HeapType[i].AllocationSizeMin = UINT64_MAX;
-        outStats.HeapType[i].UnusedRangeSizeMin = UINT64_MAX;
-    }
-
-    // Process deafult pools.
-    for(size_t i = 0; i < HEAP_TYPE_COUNT; ++i)
-    {
-        BlockVector* const pBlockVector = m_BlockVectors[i];
-        D3D12MA_ASSERT(pBlockVector);
-        pBlockVector->AddStats(outStats);
-    }
-
-    // Process committed allocations.
-    for(size_t i = 0; i < HEAP_TYPE_COUNT; ++i)
-    {
-        StatInfo& heapStatInfo = outStats.HeapType[i];
-        MutexLockRead lock(m_CommittedAllocationsMutex[i], m_UseMutex);
-        const AllocationVectorType* const allocationVector = m_pCommittedAllocations[i];
-        D3D12MA_ASSERT(allocationVector);
-        for(size_t j = 0, count = allocationVector->size(); j < count; ++j)
-        {
-            UINT64 size = (*allocationVector)[j]->GetSize();
-            StatInfo statInfo = {};
-            statInfo.BlockCount = 1;
-            statInfo.AllocationCount = 1;
-            statInfo.UnusedRangeCount = 0;
-            statInfo.UsedBytes = size;
-            statInfo.UnusedBytes = 0;
-            statInfo.AllocationSizeMin = size;
-            statInfo.AllocationSizeMax = size;
-            statInfo.UnusedRangeSizeMin = UINT64_MAX;
-            statInfo.UnusedRangeSizeMax = 0;
-            AddStatInfo(outStats.Total, statInfo);
-            AddStatInfo(heapStatInfo, statInfo);
-        }
-    }
-
-    // Post process
-    PostProcessStatInfo(outStats.Total);
-    for(size_t i = 0; i < HEAP_TYPE_COUNT; ++i)
-        PostProcessStatInfo(outStats.HeapType[i]);
-}
-
-void AllocatorPimpl::GetBudget(Budget* outGpuBudget, Budget* outCpuBudget)
-{
-    if(outGpuBudget)
-    {
-        // Taking DEFAULT.
-        outGpuBudget->BlockBytes = m_Budget.m_BlockBytes[0];
-        outGpuBudget->AllocationBytes = m_Budget.m_AllocationBytes[0];
-    }
-    if(outCpuBudget)
-    {
-        // Taking UPLOAD + READBACK.
-        outCpuBudget->BlockBytes = m_Budget.m_BlockBytes[1] + m_Budget.m_BlockBytes[2];
-        outCpuBudget->AllocationBytes = m_Budget.m_AllocationBytes[1] + m_Budget.m_AllocationBytes[2];
-    }
-
-#if D3D12MA_DXGI_1_4
-    if(m_Adapter3)
-    {
-        if(m_Budget.m_OperationsSinceBudgetFetch < 30)
-        {
-            MutexLockRead lockRead(m_Budget.m_BudgetMutex, m_UseMutex);
-            if(outGpuBudget)
-            {
-
-                if(m_Budget.m_D3D12UsageLocal + outGpuBudget->BlockBytes > m_Budget.m_BlockBytesAtBudgetFetch[0])
-                {
-                    outGpuBudget->UsageBytes = m_Budget.m_D3D12UsageLocal +
-                        outGpuBudget->BlockBytes - m_Budget.m_BlockBytesAtBudgetFetch[0];
-                }
-                else
-                {
-                    outGpuBudget->UsageBytes = 0;
-                }
-                outGpuBudget->BudgetBytes = m_Budget.m_D3D12BudgetLocal;
-            }
-            if(outCpuBudget)
-            {
-                if(m_Budget.m_D3D12UsageNonLocal + outCpuBudget->BlockBytes > m_Budget.m_BlockBytesAtBudgetFetch[1] + m_Budget.m_BlockBytesAtBudgetFetch[2])
-                {
-                    outCpuBudget->UsageBytes = m_Budget.m_D3D12UsageNonLocal +
-                        outCpuBudget->BlockBytes - (m_Budget.m_BlockBytesAtBudgetFetch[1] + m_Budget.m_BlockBytesAtBudgetFetch[2]);
-                }
-                else
-                {
-                    outCpuBudget->UsageBytes = 0;
-                }
-                outCpuBudget->BudgetBytes = m_Budget.m_D3D12BudgetNonLocal;
-            }
-        }
-        else
-        {
-            UpdateD3D12Budget(); // Outside of mutex lock
-            GetBudget(outGpuBudget, outCpuBudget); // Recursion
-        }
-    }
-    else
-#endif
-    {
-        if(outGpuBudget)
-        {
-            const UINT64 gpuMemorySize = m_AdapterDesc.DedicatedVideoMemory + m_AdapterDesc.DedicatedSystemMemory; // TODO: Is this right?
-            outGpuBudget->UsageBytes = outGpuBudget->BlockBytes;
-            outGpuBudget->BudgetBytes = gpuMemorySize * 8 / 10; // 80% heuristics.
-        }
-        if(outCpuBudget)
-        {
-            const UINT64 cpuMemorySize = m_AdapterDesc.SharedSystemMemory; // TODO: Is this right?
-            outCpuBudget->UsageBytes = outCpuBudget->BlockBytes;
-            outCpuBudget->BudgetBytes = cpuMemorySize * 8 / 10; // 80% heuristics.
-        }
-    }
-}
-
-void AllocatorPimpl::GetBudgetForHeapType(Budget& outBudget, D3D12_HEAP_TYPE heapType)
-{
-    switch(heapType)
-    {
-    case D3D12_HEAP_TYPE_DEFAULT:
-        GetBudget(&outBudget, NULL);
-        break;
-    case D3D12_HEAP_TYPE_UPLOAD:
-    case D3D12_HEAP_TYPE_READBACK:
-        GetBudget(NULL, &outBudget);
-        break;
-    default: D3D12MA_ASSERT(0);
-    }
-}
-
-static void AddStatInfoToJson(JsonWriter& json, const StatInfo& statInfo)
-{
-    json.BeginObject();
-    json.WriteString(L"Blocks");
-    json.WriteNumber(statInfo.BlockCount);
-    json.WriteString(L"Allocations");
-    json.WriteNumber(statInfo.AllocationCount);
-    json.WriteString(L"UnusedRanges");
-    json.WriteNumber(statInfo.UnusedRangeCount);
-    json.WriteString(L"UsedBytes");
-    json.WriteNumber(statInfo.UsedBytes);
-    json.WriteString(L"UnusedBytes");
-    json.WriteNumber(statInfo.UnusedBytes);
-
-    json.WriteString(L"AllocationSize");
-    json.BeginObject(true);
-    json.WriteString(L"Min");
-    json.WriteNumber(statInfo.AllocationSizeMin);
-    json.WriteString(L"Avg");
-    json.WriteNumber(statInfo.AllocationSizeAvg);
-    json.WriteString(L"Max");
-    json.WriteNumber(statInfo.AllocationSizeMax);
-    json.EndObject();
-
-    json.WriteString(L"UnusedRangeSize");
-    json.BeginObject(true);
-    json.WriteString(L"Min");
-    json.WriteNumber(statInfo.UnusedRangeSizeMin);
-    json.WriteString(L"Avg");
-    json.WriteNumber(statInfo.UnusedRangeSizeAvg);
-    json.WriteString(L"Max");
-    json.WriteNumber(statInfo.UnusedRangeSizeMax);
-    json.EndObject();
-
-    json.EndObject();
-}
-
-void AllocatorPimpl::BuildStatsString(WCHAR** ppStatsString, BOOL DetailedMap)
-{
-    StringBuilder sb(GetAllocs());
-    {
-        JsonWriter json(GetAllocs(), sb);
-
-        Budget gpuBudget = {}, cpuBudget = {};
-        GetBudget(&gpuBudget, &cpuBudget);
-
-        Stats stats;
-        CalculateStats(stats);
-
-        json.BeginObject();
-        
-        json.WriteString(L"Total");
-        AddStatInfoToJson(json, stats.Total);
-        for (size_t heapType = 0; heapType < HEAP_TYPE_COUNT; ++heapType)
-        {
-            json.WriteString(HeapTypeNames[heapType]);
-            AddStatInfoToJson(json, stats.HeapType[heapType]);
-        }
-
-        json.WriteString(L"Budget");
-        json.BeginObject();
-        {
-            json.WriteString(L"GPU");
-            WriteBudgetToJson(json, gpuBudget);
-            json.WriteString(L"CPU");
-            WriteBudgetToJson(json, cpuBudget);
-        }
-        json.EndObject();
-
-        if (DetailedMap)
-        {
-            json.WriteString(L"DetailedMap");
-            json.BeginObject();
-
-            json.WriteString(L"DefaultPools");
-            json.BeginObject();
-
-            D3D12MA_ASSERT(SupportsResourceHeapTier2());
-            if (SupportsResourceHeapTier2())
-            {
-                for (size_t heapType = 0; heapType < HEAP_TYPE_COUNT; ++heapType)
-                {
-                    json.WriteString(HeapTypeNames[heapType]);
-                    json.BeginObject();
-
-                    json.WriteString(L"Blocks");
-
-                    BlockVector* blockVector = m_BlockVectors[heapType];
-                    D3D12MA_ASSERT(blockVector);
-                    blockVector->WriteBlockInfoToJson(json);
-
-                    json.EndObject(); // heap name
-                }
-            }
-            else
-            {
-                for (size_t heapType = 0; heapType < HEAP_TYPE_COUNT; ++heapType)
-                {
-                    for (size_t heapSubType = 0; heapSubType < 3; ++heapSubType)
-                    {
-                        static const WCHAR* const heapSubTypeName[] = {
-                            L" + buffer",
-                            L" + texture",
-                            L" + texture RT or DS",
-                        };
-                        json.BeginString();
-                        json.ContinueString(HeapTypeNames[heapType]);
-                        json.ContinueString(heapSubTypeName[heapSubType]);
-                        json.EndString();
-                        json.BeginObject();
-
-                        json.WriteString(L"Blocks");
-
-                        BlockVector* blockVector = m_BlockVectors[heapType * 3 + heapSubType];
-                        D3D12MA_ASSERT(blockVector);
-                        blockVector->WriteBlockInfoToJson(json);
-
-                        json.EndObject(); // heap name
-                    }
-                }
-            }
-
-            json.EndObject(); // DefaultPools
-
-            json.WriteString(L"CommittedAllocations");
-            json.BeginObject();
-
-            for (size_t heapType = 0; heapType < HEAP_TYPE_COUNT; ++heapType)
-            {
-                json.WriteString(HeapTypeNames[heapType]);
-                MutexLockRead lock(m_CommittedAllocationsMutex[heapType], m_UseMutex);
-
-                json.BeginArray();
-                const AllocationVectorType* const allocationVector = m_pCommittedAllocations[heapType];
-                D3D12MA_ASSERT(allocationVector);
-                for (size_t i = 0, count = allocationVector->size(); i < count; ++i)
-                {
-                    Allocation* alloc = (*allocationVector)[i];
-                    D3D12MA_ASSERT(alloc);
-
-                    json.BeginObject(true);
-                    json.AddAllocationToObject(*alloc);
-                    json.EndObject();
-                }
-                json.EndArray();
-            }
-
-            json.EndObject(); // CommittedAllocations
-
-            json.EndObject(); // DetailedMap
-        }
-        json.EndObject();
-    }
-
-    const size_t length = sb.GetLength();
-    WCHAR* result = AllocateArray<WCHAR>(GetAllocs(), length + 1);
-    memcpy(result, sb.GetData(), length * sizeof(WCHAR));
-    result[length] = L'\0';
-    *ppStatsString = result;
-}
-
-void AllocatorPimpl::FreeStatsString(WCHAR* pStatsString)
-{
-    D3D12MA_ASSERT(pStatsString);
-    Free(GetAllocs(), pStatsString);
-}
-
-HRESULT AllocatorPimpl::UpdateD3D12Budget()
-{
-#if D3D12MA_DXGI_1_4
-    D3D12MA_ASSERT(m_Adapter3);
-
-    DXGI_QUERY_VIDEO_MEMORY_INFO infoLocal = {};
-    DXGI_QUERY_VIDEO_MEMORY_INFO infoNonLocal = {};
-    HRESULT hrLocal = m_Adapter3->QueryVideoMemoryInfo(0, DXGI_MEMORY_SEGMENT_GROUP_LOCAL, &infoLocal);
-    HRESULT hrNonLocal = m_Adapter3->QueryVideoMemoryInfo(0, DXGI_MEMORY_SEGMENT_GROUP_NON_LOCAL, &infoNonLocal);
-
-    {
-        MutexLockWrite lockWrite(m_Budget.m_BudgetMutex, m_UseMutex);
-
-        if(SUCCEEDED(hrLocal))
-        {
-            m_Budget.m_D3D12UsageLocal = infoLocal.CurrentUsage;
-            m_Budget.m_D3D12BudgetLocal = infoLocal.Budget;
-        }
-        if(SUCCEEDED(hrNonLocal))
-        {
-            m_Budget.m_D3D12UsageNonLocal = infoNonLocal.CurrentUsage;
-            m_Budget.m_D3D12BudgetNonLocal = infoNonLocal.Budget;
-        }
-
-        for(UINT i = 0; i < HEAP_TYPE_COUNT; ++i)
-        {
-            m_Budget.m_BlockBytesAtBudgetFetch[i] = m_Budget.m_BlockBytes[i].load();
-        }
-
-        m_Budget.m_OperationsSinceBudgetFetch = 0;
-    }
-
-    return FAILED(hrLocal) ? hrLocal : hrNonLocal;
-#else
-    return S_OK;
-#endif
-}
-
-D3D12_RESOURCE_ALLOCATION_INFO AllocatorPimpl::GetResourceAllocationInfo(D3D12_RESOURCE_DESC& inOutResourceDesc) const
-{
-#if D3D12MA_USE_SMALL_RESOURCE_PLACEMENT_ALIGNMENT
-    if(inOutResourceDesc.Alignment == 0 &&
-        inOutResourceDesc.Dimension == D3D12_RESOURCE_DIMENSION_TEXTURE2D &&
-        (inOutResourceDesc.Flags & (D3D12_RESOURCE_FLAG_ALLOW_RENDER_TARGET | D3D12_RESOURCE_FLAG_ALLOW_DEPTH_STENCIL)) == 0
-#if D3D12MA_USE_SMALL_RESOURCE_PLACEMENT_ALIGNMENT == 1
-        && CanUseSmallAlignment(inOutResourceDesc)
-#endif
-        )
-    {
-        /*
-        The algorithm here is based on Microsoft sample: "Small Resources Sample"
-        https://github.com/microsoft/DirectX-Graphics-Samples/tree/master/Samples/Desktop/D3D12SmallResources
-        */
-        const UINT64 smallAlignmentToTry = inOutResourceDesc.SampleDesc.Count > 1 ?
-            D3D12_SMALL_MSAA_RESOURCE_PLACEMENT_ALIGNMENT :
-            D3D12_SMALL_RESOURCE_PLACEMENT_ALIGNMENT;
-        inOutResourceDesc.Alignment = smallAlignmentToTry;
-        const D3D12_RESOURCE_ALLOCATION_INFO smallAllocInfo = m_Device->GetResourceAllocationInfo(0, 1, &inOutResourceDesc);
-        // Check if alignment requested has been granted.
-        if(smallAllocInfo.Alignment == smallAlignmentToTry)
-        {
-            return smallAllocInfo;
-        }
-        inOutResourceDesc.Alignment = 0; // Restore original
-    }
-#endif // #if D3D12MA_USE_SMALL_RESOURCE_PLACEMENT_ALIGNMENT
-
-    return m_Device->GetResourceAllocationInfo(0, 1, &inOutResourceDesc);
-}
-
-void AllocatorPimpl::WriteBudgetToJson(JsonWriter& json, const Budget& budget)
-{
-    json.BeginObject();
-    {
-        json.WriteString(L"BlockBytes");
-        json.WriteNumber(budget.BlockBytes);
-        json.WriteString(L"AllocationBytes");
-        json.WriteNumber(budget.AllocationBytes);
-        json.WriteString(L"UsageBytes");
-        json.WriteNumber(budget.UsageBytes);
-        json.WriteString(L"BudgetBytes");
-        json.WriteNumber(budget.BudgetBytes);
-    }
-    json.EndObject();
-}
-
-////////////////////////////////////////////////////////////////////////////////
-// Public class Allocation implementation
-
-void Allocation::PackedData::SetType(Type type)
-{
-    const uint32_t u = (UINT)type;
-    D3D12MA_ASSERT(u < (1u << 2));
-    m_Type = u;
-}
-
-void Allocation::PackedData::SetResourceDimension(D3D12_RESOURCE_DIMENSION resourceDimension)
-{
-    const uint32_t u = (UINT)resourceDimension;
-    D3D12MA_ASSERT(u < (1u << 3));
-    m_ResourceDimension = u;
-}
-
-void Allocation::PackedData::SetResourceFlags(D3D12_RESOURCE_FLAGS resourceFlags)
-{
-    const uint32_t u = (UINT)resourceFlags;
-    D3D12MA_ASSERT(u < (1u << 7));
-    m_ResourceFlags = u;
-}
-
-void Allocation::PackedData::SetTextureLayout(D3D12_TEXTURE_LAYOUT textureLayout)
-{
-    const uint32_t u = (UINT)textureLayout;
-    D3D12MA_ASSERT(u < (1u << 2));
-    m_TextureLayout = u;
-}
-
-void Allocation::Release()
-{
-    if(this == NULL)
-    {
-        return;
-    }
-
-    D3D12MA_DEBUG_GLOBAL_MUTEX_LOCK
-
-    SAFE_RELEASE(m_Resource);
-
-    switch(m_PackedData.GetType())
-    {
-    case TYPE_COMMITTED:
-        m_Allocator->FreeCommittedMemory(this);
-        break;
-    case TYPE_PLACED:
-        m_Allocator->FreePlacedMemory(this);
-        break;
-    case TYPE_HEAP:
-        m_Allocator->FreeHeapMemory(this);
-        break;
-    }
-
-    FreeName();
-
-    m_Allocator->GetAllocationObjectAllocator().Free(this);
-}
-
-UINT64 Allocation::GetOffset() const
-{
-    switch(m_PackedData.GetType())
-    {
-    case TYPE_COMMITTED:
-    case TYPE_HEAP:
-        return 0;
-    case TYPE_PLACED:
-        return m_Placed.offset;
-    default:
-        D3D12MA_ASSERT(0);
-        return 0;
-    }
-}
-
-ID3D12Heap* Allocation::GetHeap() const
-{
-    switch(m_PackedData.GetType())
-    {
-    case TYPE_COMMITTED:
-        return NULL;
-    case TYPE_PLACED:
-        return m_Placed.block->GetHeap();
-    case TYPE_HEAP:
-        return m_Heap.heap;
-    default:
-        D3D12MA_ASSERT(0);
-        return 0;
-    }
-}
-
-void Allocation::SetName(LPCWSTR Name)
-{
-    FreeName();
-
-    if(Name)
-    {
-        const size_t nameCharCount = wcslen(Name) + 1;
-        m_Name = D3D12MA_NEW_ARRAY(m_Allocator->GetAllocs(), WCHAR, nameCharCount);
-        memcpy(m_Name, Name, nameCharCount * sizeof(WCHAR));
-    }
-}
-
-Allocation::Allocation(AllocatorPimpl* allocator, UINT64 size, BOOL wasZeroInitialized) :
-    m_Allocator{allocator},
-    m_Size{size},
-    m_Resource{NULL},
-    m_CreationFrameIndex{allocator->GetCurrentFrameIndex()},
-    m_Name{NULL}
-{
-    D3D12MA_ASSERT(allocator);
-
-    m_PackedData.SetType(TYPE_COUNT);
-    m_PackedData.SetResourceDimension(D3D12_RESOURCE_DIMENSION_UNKNOWN);
-    m_PackedData.SetResourceFlags(D3D12_RESOURCE_FLAG_NONE);
-    m_PackedData.SetTextureLayout(D3D12_TEXTURE_LAYOUT_UNKNOWN);
-    m_PackedData.SetWasZeroInitialized(wasZeroInitialized);
-}
-
-Allocation::~Allocation()
-{
-    // Nothing here, everything already done in Release.
-}
-
-void Allocation::InitCommitted(D3D12_HEAP_TYPE heapType)
-{
-    m_PackedData.SetType(TYPE_COMMITTED);
-    m_Committed.heapType = heapType;
-}
-
-void Allocation::InitPlaced(UINT64 offset, UINT64 alignment, NormalBlock* block)
-{
-    m_PackedData.SetType(TYPE_PLACED);
-    m_Placed.offset = offset;
-    m_Placed.block = block;
-}
-
-void Allocation::InitHeap(D3D12_HEAP_TYPE heapType, ID3D12Heap* heap)
-{
-    m_PackedData.SetType(TYPE_HEAP);
-    m_Heap.heapType = heapType;
-    m_Heap.heap = heap;
-}
-
-void Allocation::SetResource(ID3D12Resource* resource, const D3D12_RESOURCE_DESC* pResourceDesc)
-{
-    D3D12MA_ASSERT(m_Resource == NULL);
-    D3D12MA_ASSERT(pResourceDesc);
-    m_Resource = resource;
-    m_PackedData.SetResourceDimension(pResourceDesc->Dimension);
-    m_PackedData.SetResourceFlags(pResourceDesc->Flags);
-    m_PackedData.SetTextureLayout(pResourceDesc->Layout);
-}
-
-void Allocation::FreeName()
-{
-    if(m_Name)
-    {
-        const size_t nameCharCount = wcslen(m_Name) + 1;
-        D3D12MA_DELETE_ARRAY(m_Allocator->GetAllocs(), m_Name, nameCharCount);
-        m_Name = NULL;
-    }
-}
-
-////////////////////////////////////////////////////////////////////////////////
-// Private class AllocationObjectAllocator implementation
-
-AllocationObjectAllocator::AllocationObjectAllocator(const ALLOCATION_CALLBACKS& allocationCallbacks) :
-    m_Allocator(allocationCallbacks, 1024)
-{
-}
-
-template<typename... Types> Allocation* AllocationObjectAllocator::Allocate(Types... args)
-{
-    MutexLock mutexLock(m_Mutex);
-    return m_Allocator.Alloc(std::forward<Types>(args)...);
-}
-
-void AllocationObjectAllocator::Free(Allocation* alloc)
-{
-    MutexLock mutexLock(m_Mutex);
-    m_Allocator.Free(alloc);
-}
-
-////////////////////////////////////////////////////////////////////////////////
-// Public class Allocator implementation
-
-Allocator::Allocator(const ALLOCATION_CALLBACKS& allocationCallbacks, const ALLOCATOR_DESC& desc) :
-    m_Pimpl(D3D12MA_NEW(allocationCallbacks, AllocatorPimpl)(allocationCallbacks, desc))
-{
-}
-
-Allocator::~Allocator()
-{
-    D3D12MA_DELETE(m_Pimpl->GetAllocs(), m_Pimpl);
-}
-
-void Allocator::Release()
-{
-    D3D12MA_DEBUG_GLOBAL_MUTEX_LOCK
-
-    // Copy is needed because otherwise we would call destructor and invalidate the structure with callbacks before using it to free memory.
-    const ALLOCATION_CALLBACKS allocationCallbacksCopy = m_Pimpl->GetAllocs();
-    D3D12MA_DELETE(allocationCallbacksCopy, this);
-}
-
-
-
-const D3D12_FEATURE_DATA_D3D12_OPTIONS& Allocator::GetD3D12Options() const
-{
-    return m_Pimpl->GetD3D12Options();
-}
-
-HRESULT Allocator::CreateResource(
-    const ALLOCATION_DESC* pAllocDesc,
-    const D3D12_RESOURCE_DESC* pResourceDesc,
-    D3D12_RESOURCE_STATES InitialResourceState,
-    const D3D12_CLEAR_VALUE *pOptimizedClearValue,
-    Allocation** ppAllocation,
-    REFIID riidResource,
-    void** ppvResource)
-{
-    if(!pAllocDesc || !pResourceDesc || !ppAllocation || riidResource == IID_NULL)
-    {
-        D3D12MA_ASSERT(0 && "Invalid arguments passed to Allocator::CreateResource.");
-        return E_INVALIDARG;
-    }
-    D3D12MA_DEBUG_GLOBAL_MUTEX_LOCK
-    return m_Pimpl->CreateResource(pAllocDesc, pResourceDesc, InitialResourceState, pOptimizedClearValue, ppAllocation, riidResource, ppvResource);
-}
-
-HRESULT Allocator::AllocateMemory(
-    const ALLOCATION_DESC* pAllocDesc,
-    const D3D12_RESOURCE_ALLOCATION_INFO* pAllocInfo,
-    Allocation** ppAllocation)
-{
-    if(!pAllocDesc ||
-        !pAllocInfo ||
-        !ppAllocation ||
-        !(pAllocInfo->Alignment == 0 ||
-            pAllocInfo->Alignment == D3D12_DEFAULT_RESOURCE_PLACEMENT_ALIGNMENT ||
-            pAllocInfo->Alignment == D3D12_DEFAULT_MSAA_RESOURCE_PLACEMENT_ALIGNMENT) ||
-        pAllocInfo->SizeInBytes == 0 ||
-        pAllocInfo->SizeInBytes % (64ull * 1024) != 0)
-    {
-        D3D12MA_ASSERT(0 && "Invalid arguments passed to Allocator::AllocateMemory.");
-        return E_INVALIDARG;
-    }
-    D3D12MA_DEBUG_GLOBAL_MUTEX_LOCK
-    return m_Pimpl->AllocateMemory(pAllocDesc, pAllocInfo, ppAllocation);
-}
-
-void Allocator::SetCurrentFrameIndex(UINT frameIndex)
-{
-    D3D12MA_DEBUG_GLOBAL_MUTEX_LOCK
-    m_Pimpl->SetCurrentFrameIndex(frameIndex);
-}
-
-void Allocator::CalculateStats(Stats* pStats)
-{
-    D3D12MA_ASSERT(pStats);
-    D3D12MA_DEBUG_GLOBAL_MUTEX_LOCK
-    m_Pimpl->CalculateStats(*pStats);
-}
-
-void Allocator::GetBudget(Budget* pGpuBudget, Budget* pCpuBudget)
-{
-    if(pGpuBudget == NULL && pCpuBudget == NULL)
-    {
-        return;
-    }
-    D3D12MA_DEBUG_GLOBAL_MUTEX_LOCK
-    m_Pimpl->GetBudget(pGpuBudget, pCpuBudget);
-}
-
-void Allocator::BuildStatsString(WCHAR** ppStatsString, BOOL DetailedMap)
-{
-    D3D12MA_ASSERT(ppStatsString);
-    D3D12MA_DEBUG_GLOBAL_MUTEX_LOCK
-    m_Pimpl->BuildStatsString(ppStatsString, DetailedMap);
-}
-
-void Allocator::FreeStatsString(WCHAR* pStatsString)
-{
-    if (pStatsString != NULL)
-    {
-        D3D12MA_DEBUG_GLOBAL_MUTEX_LOCK
-        m_Pimpl->FreeStatsString(pStatsString);
-    }
-}
-
-////////////////////////////////////////////////////////////////////////////////
-// Public global functions
-
-HRESULT CreateAllocator(const ALLOCATOR_DESC* pDesc, Allocator** ppAllocator)
-{
-    if(!pDesc || !ppAllocator || !pDesc->pDevice || !pDesc->pAdapter ||
-        !(pDesc->PreferredBlockSize == 0 || (pDesc->PreferredBlockSize >= 16 && pDesc->PreferredBlockSize < 0x10000000000ull)))
-    {
-        D3D12MA_ASSERT(0 && "Invalid arguments passed to CreateAllocator.");
-        return E_INVALIDARG;
-    }
-
-    D3D12MA_DEBUG_GLOBAL_MUTEX_LOCK
-
-    ALLOCATION_CALLBACKS allocationCallbacks;
-    SetupAllocationCallbacks(allocationCallbacks, *pDesc);
-
-    *ppAllocator = D3D12MA_NEW(allocationCallbacks, Allocator)(allocationCallbacks, *pDesc);
-    HRESULT hr = (*ppAllocator)->m_Pimpl->Init(*pDesc);
-    if(FAILED(hr))
-    {
-        D3D12MA_DELETE(allocationCallbacks, *ppAllocator);
-        *ppAllocator = NULL;
-    }
-    return hr;
-}
-
-} // namespace D3D12MA
+//
+// Copyright (c) 2019-2020 Advanced Micro Devices, Inc. All rights reserved.
+//
+// Permission is hereby granted, free of charge, to any person obtaining a copy
+// of this software and associated documentation files (the "Software"), to deal
+// in the Software without restriction, including without limitation the rights
+// to use, copy, modify, merge, publish, distribute, sublicense, and/or sell
+// copies of the Software, and to permit persons to whom the Software is
+// furnished to do so, subject to the following conditions:
+//
+// The above copyright notice and this permission notice shall be included in
+// all copies or substantial portions of the Software.
+//
+// THE SOFTWARE IS PROVIDED "AS IS", WITHOUT WARRANTY OF ANY KIND, EXPRESS OR
+// IMPLIED, INCLUDING BUT NOT LIMITED TO THE WARRANTIES OF MERCHANTABILITY,
+// FITNESS FOR A PARTICULAR PURPOSE AND NONINFRINGEMENT.  IN NO EVENT SHALL THE
+// AUTHORS OR COPYRIGHT HOLDERS BE LIABLE FOR ANY CLAIM, DAMAGES OR OTHER
+// LIABILITY, WHETHER IN AN ACTION OF CONTRACT, TORT OR OTHERWISE, ARISING FROM,
+// OUT OF OR IN CONNECTION WITH THE SOFTWARE OR THE USE OR OTHER DEALINGS IN
+// THE SOFTWARE.
+//
+
+#include "D3D12MemAlloc.h"
+
+#ifndef D3D12MA_D3D12_HEADERS_ALREADY_INCLUDED
+    #include <dxgi.h>
+    #if D3D12MA_DXGI_1_4
+        #include <dxgi1_4.h>
+    #endif
+#endif
+
+#include <mutex>
+#include <atomic>
+#include <algorithm>
+#include <utility>
+#include <cstdlib>
+#include <malloc.h> // for _aligned_malloc, _aligned_free
+
+////////////////////////////////////////////////////////////////////////////////
+////////////////////////////////////////////////////////////////////////////////
+//
+// Configuration Begin
+//
+////////////////////////////////////////////////////////////////////////////////
+////////////////////////////////////////////////////////////////////////////////
+
+#ifndef D3D12MA_ASSERT
+    #include <cassert>
+    #define D3D12MA_ASSERT(cond) assert(cond)
+#endif
+
+// Assert that will be called very often, like inside data structures e.g. operator[].
+// Making it non-empty can make program slow.
+#ifndef D3D12MA_HEAVY_ASSERT
+    #ifdef _DEBUG
+        #define D3D12MA_HEAVY_ASSERT(expr)   //D3D12MA_ASSERT(expr)
+    #else
+        #define D3D12MA_HEAVY_ASSERT(expr)
+    #endif
+#endif
+
+#ifndef D3D12MA_DEBUG_ALIGNMENT
+    /*
+    Minimum alignment of all allocations, in bytes.
+    Set to more than 1 for debugging purposes only. Must be power of two.
+    */
+    #define D3D12MA_DEBUG_ALIGNMENT (1)
+#endif
+
+#ifndef D3D12MA_DEBUG_MARGIN
+    // Minimum margin before and after every allocation, in bytes.
+    // Set nonzero for debugging purposes only.
+    #define D3D12MA_DEBUG_MARGIN (0)
+#endif
+
+#ifndef D3D12MA_DEBUG_GLOBAL_MUTEX
+    /*
+    Set this to 1 for debugging purposes only, to enable single mutex protecting all
+    entry calls to the library. Can be useful for debugging multithreading issues.
+    */
+    #define D3D12MA_DEBUG_GLOBAL_MUTEX (0)
+#endif
+
+#ifndef D3D12MA_DEFAULT_BLOCK_SIZE
+   /// Default size of a block allocated as single ID3D12Heap.
+   #define D3D12MA_DEFAULT_BLOCK_SIZE (256ull * 1024 * 1024)
+#endif
+
+#ifndef D3D12MA_ALLOW_SHADER_ATOMICS
+    /*
+    Set this to 1 to make the library automatically adding flag
+    D3D12_HEAP_FLAG_ALLOW_SHADER_ATOMICS to any allocated heap that might contain a
+    buffer or a texture used as a UAV. You can change it to 0 if you are sure your
+    program doesn't use atomic functions in its shaders. In practice this flag
+    doesn't seem to change anything.
+    */
+    #define D3D12MA_ALLOW_SHADER_ATOMICS (1)
+#endif
+
+////////////////////////////////////////////////////////////////////////////////
+////////////////////////////////////////////////////////////////////////////////
+//
+// Configuration End
+//
+////////////////////////////////////////////////////////////////////////////////
+////////////////////////////////////////////////////////////////////////////////
+
+
+namespace D3D12MA
+{
+
+////////////////////////////////////////////////////////////////////////////////
+// Private globals - CPU memory allocation
+
+static void* DefaultAllocate(size_t Size, size_t Alignment, void* /*pUserData*/)
+{
+    return _aligned_malloc(Size, Alignment);
+}
+static void DefaultFree(void* pMemory, void* /*pUserData*/)
+{
+    return _aligned_free(pMemory);
+}
+
+static void* Malloc(const ALLOCATION_CALLBACKS& allocs, size_t size, size_t alignment)
+{
+    return (*allocs.pAllocate)(size, alignment, allocs.pUserData);
+}
+static void Free(const ALLOCATION_CALLBACKS& allocs, void* memory)
+{
+    (*allocs.pFree)(memory, allocs.pUserData);
+}
+
+template<typename T>
+static T* Allocate(const ALLOCATION_CALLBACKS& allocs)
+{
+    return (T*)Malloc(allocs, sizeof(T), __alignof(T));
+}
+template<typename T>
+static T* AllocateArray(const ALLOCATION_CALLBACKS& allocs, size_t count)
+{
+    return (T*)Malloc(allocs, sizeof(T) * count, __alignof(T));
+}
+
+#define D3D12MA_NEW(allocs, type) new(D3D12MA::Allocate<type>(allocs))(type)
+#define D3D12MA_NEW_ARRAY(allocs, type, count) new(D3D12MA::AllocateArray<type>((allocs), (count)))(type)
+
+template<typename T>
+static void D3D12MA_DELETE(const ALLOCATION_CALLBACKS& allocs, T* memory)
+{
+    if(memory)
+    {
+        memory->~T();
+        Free(allocs, memory);
+    }
+}
+template<typename T>
+static void D3D12MA_DELETE_ARRAY(const ALLOCATION_CALLBACKS& allocs, T* memory, size_t count)
+{
+    if(memory)
+    {
+        for(size_t i = count; i--; )
+        {
+            memory[i].~T();
+        }
+        Free(allocs, memory);
+    }
+}
+
+static void SetupAllocationCallbacks(ALLOCATION_CALLBACKS& outAllocs, const ALLOCATOR_DESC& allocatorDesc)
+{
+    if(allocatorDesc.pAllocationCallbacks)
+    {
+        outAllocs = *allocatorDesc.pAllocationCallbacks;
+        D3D12MA_ASSERT(outAllocs.pAllocate != NULL && outAllocs.pFree != NULL);
+    }
+    else
+    {
+        outAllocs.pAllocate = &DefaultAllocate;
+        outAllocs.pFree = &DefaultFree;
+        outAllocs.pUserData = NULL;
+    }
+}
+
+////////////////////////////////////////////////////////////////////////////////
+// Private globals - basic facilities
+
+#define SAFE_RELEASE(ptr)   do { if(ptr) { (ptr)->Release(); (ptr) = NULL; } } while(false)
+
+#define D3D12MA_VALIDATE(cond) do { if(!(cond)) { \
+        D3D12MA_ASSERT(0 && "Validation failed: " #cond); \
+        return false; \
+    } } while(false)
+
+template<typename T>
+static inline T D3D12MA_MIN(const T& a, const T& b)
+{
+    return a <= b ? a : b;
+}
+template<typename T>
+static inline T D3D12MA_MAX(const T& a, const T& b)
+{
+    return a <= b ? b : a;
+}
+
+template<typename T>
+static inline void D3D12MA_SWAP(T& a, T& b)
+{
+    T tmp = a; a = b; b = tmp;
+}
+
+#ifndef D3D12MA_MUTEX
+    class Mutex
+    {
+    public:
+        void Lock() { m_Mutex.lock(); }
+        void Unlock() { m_Mutex.unlock(); }
+    private:
+        std::mutex m_Mutex;
+    };
+    #define D3D12MA_MUTEX Mutex
+#endif
+
+#if !defined(_WIN32) || !defined(WINVER) || WINVER < 0x0600
+    #error Required at least WinAPI version supporting: client = Windows Vista, server = Windows Server 2008.
+#endif
+
+#ifndef D3D12MA_RW_MUTEX
+    class RWMutex
+    {
+    public:
+        RWMutex() { InitializeSRWLock(&m_Lock); }
+        void LockRead() { AcquireSRWLockShared(&m_Lock); }
+        void UnlockRead() { ReleaseSRWLockShared(&m_Lock); }
+        void LockWrite() { AcquireSRWLockExclusive(&m_Lock); }
+        void UnlockWrite() { ReleaseSRWLockExclusive(&m_Lock); }
+    private:
+        SRWLOCK m_Lock;
+    };
+    #define D3D12MA_RW_MUTEX RWMutex
+#endif
+
+/*
+If providing your own implementation, you need to implement a subset of std::atomic.
+*/
+#ifndef D3D12MA_ATOMIC_UINT32
+    #define D3D12MA_ATOMIC_UINT32 std::atomic<UINT>
+#endif
+
+#ifndef D3D12MA_ATOMIC_UINT64
+    #define D3D12MA_ATOMIC_UINT64 std::atomic<UINT64>
+#endif
+
+// Aligns given value up to nearest multiply of align value. For example: AlignUp(11, 8) = 16.
+// Use types like UINT, uint64_t as T.
+template <typename T>
+static inline T AlignUp(T val, T align)
+{
+	return (val + align - 1) / align * align;
+}
+// Aligns given value down to nearest multiply of align value. For example: AlignUp(11, 8) = 8.
+// Use types like UINT, uint64_t as T.
+template <typename T>
+static inline T AlignDown(T val, T align)
+{
+    return val / align * align;
+}
+
+// Division with mathematical rounding to nearest number.
+template <typename T>
+static inline T RoundDiv(T x, T y)
+{
+	return (x + (y / (T)2)) / y;
+}
+template <typename T>
+static inline T DivideRoudingUp(T x, T y)
+{
+    return (x + y - 1) / y;
+}
+
+/*
+Returns true if given number is a power of two.
+T must be unsigned integer number or signed integer but always nonnegative.
+For 0 returns true.
+*/
+template <typename T>
+inline bool IsPow2(T x)
+{
+    return (x & (x-1)) == 0;
+}
+
+// Returns smallest power of 2 greater or equal to v.
+static inline UINT NextPow2(UINT v)
+{
+	v--;
+    v |= v >> 1;
+    v |= v >> 2;
+    v |= v >> 4;
+    v |= v >> 8;
+    v |= v >> 16;
+    v++;
+    return v;
+}
+static inline uint64_t NextPow2(uint64_t v)
+{
+	v--;
+    v |= v >> 1;
+    v |= v >> 2;
+    v |= v >> 4;
+    v |= v >> 8;
+    v |= v >> 16;
+    v |= v >> 32;
+    v++;
+    return v;
+}
+
+// Returns largest power of 2 less or equal to v.
+static inline UINT PrevPow2(UINT v)
+{
+    v |= v >> 1;
+    v |= v >> 2;
+    v |= v >> 4;
+    v |= v >> 8;
+    v |= v >> 16;
+    v = v ^ (v >> 1);
+    return v;
+}
+static inline uint64_t PrevPow2(uint64_t v)
+{
+    v |= v >> 1;
+    v |= v >> 2;
+    v |= v >> 4;
+    v |= v >> 8;
+    v |= v >> 16;
+    v |= v >> 32;
+    v = v ^ (v >> 1);
+    return v;
+}
+
+static inline bool StrIsEmpty(const char* pStr)
+{
+    return pStr == NULL || *pStr == '\0';
+}
+
+// Helper RAII class to lock a mutex in constructor and unlock it in destructor (at the end of scope).
+struct MutexLock
+{
+public:
+    MutexLock(D3D12MA_MUTEX& mutex, bool useMutex = true) :
+        m_pMutex(useMutex ? &mutex : NULL)
+    {
+        if(m_pMutex)
+        {
+            m_pMutex->Lock();
+        }
+    }
+    ~MutexLock()
+    {
+        if(m_pMutex)
+        {
+            m_pMutex->Unlock();
+        }
+    }
+private:
+    D3D12MA_MUTEX* m_pMutex;
+
+    D3D12MA_CLASS_NO_COPY(MutexLock)
+};
+
+// Helper RAII class to lock a RW mutex in constructor and unlock it in destructor (at the end of scope), for reading.
+struct MutexLockRead
+{
+public:
+    MutexLockRead(D3D12MA_RW_MUTEX& mutex, bool useMutex) :
+        m_pMutex(useMutex ? &mutex : NULL)
+    {
+        if(m_pMutex)
+        {
+            m_pMutex->LockRead();
+        }
+    }
+    ~MutexLockRead()
+    {
+        if(m_pMutex)
+        {
+            m_pMutex->UnlockRead();
+        }
+    }
+private:
+    D3D12MA_RW_MUTEX* m_pMutex;
+
+    D3D12MA_CLASS_NO_COPY(MutexLockRead)
+};
+
+// Helper RAII class to lock a RW mutex in constructor and unlock it in destructor (at the end of scope), for writing.
+struct MutexLockWrite
+{
+public:
+    MutexLockWrite(D3D12MA_RW_MUTEX& mutex, bool useMutex) :
+        m_pMutex(useMutex ? &mutex : NULL)
+    {
+        if(m_pMutex)
+        {
+            m_pMutex->LockWrite();
+        }
+    }
+    ~MutexLockWrite()
+    {
+        if(m_pMutex)
+        {
+            m_pMutex->UnlockWrite();
+        }
+    }
+private:
+    D3D12MA_RW_MUTEX* m_pMutex;
+
+    D3D12MA_CLASS_NO_COPY(MutexLockWrite)
+};
+
+#if D3D12MA_DEBUG_GLOBAL_MUTEX
+    static D3D12MA_MUTEX g_DebugGlobalMutex;
+    #define D3D12MA_DEBUG_GLOBAL_MUTEX_LOCK MutexLock debugGlobalMutexLock(g_DebugGlobalMutex, true);
+#else
+    #define D3D12MA_DEBUG_GLOBAL_MUTEX_LOCK
+#endif
+
+// Minimum size of a free suballocation to register it in the free suballocation collection.
+static const UINT64 MIN_FREE_SUBALLOCATION_SIZE_TO_REGISTER = 16;
+
+/*
+Performs binary search and returns iterator to first element that is greater or
+equal to `key`, according to comparison `cmp`.
+
+Cmp should return true if first argument is less than second argument.
+
+Returned value is the found element, if present in the collection or place where
+new element with value (key) should be inserted.
+*/
+template <typename CmpLess, typename IterT, typename KeyT>
+static IterT BinaryFindFirstNotLess(IterT beg, IterT end, const KeyT &key, const CmpLess& cmp)
+{
+    size_t down = 0, up = (end - beg);
+    while(down < up)
+    {
+        const size_t mid = (down + up) / 2;
+        if(cmp(*(beg+mid), key))
+        {
+            down = mid + 1;
+        }
+        else
+        {
+            up = mid;
+        }
+    }
+    return beg + down;
+}
+
+/*
+Performs binary search and returns iterator to an element that is equal to `key`,
+according to comparison `cmp`.
+
+Cmp should return true if first argument is less than second argument.
+
+Returned value is the found element, if present in the collection or end if not
+found.
+*/
+template<typename CmpLess, typename IterT, typename KeyT>
+IterT BinaryFindSorted(const IterT& beg, const IterT& end, const KeyT& value, const CmpLess& cmp)
+{
+    IterT it = BinaryFindFirstNotLess<CmpLess, IterT, KeyT>(beg, end, value, cmp);
+    if(it == end ||
+        (!cmp(*it, value) && !cmp(value, *it)))
+    {
+        return it;
+    }
+    return end;
+}
+
+struct PointerLess
+{
+    bool operator()(const void* lhs, const void* rhs) const
+    {
+        return lhs < rhs;
+    }
+};
+
+static UINT HeapTypeToIndex(D3D12_HEAP_TYPE type)
+{
+    switch(type)
+    {
+    case D3D12_HEAP_TYPE_DEFAULT:  return 0;
+    case D3D12_HEAP_TYPE_UPLOAD:   return 1;
+    case D3D12_HEAP_TYPE_READBACK: return 2;
+    default: D3D12MA_ASSERT(0); return UINT_MAX;
+    }
+}
+
+static const WCHAR* const HeapTypeNames[] = {
+    L"DEFAULT",
+    L"UPLOAD",
+    L"READBACK",
+};
+
+// Stat helper functions
+
+static void AddStatInfo(StatInfo& dst, const StatInfo& src)
+{
+    dst.BlockCount += src.BlockCount;
+    dst.AllocationCount += src.AllocationCount;
+    dst.UnusedRangeCount += src.UnusedRangeCount;
+    dst.UsedBytes += src.UsedBytes;
+    dst.UnusedBytes += src.UnusedBytes;
+    dst.AllocationSizeMin = D3D12MA_MIN(dst.AllocationSizeMin, src.AllocationSizeMin);
+    dst.AllocationSizeMax = D3D12MA_MAX(dst.AllocationSizeMax, src.AllocationSizeMax);
+    dst.UnusedRangeSizeMin = D3D12MA_MIN(dst.UnusedRangeSizeMin, src.UnusedRangeSizeMin);
+    dst.UnusedRangeSizeMax = D3D12MA_MAX(dst.UnusedRangeSizeMax, src.UnusedRangeSizeMax);
+}
+
+static void PostProcessStatInfo(StatInfo& statInfo)
+{
+    statInfo.AllocationSizeAvg = statInfo.AllocationCount ?
+        statInfo.UsedBytes / statInfo.AllocationCount : 0;
+    statInfo.UnusedRangeSizeAvg = statInfo.UnusedRangeCount ?
+        statInfo.UnusedBytes / statInfo.UnusedRangeCount : 0;
+}
+
+static UINT64 HeapFlagsToAlignment(D3D12_HEAP_FLAGS flags)
+{
+    /*
+    Documentation of D3D12_HEAP_DESC structure says:
+
+    - D3D12_DEFAULT_RESOURCE_PLACEMENT_ALIGNMENT   defined as 64KB.
+    - D3D12_DEFAULT_MSAA_RESOURCE_PLACEMENT_ALIGNMENT   defined as 4MB. An
+    application must decide whether the heap will contain multi-sample
+    anti-aliasing (MSAA), in which case, the application must choose [this flag].
+
+    https://docs.microsoft.com/en-us/windows/desktop/api/d3d12/ns-d3d12-d3d12_heap_desc
+    */
+
+    const D3D12_HEAP_FLAGS denyAllTexturesFlags =
+        D3D12_HEAP_FLAG_DENY_NON_RT_DS_TEXTURES | D3D12_HEAP_FLAG_DENY_RT_DS_TEXTURES;
+    const bool canContainAnyTextures =
+        (flags & denyAllTexturesFlags) != denyAllTexturesFlags;
+    return canContainAnyTextures ?
+        D3D12_DEFAULT_MSAA_RESOURCE_PLACEMENT_ALIGNMENT : D3D12_DEFAULT_RESOURCE_PLACEMENT_ALIGNMENT;
+}
+
+static bool IsFormatCompressed(DXGI_FORMAT format)
+{
+    switch(format)
+    {
+    case DXGI_FORMAT_BC1_TYPELESS:
+    case DXGI_FORMAT_BC1_UNORM:
+    case DXGI_FORMAT_BC1_UNORM_SRGB:
+    case DXGI_FORMAT_BC2_TYPELESS:
+    case DXGI_FORMAT_BC2_UNORM:
+    case DXGI_FORMAT_BC2_UNORM_SRGB:
+    case DXGI_FORMAT_BC3_TYPELESS:
+    case DXGI_FORMAT_BC3_UNORM:
+    case DXGI_FORMAT_BC3_UNORM_SRGB:
+    case DXGI_FORMAT_BC4_TYPELESS:
+    case DXGI_FORMAT_BC4_UNORM:
+    case DXGI_FORMAT_BC4_SNORM:
+    case DXGI_FORMAT_BC5_TYPELESS:
+    case DXGI_FORMAT_BC5_UNORM:
+    case DXGI_FORMAT_BC5_SNORM:
+    case DXGI_FORMAT_BC6H_TYPELESS:
+    case DXGI_FORMAT_BC6H_UF16:
+    case DXGI_FORMAT_BC6H_SF16:
+    case DXGI_FORMAT_BC7_TYPELESS:
+    case DXGI_FORMAT_BC7_UNORM:
+    case DXGI_FORMAT_BC7_UNORM_SRGB:
+        return true;
+    default:
+        return false;
+    }
+}
+
+// Only some formats are supported. For others it returns 0.
+static UINT GetBitsPerPixel(DXGI_FORMAT format)
+{
+    switch(format)
+    {
+    case DXGI_FORMAT_R32G32B32A32_TYPELESS:
+    case DXGI_FORMAT_R32G32B32A32_FLOAT:
+    case DXGI_FORMAT_R32G32B32A32_UINT:
+    case DXGI_FORMAT_R32G32B32A32_SINT:
+        return 128;
+    case DXGI_FORMAT_R32G32B32_TYPELESS:
+    case DXGI_FORMAT_R32G32B32_FLOAT:
+    case DXGI_FORMAT_R32G32B32_UINT:
+    case DXGI_FORMAT_R32G32B32_SINT:
+        return 96;
+    case DXGI_FORMAT_R16G16B16A16_TYPELESS:
+    case DXGI_FORMAT_R16G16B16A16_FLOAT:
+    case DXGI_FORMAT_R16G16B16A16_UNORM:
+    case DXGI_FORMAT_R16G16B16A16_UINT:
+    case DXGI_FORMAT_R16G16B16A16_SNORM:
+    case DXGI_FORMAT_R16G16B16A16_SINT:
+        return 64;
+    case DXGI_FORMAT_R32G32_TYPELESS:
+    case DXGI_FORMAT_R32G32_FLOAT:
+    case DXGI_FORMAT_R32G32_UINT:
+    case DXGI_FORMAT_R32G32_SINT:
+        return 64;
+    case DXGI_FORMAT_R32G8X24_TYPELESS:
+    case DXGI_FORMAT_D32_FLOAT_S8X24_UINT:
+    case DXGI_FORMAT_R32_FLOAT_X8X24_TYPELESS:
+    case DXGI_FORMAT_X32_TYPELESS_G8X24_UINT:
+        return 64;
+    case DXGI_FORMAT_R10G10B10A2_TYPELESS:
+    case DXGI_FORMAT_R10G10B10A2_UNORM:
+    case DXGI_FORMAT_R10G10B10A2_UINT:
+    case DXGI_FORMAT_R11G11B10_FLOAT:
+        return 32;
+    case DXGI_FORMAT_R8G8B8A8_TYPELESS:
+    case DXGI_FORMAT_R8G8B8A8_UNORM:
+    case DXGI_FORMAT_R8G8B8A8_UNORM_SRGB:
+    case DXGI_FORMAT_R8G8B8A8_UINT:
+    case DXGI_FORMAT_R8G8B8A8_SNORM:
+    case DXGI_FORMAT_R8G8B8A8_SINT:
+        return 32;
+    case DXGI_FORMAT_R16G16_TYPELESS:
+    case DXGI_FORMAT_R16G16_FLOAT:
+    case DXGI_FORMAT_R16G16_UNORM:
+    case DXGI_FORMAT_R16G16_UINT:
+    case DXGI_FORMAT_R16G16_SNORM:
+    case DXGI_FORMAT_R16G16_SINT:
+        return 32;
+    case DXGI_FORMAT_R32_TYPELESS:
+    case DXGI_FORMAT_D32_FLOAT:
+    case DXGI_FORMAT_R32_FLOAT:
+    case DXGI_FORMAT_R32_UINT:
+    case DXGI_FORMAT_R32_SINT:
+        return 32;
+    case DXGI_FORMAT_R24G8_TYPELESS:
+    case DXGI_FORMAT_D24_UNORM_S8_UINT:
+    case DXGI_FORMAT_R24_UNORM_X8_TYPELESS:
+    case DXGI_FORMAT_X24_TYPELESS_G8_UINT:
+        return 32;
+    case DXGI_FORMAT_R8G8_TYPELESS:
+    case DXGI_FORMAT_R8G8_UNORM:
+    case DXGI_FORMAT_R8G8_UINT:
+    case DXGI_FORMAT_R8G8_SNORM:
+    case DXGI_FORMAT_R8G8_SINT:
+        return 16;
+    case DXGI_FORMAT_R16_TYPELESS:
+    case DXGI_FORMAT_R16_FLOAT:
+    case DXGI_FORMAT_D16_UNORM:
+    case DXGI_FORMAT_R16_UNORM:
+    case DXGI_FORMAT_R16_UINT:
+    case DXGI_FORMAT_R16_SNORM:
+    case DXGI_FORMAT_R16_SINT:
+        return 16;
+    case DXGI_FORMAT_R8_TYPELESS:
+    case DXGI_FORMAT_R8_UNORM:
+    case DXGI_FORMAT_R8_UINT:
+    case DXGI_FORMAT_R8_SNORM:
+    case DXGI_FORMAT_R8_SINT:
+    case DXGI_FORMAT_A8_UNORM:
+        return 8;
+    case DXGI_FORMAT_BC1_TYPELESS:
+    case DXGI_FORMAT_BC1_UNORM:
+    case DXGI_FORMAT_BC1_UNORM_SRGB:
+        return 4;
+    case DXGI_FORMAT_BC2_TYPELESS:
+    case DXGI_FORMAT_BC2_UNORM:
+    case DXGI_FORMAT_BC2_UNORM_SRGB:
+        return 8;
+    case DXGI_FORMAT_BC3_TYPELESS:
+    case DXGI_FORMAT_BC3_UNORM:
+    case DXGI_FORMAT_BC3_UNORM_SRGB:
+        return 8;
+    case DXGI_FORMAT_BC4_TYPELESS:
+    case DXGI_FORMAT_BC4_UNORM:
+    case DXGI_FORMAT_BC4_SNORM:
+        return 4;
+    case DXGI_FORMAT_BC5_TYPELESS:
+    case DXGI_FORMAT_BC5_UNORM:
+    case DXGI_FORMAT_BC5_SNORM:
+        return 8;
+    case DXGI_FORMAT_BC6H_TYPELESS:
+    case DXGI_FORMAT_BC6H_UF16:
+    case DXGI_FORMAT_BC6H_SF16:
+        return 8;
+    case DXGI_FORMAT_BC7_TYPELESS:
+    case DXGI_FORMAT_BC7_UNORM:
+    case DXGI_FORMAT_BC7_UNORM_SRGB:
+        return 8;
+    default:
+        return 0;
+    }
+}
+
+// This algorithm is overly conservative.
+static bool CanUseSmallAlignment(const D3D12_RESOURCE_DESC& resourceDesc)
+{
+    if(resourceDesc.Dimension != D3D12_RESOURCE_DIMENSION_TEXTURE2D)
+        return false;
+    if((resourceDesc.Flags & (D3D12_RESOURCE_FLAG_ALLOW_RENDER_TARGET | D3D12_RESOURCE_FLAG_ALLOW_DEPTH_STENCIL)) != 0)
+        return false;
+    if(resourceDesc.SampleDesc.Count > 1)
+        return false;
+    if(resourceDesc.DepthOrArraySize != 1)
+        return false;
+
+    UINT sizeX = (UINT)resourceDesc.Width;
+    UINT sizeY = resourceDesc.Height;
+    UINT bitsPerPixel = GetBitsPerPixel(resourceDesc.Format);
+    if(GetBitsPerPixel == 0)
+        return false;
+
+    if(IsFormatCompressed(resourceDesc.Format))
+    {
+        sizeX = DivideRoudingUp(sizeX / 4, 1u);
+        sizeY = DivideRoudingUp(sizeY / 4, 1u);
+        bitsPerPixel *= 16;
+    }
+
+    UINT tileSizeX = 0, tileSizeY = 0;
+    switch(bitsPerPixel)
+    {
+    case   8: tileSizeX = 64; tileSizeY = 64; break;
+    case  16: tileSizeX = 64; tileSizeY = 32; break;
+    case  32: tileSizeX = 32; tileSizeY = 32; break;
+    case  64: tileSizeX = 32; tileSizeY = 16; break;
+    case 128: tileSizeX = 16; tileSizeY = 16; break;
+    default: return false;
+    }
+
+    const UINT tileCount = DivideRoudingUp(sizeX, tileSizeX) * DivideRoudingUp(sizeY, tileSizeY);
+    return tileCount <= 16;
+}
+
+static D3D12_HEAP_FLAGS GetExtraHeapFlagsToIgnore()
+{
+    D3D12_HEAP_FLAGS result =
+        D3D12_HEAP_FLAG_DENY_BUFFERS | D3D12_HEAP_FLAG_DENY_RT_DS_TEXTURES | D3D12_HEAP_FLAG_DENY_NON_RT_DS_TEXTURES;
+#if D3D12MA_ALLOW_SHADER_ATOMICS
+    result |= D3D12_HEAP_FLAG_ALLOW_SHADER_ATOMICS;
+#endif
+    return result;
+}
+
+////////////////////////////////////////////////////////////////////////////////
+// Private class Vector
+
+/*
+Dynamically resizing continuous array. Class with interface similar to std::vector.
+T must be POD because constructors and destructors are not called and memcpy is
+used for these objects.
+*/
+template<typename T>
+class Vector
+{
+public:
+    typedef T value_type;
+
+    // allocationCallbacks externally owned, must outlive this object.
+    Vector(const ALLOCATION_CALLBACKS& allocationCallbacks) :
+        m_AllocationCallbacks(allocationCallbacks),
+        m_pArray(NULL),
+        m_Count(0),
+        m_Capacity(0)
+    {
+    }
+
+    Vector(size_t count, const ALLOCATION_CALLBACKS& allocationCallbacks) :
+        m_AllocationCallbacks(allocationCallbacks),
+        m_pArray(count ? AllocateArray<T>(allocationCallbacks, count) : NULL),
+        m_Count(count),
+        m_Capacity(count)
+    {
+    }
+
+    Vector(const Vector<T>& src) :
+        m_AllocationCallbacks(src.m_AllocationCallbacks),
+        m_pArray(src.m_Count ? AllocateArray<T>(src.m_AllocationCallbacks, src.m_Count) : NULL),
+        m_Count(src.m_Count),
+        m_Capacity(src.m_Count)
+    {
+        if(m_Count > 0)
+        {
+            memcpy(m_pArray, src.m_pArray, m_Count * sizeof(T));
+        }
+    }
+
+    ~Vector()
+    {
+        Free(m_AllocationCallbacks, m_pArray);
+    }
+
+    Vector& operator=(const Vector<T>& rhs)
+    {
+        if(&rhs != this)
+        {
+            resize(rhs.m_Count);
+            if(m_Count != 0)
+            {
+                memcpy(m_pArray, rhs.m_pArray, m_Count * sizeof(T));
+            }
+        }
+        return *this;
+    }
+
+    bool empty() const { return m_Count == 0; }
+    size_t size() const { return m_Count; }
+    T* data() { return m_pArray; }
+    const T* data() const { return m_pArray; }
+
+    T& operator[](size_t index)
+    {
+        D3D12MA_HEAVY_ASSERT(index < m_Count);
+        return m_pArray[index];
+    }
+    const T& operator[](size_t index) const
+    {
+        D3D12MA_HEAVY_ASSERT(index < m_Count);
+        return m_pArray[index];
+    }
+
+    T& front()
+    {
+        D3D12MA_HEAVY_ASSERT(m_Count > 0);
+        return m_pArray[0];
+    }
+    const T& front() const
+    {
+        D3D12MA_HEAVY_ASSERT(m_Count > 0);
+        return m_pArray[0];
+    }
+    T& back()
+    {
+        D3D12MA_HEAVY_ASSERT(m_Count > 0);
+        return m_pArray[m_Count - 1];
+    }
+    const T& back() const
+    {
+        D3D12MA_HEAVY_ASSERT(m_Count > 0);
+        return m_pArray[m_Count - 1];
+    }
+
+    void reserve(size_t newCapacity, bool freeMemory = false)
+    {
+        newCapacity = D3D12MA_MAX(newCapacity, m_Count);
+
+        if((newCapacity < m_Capacity) && !freeMemory)
+        {
+            newCapacity = m_Capacity;
+        }
+
+        if(newCapacity != m_Capacity)
+        {
+            T* const newArray = newCapacity ? AllocateArray<T>(m_AllocationCallbacks, newCapacity) : NULL;
+            if(m_Count != 0)
+            {
+                memcpy(newArray, m_pArray, m_Count * sizeof(T));
+            }
+            Free(m_AllocationCallbacks, m_pArray);
+            m_Capacity = newCapacity;
+            m_pArray = newArray;
+        }
+    }
+
+    void resize(size_t newCount, bool freeMemory = false)
+    {
+        size_t newCapacity = m_Capacity;
+        if(newCount > m_Capacity)
+        {
+            newCapacity = D3D12MA_MAX(newCount, D3D12MA_MAX(m_Capacity * 3 / 2, (size_t)8));
+        }
+        else if(freeMemory)
+        {
+            newCapacity = newCount;
+        }
+
+        if(newCapacity != m_Capacity)
+        {
+            T* const newArray = newCapacity ? AllocateArray<T>(m_AllocationCallbacks, newCapacity) : NULL;
+            const size_t elementsToCopy = D3D12MA_MIN(m_Count, newCount);
+            if(elementsToCopy != 0)
+            {
+                memcpy(newArray, m_pArray, elementsToCopy * sizeof(T));
+            }
+            Free(m_AllocationCallbacks, m_pArray);
+            m_Capacity = newCapacity;
+            m_pArray = newArray;
+        }
+
+        m_Count = newCount;
+    }
+
+    void clear(bool freeMemory = false)
+    {
+        resize(0, freeMemory);
+    }
+
+    void insert(size_t index, const T& src)
+    {
+        D3D12MA_HEAVY_ASSERT(index <= m_Count);
+        const size_t oldCount = size();
+        resize(oldCount + 1);
+        if(index < oldCount)
+        {
+            memmove(m_pArray + (index + 1), m_pArray + index, (oldCount - index) * sizeof(T));
+        }
+        m_pArray[index] = src;
+    }
+
+    void remove(size_t index)
+    {
+        D3D12MA_HEAVY_ASSERT(index < m_Count);
+        const size_t oldCount = size();
+        if(index < oldCount - 1)
+        {
+            memmove(m_pArray + index, m_pArray + (index + 1), (oldCount - index - 1) * sizeof(T));
+        }
+        resize(oldCount - 1);
+    }
+
+    void push_back(const T& src)
+    {
+        const size_t newIndex = size();
+        resize(newIndex + 1);
+        m_pArray[newIndex] = src;
+    }
+
+    void pop_back()
+    {
+        D3D12MA_HEAVY_ASSERT(m_Count > 0);
+        resize(size() - 1);
+    }
+
+    void push_front(const T& src)
+    {
+        insert(0, src);
+    }
+
+    void pop_front()
+    {
+        D3D12MA_HEAVY_ASSERT(m_Count > 0);
+        remove(0);
+    }
+
+    typedef T* iterator;
+
+    iterator begin() { return m_pArray; }
+    iterator end() { return m_pArray + m_Count; }
+
+    template<typename CmpLess>
+    size_t InsertSorted(const T& value, const CmpLess& cmp)
+    {
+        const size_t indexToInsert = BinaryFindFirstNotLess<CmpLess, iterator, T>(
+            m_pArray,
+            m_pArray + m_Count,
+            value,
+            cmp) - m_pArray;
+        insert(indexToInsert, value);
+        return indexToInsert;
+    }
+
+    template<typename CmpLess>
+    bool RemoveSorted(const T& value, const CmpLess& cmp)
+    {
+        const iterator it = BinaryFindFirstNotLess(
+            m_pArray,
+            m_pArray + m_Count,
+            value,
+            cmp);
+        if((it != end()) && !cmp(*it, value) && !cmp(value, *it))
+        {
+            size_t indexToRemove = it - begin();
+            remove(indexToRemove);
+            return true;
+        }
+        return false;
+    }
+
+private:
+    const ALLOCATION_CALLBACKS& m_AllocationCallbacks;
+    T* m_pArray;
+    size_t m_Count;
+    size_t m_Capacity;
+};
+
+////////////////////////////////////////////////////////////////////////////////
+// Private class StringBuilder
+
+class StringBuilder
+{
+public:
+    StringBuilder(const ALLOCATION_CALLBACKS& allocationCallbacks) : m_Data(allocationCallbacks) { }
+
+    size_t GetLength() const { return m_Data.size(); }
+    LPCWSTR GetData() const { return m_Data.data(); }
+
+    void Add(WCHAR ch) { m_Data.push_back(ch); }
+    void Add(LPCWSTR str);
+    void AddNewLine() { Add(L'\n'); }
+    void AddNumber(UINT num);
+    void AddNumber(UINT64 num);
+
+private:
+    Vector<WCHAR> m_Data;
+};
+
+void StringBuilder::Add(LPCWSTR str)
+{
+    const size_t len = wcslen(str);
+    if (len > 0)
+    {
+        const size_t oldCount = m_Data.size();
+        m_Data.resize(oldCount + len);
+        memcpy(m_Data.data() + oldCount, str, len * sizeof(WCHAR));
+    }
+}
+
+void StringBuilder::AddNumber(UINT num)
+{
+    WCHAR buf[11];
+    buf[10] = L'\0';
+    WCHAR *p = &buf[10];
+    do
+    {
+        *--p = L'0' + (num % 10);
+        num /= 10;
+    }
+    while (num);
+    Add(p);
+}
+
+void StringBuilder::AddNumber(UINT64 num)
+{
+    WCHAR buf[21];
+    buf[20] = L'\0';
+    WCHAR *p = &buf[20];
+    do
+    {
+        *--p = L'0' + (num % 10);
+        num /= 10;
+    }
+    while (num);
+    Add(p);
+}
+
+////////////////////////////////////////////////////////////////////////////////
+// Private class JsonWriter
+class JsonWriter
+{
+public:
+    JsonWriter(const ALLOCATION_CALLBACKS& allocationCallbacks, StringBuilder& stringBuilder);
+    ~JsonWriter();
+
+    void BeginObject(bool singleLine = false);
+    void EndObject();
+
+    void BeginArray(bool singleLine = false);
+    void EndArray();
+
+    void WriteString(LPCWSTR pStr);
+    void BeginString(LPCWSTR pStr = NULL);
+    void ContinueString(LPCWSTR pStr);
+    void ContinueString(UINT num);
+    void ContinueString(UINT64 num);
+    void AddAllocationToObject(const Allocation& alloc);
+    // void ContinueString_Pointer(const void* ptr);
+    void EndString(LPCWSTR pStr = NULL);
+
+    void WriteNumber(UINT num);
+    void WriteNumber(UINT64 num);
+    void WriteBool(bool b);
+    void WriteNull();
+
+private:
+    static const WCHAR* const INDENT;
+
+    enum CollectionType
+    {
+        COLLECTION_TYPE_OBJECT,
+        COLLECTION_TYPE_ARRAY,
+    };
+    struct StackItem
+    {
+        CollectionType type;
+        UINT valueCount;
+        bool singleLineMode;
+    };
+
+    StringBuilder& m_SB;
+    Vector<StackItem> m_Stack;
+    bool m_InsideString;
+
+    void BeginValue(bool isString);
+    void WriteIndent(bool oneLess = false);
+};
+
+const WCHAR* const JsonWriter::INDENT = L"  ";
+
+JsonWriter::JsonWriter(const ALLOCATION_CALLBACKS& allocationCallbacks, StringBuilder& stringBuilder) :
+    m_SB(stringBuilder),
+    m_Stack(allocationCallbacks),
+    m_InsideString(false)
+{
+}
+
+JsonWriter::~JsonWriter()
+{
+    D3D12MA_ASSERT(!m_InsideString);
+    D3D12MA_ASSERT(m_Stack.empty());
+}
+
+void JsonWriter::BeginObject(bool singleLine)
+{
+    D3D12MA_ASSERT(!m_InsideString);
+
+    BeginValue(false);
+    m_SB.Add(L'{');
+
+    StackItem stackItem;
+    stackItem.type = COLLECTION_TYPE_OBJECT;
+    stackItem.valueCount = 0;
+    stackItem.singleLineMode = singleLine;
+    m_Stack.push_back(stackItem);
+}
+
+void JsonWriter::EndObject()
+{
+    D3D12MA_ASSERT(!m_InsideString);
+    D3D12MA_ASSERT(!m_Stack.empty() && m_Stack.back().type == COLLECTION_TYPE_OBJECT);
+    D3D12MA_ASSERT(m_Stack.back().valueCount % 2 == 0);
+
+    WriteIndent(true);
+    m_SB.Add(L'}');
+
+    m_Stack.pop_back();
+}
+
+void JsonWriter::BeginArray(bool singleLine)
+{
+    D3D12MA_ASSERT(!m_InsideString);
+
+    BeginValue(false);
+    m_SB.Add(L'[');
+
+    StackItem stackItem;
+    stackItem.type = COLLECTION_TYPE_ARRAY;
+    stackItem.valueCount = 0;
+    stackItem.singleLineMode = singleLine;
+    m_Stack.push_back(stackItem);
+}
+
+void JsonWriter::EndArray()
+{
+    D3D12MA_ASSERT(!m_InsideString);
+    D3D12MA_ASSERT(!m_Stack.empty() && m_Stack.back().type == COLLECTION_TYPE_ARRAY);
+
+    WriteIndent(true);
+    m_SB.Add(L']');
+
+    m_Stack.pop_back();
+}
+
+void JsonWriter::WriteString(LPCWSTR pStr)
+{
+    BeginString(pStr);
+    EndString();
+}
+
+void JsonWriter::BeginString(LPCWSTR pStr)
+{
+    D3D12MA_ASSERT(!m_InsideString);
+
+    BeginValue(true);
+    m_InsideString = true;
+    m_SB.Add(L'"');
+    if (pStr != NULL)
+    {
+        ContinueString(pStr);
+    }
+}
+
+void JsonWriter::ContinueString(LPCWSTR pStr)
+{
+    D3D12MA_ASSERT(m_InsideString);
+    D3D12MA_ASSERT(pStr);
+
+    for (const WCHAR *p = pStr; *p; ++p)
+    {
+        // the strings we encode are assumed to be in UTF-16LE format, the native
+        // windows wide character unicode format. In this encoding unicode code
+        // points U+0000 to U+D7FF and U+E000 to U+FFFF are encoded in two bytes,
+        // and everything else takes more than two bytes. We will reject any
+        // multi wchar character encodings for simplicity.
+        UINT val = (UINT)*p;
+        D3D12MA_ASSERT(((val <= 0xD7FF) || (0xE000 <= val && val <= 0xFFFF)) &&
+            "Character not currently supported.");
+        switch (*p)
+        {
+        case L'"':  m_SB.Add(L'\\'); m_SB.Add(L'"');  break;
+        case L'\\': m_SB.Add(L'\\'); m_SB.Add(L'\\'); break;
+        case L'/':  m_SB.Add(L'\\'); m_SB.Add(L'/');  break;
+        case L'\b': m_SB.Add(L'\\'); m_SB.Add(L'b');  break;
+        case L'\f': m_SB.Add(L'\\'); m_SB.Add(L'f');  break;
+        case L'\n': m_SB.Add(L'\\'); m_SB.Add(L'n');  break;
+        case L'\r': m_SB.Add(L'\\'); m_SB.Add(L'r');  break;
+        case L'\t': m_SB.Add(L'\\'); m_SB.Add(L't');  break;
+        default:
+            // conservatively use encoding \uXXXX for any unicode character
+            // requiring more than one byte.
+            if (32 <= val && val < 256)
+                m_SB.Add(*p);
+            else
+            {
+                m_SB.Add(L'\\');
+                m_SB.Add(L'u');
+                for (UINT i = 0; i < 4; ++i)
+                {
+                    UINT hexDigit = (val & 0xF000) >> 12;
+                    val <<= 4;
+                    if (hexDigit < 10)
+                        m_SB.Add(L'0' + hexDigit);
+                    else
+                        m_SB.Add(L'A' + hexDigit);
+                }
+            }
+            break;
+        }
+    }
+}
+
+void JsonWriter::ContinueString(UINT num)
+{
+    D3D12MA_ASSERT(m_InsideString);
+    m_SB.AddNumber(num);
+}
+
+void JsonWriter::ContinueString(UINT64 num)
+{
+    D3D12MA_ASSERT(m_InsideString);
+    m_SB.AddNumber(num);
+}
+
+void JsonWriter::EndString(LPCWSTR pStr)
+{
+    D3D12MA_ASSERT(m_InsideString);
+
+    if (pStr)
+        ContinueString(pStr);
+    m_SB.Add(L'"');
+    m_InsideString = false;
+}
+
+void JsonWriter::WriteNumber(UINT num)
+{
+    D3D12MA_ASSERT(!m_InsideString);
+    BeginValue(false);
+    m_SB.AddNumber(num);
+}
+
+void JsonWriter::WriteNumber(UINT64 num)
+{
+    D3D12MA_ASSERT(!m_InsideString);
+    BeginValue(false);
+    m_SB.AddNumber(num);
+}
+
+void JsonWriter::WriteBool(bool b)
+{
+    D3D12MA_ASSERT(!m_InsideString);
+    BeginValue(false);
+    if (b)
+        m_SB.Add(L"true");
+    else
+        m_SB.Add(L"false");
+}
+
+void JsonWriter::WriteNull()
+{
+    D3D12MA_ASSERT(!m_InsideString);
+    BeginValue(false);
+    m_SB.Add(L"null");
+}
+
+void JsonWriter::BeginValue(bool isString)
+{
+    if (!m_Stack.empty())
+    {
+        StackItem& currItem = m_Stack.back();
+        if (currItem.type == COLLECTION_TYPE_OBJECT && currItem.valueCount % 2 == 0)
+        {
+            D3D12MA_ASSERT(isString);
+        }
+
+        if (currItem.type == COLLECTION_TYPE_OBJECT && currItem.valueCount % 2 == 1)
+        {
+            m_SB.Add(L':'); m_SB.Add(L' ');
+        }
+        else if (currItem.valueCount > 0)
+        {
+            m_SB.Add(L','); m_SB.Add(L' ');
+            WriteIndent();
+        }
+        else
+        {
+            WriteIndent();
+        }
+        ++currItem.valueCount;
+    }
+}
+
+void JsonWriter::WriteIndent(bool oneLess)
+{
+    if (!m_Stack.empty() && !m_Stack.back().singleLineMode)
+    {
+        m_SB.AddNewLine();
+
+        size_t count = m_Stack.size();
+        if (count > 0 && oneLess)
+        {
+            --count;
+        }
+        for (size_t i = 0; i < count; ++i)
+        {
+            m_SB.Add(INDENT);
+        }
+    }
+}
+
+void JsonWriter::AddAllocationToObject(const Allocation& alloc)
+{
+    WriteString(L"Type");
+    switch (alloc.m_PackedData.GetResourceDimension()) {
+    case D3D12_RESOURCE_DIMENSION_UNKNOWN:
+        WriteString(L"UNKNOWN");
+        break;
+    case D3D12_RESOURCE_DIMENSION_BUFFER:
+        WriteString(L"BUFFER");
+        break;
+    case D3D12_RESOURCE_DIMENSION_TEXTURE1D:
+        WriteString(L"TEXTURE1D");
+        break;
+    case D3D12_RESOURCE_DIMENSION_TEXTURE2D:
+        WriteString(L"TEXTURE2D");
+        break;
+    case D3D12_RESOURCE_DIMENSION_TEXTURE3D:
+        WriteString(L"TEXTURE3D");
+        break;
+    default: D3D12MA_ASSERT(0); break;
+    }
+    WriteString(L"Size");
+    WriteNumber(alloc.GetSize());
+    LPCWSTR name = alloc.GetName();
+    if(name != NULL)
+    {
+        WriteString(L"Name");
+        WriteString(name);
+    }
+    if(alloc.m_PackedData.GetResourceFlags())
+    {
+        WriteString(L"Flags");
+        WriteNumber((UINT)alloc.m_PackedData.GetResourceFlags());
+    }
+    if(alloc.m_PackedData.GetTextureLayout())
+    {
+        WriteString(L"Layout");
+        WriteNumber((UINT)alloc.m_PackedData.GetTextureLayout());
+    }
+    if(alloc.m_CreationFrameIndex)
+    {
+        WriteString(L"CreationFrameIndex");
+        WriteNumber(alloc.m_CreationFrameIndex);
+    }
+}
+
+////////////////////////////////////////////////////////////////////////////////
+// Private class PoolAllocator
+
+/*
+Allocator for objects of type T using a list of arrays (pools) to speed up
+allocation. Number of elements that can be allocated is not bounded because
+allocator can create multiple blocks.
+T should be POD because constructor and destructor is not called in Alloc or
+Free.
+*/
+template<typename T>
+class PoolAllocator
+{
+    D3D12MA_CLASS_NO_COPY(PoolAllocator)
+public:
+    // allocationCallbacks externally owned, must outlive this object.
+    PoolAllocator(const ALLOCATION_CALLBACKS& allocationCallbacks, UINT firstBlockCapacity);
+    ~PoolAllocator() { Clear(); }
+    void Clear();
+    template<typename... Types> T* Alloc(Types... args);
+    void Free(T* ptr);
+
+private:
+    union Item
+    {
+        UINT NextFreeIndex; // UINT32_MAX means end of list.
+        alignas(T) char Value[sizeof(T)];
+    };
+
+    struct ItemBlock
+    {
+        Item* pItems;
+        UINT Capacity;
+        UINT FirstFreeIndex;
+    };
+
+    const ALLOCATION_CALLBACKS& m_AllocationCallbacks;
+    const UINT m_FirstBlockCapacity;
+    Vector<ItemBlock> m_ItemBlocks;
+
+    ItemBlock& CreateNewBlock();
+};
+
+template<typename T>
+PoolAllocator<T>::PoolAllocator(const ALLOCATION_CALLBACKS& allocationCallbacks, UINT firstBlockCapacity) :
+    m_AllocationCallbacks(allocationCallbacks),
+    m_FirstBlockCapacity(firstBlockCapacity),
+    m_ItemBlocks(allocationCallbacks)
+{
+    D3D12MA_ASSERT(m_FirstBlockCapacity > 1);
+}
+
+template<typename T>
+void PoolAllocator<T>::Clear()
+{
+    for(size_t i = m_ItemBlocks.size(); i--; )
+    {
+        D3D12MA_DELETE_ARRAY(m_AllocationCallbacks, m_ItemBlocks[i].pItems, m_ItemBlocks[i].Capacity);
+    }
+    m_ItemBlocks.clear(true);
+}
+
+template<typename T>
+template<typename... Types> T* PoolAllocator<T>::Alloc(Types... args)
+{
+    for(size_t i = m_ItemBlocks.size(); i--; )
+    {
+        ItemBlock& block = m_ItemBlocks[i];
+        // This block has some free items: Use first one.
+        if(block.FirstFreeIndex != UINT32_MAX)
+        {
+            Item* const pItem = &block.pItems[block.FirstFreeIndex];
+            block.FirstFreeIndex = pItem->NextFreeIndex;
+            T* result = (T*)&pItem->Value;
+            new(result)T(std::forward<Types>(args)...); // Explicit constructor call.
+            return result;
+        }
+    }
+
+    // No block has free item: Create new one and use it.
+    ItemBlock& newBlock = CreateNewBlock();
+    Item* const pItem = &newBlock.pItems[0];
+    newBlock.FirstFreeIndex = pItem->NextFreeIndex;
+    T* result = (T*)pItem->Value;
+    new(result)T(std::forward<Types>(args)...); // Explicit constructor call.
+    return result;
+}
+
+template<typename T>
+void PoolAllocator<T>::Free(T* ptr)
+{
+    // Search all memory blocks to find ptr.
+    for(size_t i = m_ItemBlocks.size(); i--; )
+    {
+        ItemBlock& block = m_ItemBlocks[i];
+
+        Item* pItemPtr;
+        memcpy(&pItemPtr, &ptr, sizeof(pItemPtr));
+
+        // Check if pItemPtr is in address range of this block.
+        if((pItemPtr >= block.pItems) && (pItemPtr < block.pItems + block.Capacity))
+        {
+            ptr->~T(); // Explicit destructor call.
+            const UINT index = static_cast<UINT>(pItemPtr - block.pItems);
+            pItemPtr->NextFreeIndex = block.FirstFreeIndex;
+            block.FirstFreeIndex = index;
+            return;
+        }
+    }
+    D3D12MA_ASSERT(0 && "Pointer doesn't belong to this memory pool.");
+}
+
+template<typename T>
+typename PoolAllocator<T>::ItemBlock& PoolAllocator<T>::CreateNewBlock()
+{
+    const UINT newBlockCapacity = m_ItemBlocks.empty() ?
+        m_FirstBlockCapacity : m_ItemBlocks.back().Capacity * 3 / 2;
+
+    const ItemBlock newBlock = {
+        D3D12MA_NEW_ARRAY(m_AllocationCallbacks, Item, newBlockCapacity),
+        newBlockCapacity,
+        0 };
+
+    m_ItemBlocks.push_back(newBlock);
+
+    // Setup singly-linked list of all free items in this block.
+    for(UINT i = 0; i < newBlockCapacity - 1; ++i)
+    {
+        newBlock.pItems[i].NextFreeIndex = i + 1;
+    }
+    newBlock.pItems[newBlockCapacity - 1].NextFreeIndex = UINT32_MAX;
+    return m_ItemBlocks.back();
+}
+
+////////////////////////////////////////////////////////////////////////////////
+// Private class List
+
+/*
+Doubly linked list, with elements allocated out of PoolAllocator.
+Has custom interface, as well as STL-style interface, including iterator and
+const_iterator.
+*/
+template<typename T>
+class List
+{
+    D3D12MA_CLASS_NO_COPY(List)
+public:
+    struct Item
+    {
+        Item* pPrev;
+        Item* pNext;
+        T Value;
+    };
+
+    // allocationCallbacks externally owned, must outlive this object.
+    List(const ALLOCATION_CALLBACKS& allocationCallbacks);
+    ~List();
+    void Clear();
+
+    size_t GetCount() const { return m_Count; }
+    bool IsEmpty() const { return m_Count == 0; }
+
+    Item* Front() { return m_pFront; }
+    const Item* Front() const { return m_pFront; }
+    Item* Back() { return m_pBack; }
+    const Item* Back() const { return m_pBack; }
+
+    Item* PushBack();
+    Item* PushFront();
+    Item* PushBack(const T& value);
+    Item* PushFront(const T& value);
+    void PopBack();
+    void PopFront();
+
+    // Item can be null - it means PushBack.
+    Item* InsertBefore(Item* pItem);
+    // Item can be null - it means PushFront.
+    Item* InsertAfter(Item* pItem);
+
+    Item* InsertBefore(Item* pItem, const T& value);
+    Item* InsertAfter(Item* pItem, const T& value);
+
+    void Remove(Item* pItem);
+
+    class iterator
+    {
+    public:
+        iterator() :
+            m_pList(NULL),
+            m_pItem(NULL)
+        {
+        }
+
+        T& operator*() const
+        {
+            D3D12MA_HEAVY_ASSERT(m_pItem != NULL);
+            return m_pItem->Value;
+        }
+        T* operator->() const
+        {
+            D3D12MA_HEAVY_ASSERT(m_pItem != NULL);
+            return &m_pItem->Value;
+        }
+
+        iterator& operator++()
+        {
+            D3D12MA_HEAVY_ASSERT(m_pItem != NULL);
+            m_pItem = m_pItem->pNext;
+            return *this;
+        }
+        iterator& operator--()
+        {
+            if(m_pItem != NULL)
+            {
+                m_pItem = m_pItem->pPrev;
+            }
+            else
+            {
+                D3D12MA_HEAVY_ASSERT(!m_pList->IsEmpty());
+                m_pItem = m_pList->Back();
+            }
+            return *this;
+        }
+
+        iterator operator++(int)
+        {
+            iterator result = *this;
+            ++*this;
+            return result;
+        }
+        iterator operator--(int)
+        {
+            iterator result = *this;
+            --*this;
+            return result;
+        }
+
+        bool operator==(const iterator& rhs) const
+        {
+            D3D12MA_HEAVY_ASSERT(m_pList == rhs.m_pList);
+            return m_pItem == rhs.m_pItem;
+        }
+        bool operator!=(const iterator& rhs) const
+        {
+            D3D12MA_HEAVY_ASSERT(m_pList == rhs.m_pList);
+            return m_pItem != rhs.m_pItem;
+        }
+
+    private:
+        List<T>* m_pList;
+        Item* m_pItem;
+
+        iterator(List<T>* pList, Item* pItem) :
+            m_pList(pList),
+            m_pItem(pItem)
+        {
+        }
+
+        friend class List<T>;
+    };
+
+    class const_iterator
+    {
+    public:
+        const_iterator() :
+            m_pList(NULL),
+            m_pItem(NULL)
+        {
+        }
+
+        const_iterator(const iterator& src) :
+            m_pList(src.m_pList),
+            m_pItem(src.m_pItem)
+        {
+        }
+
+        const T& operator*() const
+        {
+            D3D12MA_HEAVY_ASSERT(m_pItem != NULL);
+            return m_pItem->Value;
+        }
+        const T* operator->() const
+        {
+            D3D12MA_HEAVY_ASSERT(m_pItem != NULL);
+            return &m_pItem->Value;
+        }
+
+        const_iterator& operator++()
+        {
+            D3D12MA_HEAVY_ASSERT(m_pItem != NULL);
+            m_pItem = m_pItem->pNext;
+            return *this;
+        }
+        const_iterator& operator--()
+        {
+            if(m_pItem != NULL)
+            {
+                m_pItem = m_pItem->pPrev;
+            }
+            else
+            {
+                D3D12MA_HEAVY_ASSERT(!m_pList->IsEmpty());
+                m_pItem = m_pList->Back();
+            }
+            return *this;
+        }
+
+        const_iterator operator++(int)
+        {
+            const_iterator result = *this;
+            ++*this;
+            return result;
+        }
+        const_iterator operator--(int)
+        {
+            const_iterator result = *this;
+            --*this;
+            return result;
+        }
+
+        bool operator==(const const_iterator& rhs) const
+        {
+            D3D12MA_HEAVY_ASSERT(m_pList == rhs.m_pList);
+            return m_pItem == rhs.m_pItem;
+        }
+        bool operator!=(const const_iterator& rhs) const
+        {
+            D3D12MA_HEAVY_ASSERT(m_pList == rhs.m_pList);
+            return m_pItem != rhs.m_pItem;
+        }
+
+    private:
+        const_iterator(const List<T>* pList, const Item* pItem) :
+            m_pList(pList),
+            m_pItem(pItem)
+        {
+        }
+
+        const List<T>* m_pList;
+        const Item* m_pItem;
+
+        friend class List<T>;
+    };
+
+    bool empty() const { return IsEmpty(); }
+    size_t size() const { return GetCount(); }
+
+    iterator begin() { return iterator(this, Front()); }
+    iterator end() { return iterator(this, NULL); }
+
+    const_iterator cbegin() const { return const_iterator(this, Front()); }
+    const_iterator cend() const { return const_iterator(this, NULL); }
+
+    void clear() { Clear(); }
+    void push_back(const T& value) { PushBack(value); }
+    void erase(iterator it) { Remove(it.m_pItem); }
+    iterator insert(iterator it, const T& value) { return iterator(this, InsertBefore(it.m_pItem, value)); }
+
+private:
+    const ALLOCATION_CALLBACKS& m_AllocationCallbacks;
+    PoolAllocator<Item> m_ItemAllocator;
+    Item* m_pFront;
+    Item* m_pBack;
+    size_t m_Count;
+};
+
+template<typename T>
+List<T>::List(const ALLOCATION_CALLBACKS& allocationCallbacks) :
+    m_AllocationCallbacks(allocationCallbacks),
+    m_ItemAllocator(allocationCallbacks, 128),
+    m_pFront(NULL),
+    m_pBack(NULL),
+    m_Count(0)
+{
+}
+
+template<typename T>
+List<T>::~List()
+{
+    // Intentionally not calling Clear, because that would be unnecessary
+    // computations to return all items to m_ItemAllocator as free.
+}
+
+template<typename T>
+void List<T>::Clear()
+{
+    if(!IsEmpty())
+    {
+        Item* pItem = m_pBack;
+        while(pItem != NULL)
+        {
+            Item* const pPrevItem = pItem->pPrev;
+            m_ItemAllocator.Free(pItem);
+            pItem = pPrevItem;
+        }
+        m_pFront = NULL;
+        m_pBack = NULL;
+        m_Count = 0;
+    }
+}
+
+template<typename T>
+typename List<T>::Item* List<T>::PushBack()
+{
+    Item* const pNewItem = m_ItemAllocator.Alloc();
+    pNewItem->pNext = NULL;
+    if(IsEmpty())
+    {
+        pNewItem->pPrev = NULL;
+        m_pFront = pNewItem;
+        m_pBack = pNewItem;
+        m_Count = 1;
+    }
+    else
+    {
+        pNewItem->pPrev = m_pBack;
+        m_pBack->pNext = pNewItem;
+        m_pBack = pNewItem;
+        ++m_Count;
+    }
+    return pNewItem;
+}
+
+template<typename T>
+typename List<T>::Item* List<T>::PushFront()
+{
+    Item* const pNewItem = m_ItemAllocator.Alloc();
+    pNewItem->pPrev = NULL;
+    if(IsEmpty())
+    {
+        pNewItem->pNext = NULL;
+        m_pFront = pNewItem;
+        m_pBack = pNewItem;
+        m_Count = 1;
+    }
+    else
+    {
+        pNewItem->pNext = m_pFront;
+        m_pFront->pPrev = pNewItem;
+        m_pFront = pNewItem;
+        ++m_Count;
+    }
+    return pNewItem;
+}
+
+template<typename T>
+typename List<T>::Item* List<T>::PushBack(const T& value)
+{
+    Item* const pNewItem = PushBack();
+    pNewItem->Value = value;
+    return pNewItem;
+}
+
+template<typename T>
+typename List<T>::Item* List<T>::PushFront(const T& value)
+{
+    Item* const pNewItem = PushFront();
+    pNewItem->Value = value;
+    return pNewItem;
+}
+
+template<typename T>
+void List<T>::PopBack()
+{
+    D3D12MA_HEAVY_ASSERT(m_Count > 0);
+    Item* const pBackItem = m_pBack;
+    Item* const pPrevItem = pBackItem->pPrev;
+    if(pPrevItem != NULL)
+    {
+        pPrevItem->pNext = NULL;
+    }
+    m_pBack = pPrevItem;
+    m_ItemAllocator.Free(pBackItem);
+    --m_Count;
+}
+
+template<typename T>
+void List<T>::PopFront()
+{
+    D3D12MA_HEAVY_ASSERT(m_Count > 0);
+    Item* const pFrontItem = m_pFront;
+    Item* const pNextItem = pFrontItem->pNext;
+    if(pNextItem != NULL)
+    {
+        pNextItem->pPrev = NULL;
+    }
+    m_pFront = pNextItem;
+    m_ItemAllocator.Free(pFrontItem);
+    --m_Count;
+}
+
+template<typename T>
+void List<T>::Remove(Item* pItem)
+{
+    D3D12MA_HEAVY_ASSERT(pItem != NULL);
+    D3D12MA_HEAVY_ASSERT(m_Count > 0);
+
+    if(pItem->pPrev != NULL)
+    {
+        pItem->pPrev->pNext = pItem->pNext;
+    }
+    else
+    {
+        D3D12MA_HEAVY_ASSERT(m_pFront == pItem);
+        m_pFront = pItem->pNext;
+    }
+
+    if(pItem->pNext != NULL)
+    {
+        pItem->pNext->pPrev = pItem->pPrev;
+    }
+    else
+    {
+        D3D12MA_HEAVY_ASSERT(m_pBack == pItem);
+        m_pBack = pItem->pPrev;
+    }
+
+    m_ItemAllocator.Free(pItem);
+    --m_Count;
+}
+
+template<typename T>
+typename List<T>::Item* List<T>::InsertBefore(Item* pItem)
+{
+    if(pItem != NULL)
+    {
+        Item* const prevItem = pItem->pPrev;
+        Item* const newItem = m_ItemAllocator.Alloc();
+        newItem->pPrev = prevItem;
+        newItem->pNext = pItem;
+        pItem->pPrev = newItem;
+        if(prevItem != NULL)
+        {
+            prevItem->pNext = newItem;
+        }
+        else
+        {
+            D3D12MA_HEAVY_ASSERT(m_pFront == pItem);
+            m_pFront = newItem;
+        }
+        ++m_Count;
+        return newItem;
+    }
+    else
+    {
+        return PushBack();
+    }
+}
+
+template<typename T>
+typename List<T>::Item* List<T>::InsertAfter(Item* pItem)
+{
+    if(pItem != NULL)
+    {
+        Item* const nextItem = pItem->pNext;
+        Item* const newItem = m_ItemAllocator.Alloc();
+        newItem->pNext = nextItem;
+        newItem->pPrev = pItem;
+        pItem->pNext = newItem;
+        if(nextItem != NULL)
+        {
+            nextItem->pPrev = newItem;
+        }
+        else
+        {
+            D3D12MA_HEAVY_ASSERT(m_pBack == pItem);
+            m_pBack = newItem;
+        }
+        ++m_Count;
+        return newItem;
+    }
+    else
+        return PushFront();
+}
+
+template<typename T>
+typename List<T>::Item* List<T>::InsertBefore(Item* pItem, const T& value)
+{
+    Item* const newItem = InsertBefore(pItem);
+    newItem->Value = value;
+    return newItem;
+}
+
+template<typename T>
+typename List<T>::Item* List<T>::InsertAfter(Item* pItem, const T& value)
+{
+    Item* const newItem = InsertAfter(pItem);
+    newItem->Value = value;
+    return newItem;
+}
+
+////////////////////////////////////////////////////////////////////////////////
+// Private class AllocationObjectAllocator definition
+
+/*
+Thread-safe wrapper over PoolAllocator free list, for allocation of Allocation objects.
+*/
+class AllocationObjectAllocator
+{
+    D3D12MA_CLASS_NO_COPY(AllocationObjectAllocator);
+public:
+    AllocationObjectAllocator(const ALLOCATION_CALLBACKS& allocationCallbacks);
+
+    template<typename... Types> Allocation* Allocate(Types... args);
+    void Free(Allocation* alloc);
+
+private:
+    D3D12MA_MUTEX m_Mutex;
+    PoolAllocator<Allocation> m_Allocator;
+};
+
+////////////////////////////////////////////////////////////////////////////////
+// Private class BlockMetadata and derived classes - declarations
+
+enum SuballocationType
+{
+    SUBALLOCATION_TYPE_FREE = 0,
+    SUBALLOCATION_TYPE_ALLOCATION = 1,
+};
+
+/*
+Represents a region of NormalBlock that is either assigned and returned as
+allocated memory block or free.
+*/
+struct Suballocation
+{
+    UINT64 offset;
+    UINT64 size;
+    Allocation* allocation;
+    SuballocationType type;
+};
+
+// Comparator for offsets.
+struct SuballocationOffsetLess
+{
+    bool operator()(const Suballocation& lhs, const Suballocation& rhs) const
+    {
+        return lhs.offset < rhs.offset;
+    }
+};
+struct SuballocationOffsetGreater
+{
+    bool operator()(const Suballocation& lhs, const Suballocation& rhs) const
+    {
+        return lhs.offset > rhs.offset;
+    }
+};
+
+typedef List<Suballocation> SuballocationList;
+
+struct SuballocationItemSizeLess
+{
+    bool operator()(const SuballocationList::iterator lhs, const SuballocationList::iterator rhs) const
+    {
+        return lhs->size < rhs->size;
+    }
+    bool operator()(const SuballocationList::iterator lhs, UINT64 rhsSize) const
+    {
+        return lhs->size < rhsSize;
+    }
+};
+
+/*
+Parameters of planned allocation inside a NormalBlock.
+*/
+struct AllocationRequest
+{
+    UINT64 offset;
+    UINT64 sumFreeSize; // Sum size of free items that overlap with proposed allocation.
+    UINT64 sumItemSize; // Sum size of items to make lost that overlap with proposed allocation.
+    SuballocationList::iterator item;
+    BOOL zeroInitialized;
+};
+
+/*
+Keeps track of the range of bytes that are surely initialized with zeros.
+Everything outside of it is considered uninitialized memory that may contain
+garbage data.
+
+The range is left-inclusive.
+*/
+class ZeroInitializedRange
+{
+public:
+    void Reset(UINT64 size)
+    {
+        D3D12MA_ASSERT(size > 0);
+        m_ZeroBeg = 0;
+        m_ZeroEnd = size;
+    }
+
+    BOOL IsRangeZeroInitialized(UINT64 beg, UINT64 end) const
+    {
+        D3D12MA_ASSERT(beg < end);
+        return m_ZeroBeg <= beg && end <= m_ZeroEnd;
+    }
+
+    void MarkRangeAsUsed(UINT64 usedBeg, UINT64 usedEnd)
+    {
+        D3D12MA_ASSERT(usedBeg < usedEnd);
+        // No new bytes marked.
+        if(usedEnd <= m_ZeroBeg || m_ZeroEnd <= usedBeg)
+        {
+            return;
+        }
+        // All bytes marked.
+        if(usedBeg <= m_ZeroBeg && m_ZeroEnd <= usedEnd)
+        {
+            m_ZeroBeg = m_ZeroEnd = 0;
+        }
+        // Some bytes marked.
+        else
+        {
+            const UINT64 remainingZeroBefore = usedBeg > m_ZeroBeg ? usedBeg - m_ZeroBeg : 0;
+            const UINT64 remainingZeroAfter  = usedEnd < m_ZeroEnd ? m_ZeroEnd - usedEnd : 0;
+            D3D12MA_ASSERT(remainingZeroBefore > 0 || remainingZeroAfter > 0);
+            if(remainingZeroBefore > remainingZeroAfter)
+            {
+                m_ZeroEnd = usedBeg;
+            }
+            else
+            {
+                m_ZeroBeg = usedEnd;
+            }
+        }
+    }
+
+private:
+    UINT64 m_ZeroBeg = 0, m_ZeroEnd = 0;
+};
+
+/*
+Data structure used for bookkeeping of allocations and unused ranges of memory
+in a single ID3D12Heap memory block.
+*/
+class BlockMetadata
+{
+public:
+    BlockMetadata(const ALLOCATION_CALLBACKS* allocationCallbacks);
+    virtual ~BlockMetadata() { }
+    virtual void Init(UINT64 size) { m_Size = size; }
+
+    // Validates all data structures inside this object. If not valid, returns false.
+    virtual bool Validate() const = 0;
+    UINT64 GetSize() const { return m_Size; }
+    virtual size_t GetAllocationCount() const = 0;
+    virtual UINT64 GetSumFreeSize() const = 0;
+    virtual UINT64 GetUnusedRangeSizeMax() const = 0;
+    // Returns true if this block is empty - contains only single free suballocation.
+    virtual bool IsEmpty() const = 0;
+
+    // Tries to find a place for suballocation with given parameters inside this block.
+    // If succeeded, fills pAllocationRequest and returns true.
+    // If failed, returns false.
+    virtual bool CreateAllocationRequest(
+        UINT64 allocSize,
+        UINT64 allocAlignment,
+        AllocationRequest* pAllocationRequest) = 0;
+
+    // Makes actual allocation based on request. Request must already be checked and valid.
+    virtual void Alloc(
+        const AllocationRequest& request,
+        UINT64 allocSize,
+        Allocation* Allocation) = 0;
+
+    // Frees suballocation assigned to given memory region.
+    virtual void Free(const Allocation* allocation) = 0;
+    virtual void FreeAtOffset(UINT64 offset) = 0;
+
+    virtual void CalcAllocationStatInfo(StatInfo& outInfo) const = 0;
+    virtual void WriteAllocationInfoToJson(JsonWriter& json) const = 0;
+
+protected:
+    const ALLOCATION_CALLBACKS* GetAllocs() const { return m_pAllocationCallbacks; }
+
+private:
+    UINT64 m_Size;
+    const ALLOCATION_CALLBACKS* m_pAllocationCallbacks;
+
+    D3D12MA_CLASS_NO_COPY(BlockMetadata);
+};
+
+class BlockMetadata_Generic : public BlockMetadata
+{
+public:
+    BlockMetadata_Generic(const ALLOCATION_CALLBACKS* allocationCallbacks);
+    virtual ~BlockMetadata_Generic();
+    virtual void Init(UINT64 size);
+
+    virtual bool Validate() const;
+    virtual size_t GetAllocationCount() const { return m_Suballocations.size() - m_FreeCount; }
+    virtual UINT64 GetSumFreeSize() const { return m_SumFreeSize; }
+    virtual UINT64 GetUnusedRangeSizeMax() const;
+    virtual bool IsEmpty() const;
+
+    virtual bool CreateAllocationRequest(
+        UINT64 allocSize,
+        UINT64 allocAlignment,
+        AllocationRequest* pAllocationRequest);
+
+    virtual void Alloc(
+        const AllocationRequest& request,
+        UINT64 allocSize,
+        Allocation* hAllocation);
+
+    virtual void Free(const Allocation* allocation);
+    virtual void FreeAtOffset(UINT64 offset);
+
+    virtual void CalcAllocationStatInfo(StatInfo& outInfo) const;
+    virtual void WriteAllocationInfoToJson(JsonWriter& json) const;
+
+private:
+    UINT m_FreeCount;
+    UINT64 m_SumFreeSize;
+    SuballocationList m_Suballocations;
+    // Suballocations that are free and have size greater than certain threshold.
+    // Sorted by size, ascending.
+    Vector<SuballocationList::iterator> m_FreeSuballocationsBySize;
+    ZeroInitializedRange m_ZeroInitializedRange;
+
+    bool ValidateFreeSuballocationList() const;
+
+    // Checks if requested suballocation with given parameters can be placed in given pFreeSuballocItem.
+    // If yes, fills pOffset and returns true. If no, returns false.
+    bool CheckAllocation(
+        UINT64 allocSize,
+        UINT64 allocAlignment,
+        SuballocationList::const_iterator suballocItem,
+        UINT64* pOffset,
+        UINT64* pSumFreeSize,
+        UINT64* pSumItemSize,
+        BOOL *pZeroInitialized) const;
+    // Given free suballocation, it merges it with following one, which must also be free.
+    void MergeFreeWithNext(SuballocationList::iterator item);
+    // Releases given suballocation, making it free.
+    // Merges it with adjacent free suballocations if applicable.
+    // Returns iterator to new free suballocation at this place.
+    SuballocationList::iterator FreeSuballocation(SuballocationList::iterator suballocItem);
+    // Given free suballocation, it inserts it into sorted list of
+    // m_FreeSuballocationsBySize if it's suitable.
+    void RegisterFreeSuballocation(SuballocationList::iterator item);
+    // Given free suballocation, it removes it from sorted list of
+    // m_FreeSuballocationsBySize if it's suitable.
+    void UnregisterFreeSuballocation(SuballocationList::iterator item);
+
+    D3D12MA_CLASS_NO_COPY(BlockMetadata_Generic)
+};
+
+////////////////////////////////////////////////////////////////////////////////
+// Private class MemoryBlock definition
+
+/*
+Represents a single block of device memory (heap).
+Base class for inheritance.
+Thread-safety: This class must be externally synchronized.
+*/
+class MemoryBlock
+{
+public:
+    MemoryBlock(
+        AllocatorPimpl* allocator,
+        D3D12_HEAP_TYPE heapType,
+        D3D12_HEAP_FLAGS heapFlags,
+        UINT64 size,
+        UINT id);
+    virtual ~MemoryBlock();
+    // Creates the ID3D12Heap.
+
+    D3D12_HEAP_TYPE GetHeapType() const { return m_HeapType; }
+    D3D12_HEAP_FLAGS GetHeapFlags() const { return m_HeapFlags; }
+    UINT64 GetSize() const { return m_Size; }
+    UINT GetId() const { return m_Id; }
+    ID3D12Heap* GetHeap() const { return m_Heap; }
+
+protected:
+    AllocatorPimpl* const m_Allocator;
+    const D3D12_HEAP_TYPE m_HeapType;
+    const D3D12_HEAP_FLAGS m_HeapFlags;
+    const UINT64 m_Size;
+    const UINT m_Id;
+
+    HRESULT Init();
+
+private:
+    ID3D12Heap* m_Heap = NULL;
+
+    D3D12MA_CLASS_NO_COPY(MemoryBlock)
+};
+
+////////////////////////////////////////////////////////////////////////////////
+// Private class NormalBlock definition
+
+/*
+Represents a single block of device memory (heap) with all the data about its
+regions (aka suballocations, Allocation), assigned and free.
+Thread-safety: This class must be externally synchronized.
+*/
+class NormalBlock : public MemoryBlock
+{
+public:
+    BlockMetadata* m_pMetadata;
+
+    NormalBlock(
+        AllocatorPimpl* allocator,
+        BlockVector* blockVector,
+        D3D12_HEAP_TYPE heapType,
+        D3D12_HEAP_FLAGS heapFlags,
+        UINT64 size,
+        UINT id);
+    virtual ~NormalBlock();
+    HRESULT Init();
+
+    BlockVector* GetBlockVector() const { return m_BlockVector; }
+
+    // Validates all data structures inside this object. If not valid, returns false.
+    bool Validate() const;
+
+private:
+    BlockVector* m_BlockVector;
+
+    D3D12MA_CLASS_NO_COPY(NormalBlock)
+};
+
+////////////////////////////////////////////////////////////////////////////////
+// Private class BlockVector definition
+
+/*
+Sequence of NormalBlock. Represents memory blocks allocated for a specific
+heap type and possibly resource type (if only Tier 1 is supported).
+
+Synchronized internally with a mutex.
+*/
+class BlockVector
+{
+    D3D12MA_CLASS_NO_COPY(BlockVector)
+public:
+    BlockVector(
+        AllocatorPimpl* hAllocator,
+        D3D12_HEAP_TYPE heapType,
+        D3D12_HEAP_FLAGS heapFlags,
+        UINT64 preferredBlockSize,
+        size_t minBlockCount,
+        size_t maxBlockCount,
+        bool explicitBlockSize);
+    ~BlockVector();
+
+    HRESULT CreateMinBlocks();
+
+    UINT GetHeapType() const { return m_HeapType; }
+    UINT64 GetPreferredBlockSize() const { return m_PreferredBlockSize; }
+
+    bool IsEmpty();
+
+    HRESULT Allocate(
+        UINT64 size,
+        UINT64 alignment,
+        const ALLOCATION_DESC& createInfo,
+        size_t allocationCount,
+        Allocation** pAllocations);
+
+    void Free(
+        Allocation* hAllocation);
+
+    void AddStats(Stats& outpStats);
+
+    void WriteBlockInfoToJson(JsonWriter& json);
+
+private:
+    AllocatorPimpl* const m_hAllocator;
+    const D3D12_HEAP_TYPE m_HeapType;
+    const D3D12_HEAP_FLAGS m_HeapFlags;
+    const UINT64 m_PreferredBlockSize;
+    const size_t m_MinBlockCount;
+    const size_t m_MaxBlockCount;
+    const bool m_ExplicitBlockSize;
+    /* There can be at most one allocation that is completely empty - a
+    hysteresis to avoid pessimistic case of alternating creation and destruction
+    of a VkDeviceMemory. */
+    bool m_HasEmptyBlock;
+    D3D12MA_RW_MUTEX m_Mutex;
+    // Incrementally sorted by sumFreeSize, ascending.
+    Vector<NormalBlock*> m_Blocks;
+    UINT m_NextBlockId;
+
+    UINT64 CalcMaxBlockSize() const;
+
+    // Finds and removes given block from vector.
+    void Remove(NormalBlock* pBlock);
+
+    // Performs single step in sorting m_Blocks. They may not be fully sorted
+    // after this call.
+    void IncrementallySortBlocks();
+
+    HRESULT AllocatePage(
+        UINT64 size,
+        UINT64 alignment,
+        const ALLOCATION_DESC& createInfo,
+        Allocation** pAllocation);
+
+    HRESULT AllocateFromBlock(
+        NormalBlock* pBlock,
+        UINT64 size,
+        UINT64 alignment,
+        ALLOCATION_FLAGS allocFlags,
+        Allocation** pAllocation);
+
+    HRESULT CreateBlock(UINT64 blockSize, size_t* pNewBlockIndex);
+};
+
+////////////////////////////////////////////////////////////////////////////////
+// Private class AllocatorPimpl definition
+
+static const UINT DEFAULT_POOL_MAX_COUNT = 9;
+
+struct CurrentBudgetData
+{
+    D3D12MA_ATOMIC_UINT64 m_BlockBytes[HEAP_TYPE_COUNT];
+    D3D12MA_ATOMIC_UINT64 m_AllocationBytes[HEAP_TYPE_COUNT];
+
+    D3D12MA_ATOMIC_UINT32 m_OperationsSinceBudgetFetch;
+    D3D12MA_RW_MUTEX m_BudgetMutex;
+    UINT64 m_D3D12UsageLocal, m_D3D12UsageNonLocal;
+    UINT64 m_D3D12BudgetLocal, m_D3D12BudgetNonLocal;
+    UINT64 m_BlockBytesAtBudgetFetch[HEAP_TYPE_COUNT];
+
+    CurrentBudgetData()
+    {
+        for(UINT i = 0; i < HEAP_TYPE_COUNT; ++i)
+        {
+            m_BlockBytes[i] = 0;
+            m_AllocationBytes[i] = 0;
+            m_BlockBytesAtBudgetFetch[i] = 0;
+        }
+
+        m_D3D12UsageLocal = 0;
+        m_D3D12UsageNonLocal = 0;
+        m_D3D12BudgetLocal = 0;
+        m_D3D12BudgetNonLocal = 0;
+        m_OperationsSinceBudgetFetch = 0;
+    }
+
+    void AddAllocation(UINT heapTypeIndex, UINT64 allocationSize)
+    {
+        m_AllocationBytes[heapTypeIndex] += allocationSize;
+        ++m_OperationsSinceBudgetFetch;
+    }
+
+    void RemoveAllocation(UINT heapTypeIndex, UINT64 allocationSize)
+    {
+        m_AllocationBytes[heapTypeIndex] -= allocationSize;
+        ++m_OperationsSinceBudgetFetch;
+    }
+};
+
+class AllocatorPimpl
+{
+public:
+    CurrentBudgetData m_Budget;
+
+    AllocatorPimpl(const ALLOCATION_CALLBACKS& allocationCallbacks, const ALLOCATOR_DESC& desc);
+    HRESULT Init(const ALLOCATOR_DESC& desc);
+    ~AllocatorPimpl();
+
+    ID3D12Device* GetDevice() const { return m_Device; }
+    // Shortcut for "Allocation Callbacks", because this function is called so often.
+    const ALLOCATION_CALLBACKS& GetAllocs() const { return m_AllocationCallbacks; }
+    const D3D12_FEATURE_DATA_D3D12_OPTIONS& GetD3D12Options() const { return m_D3D12Options; }
+    bool SupportsResourceHeapTier2() const { return m_D3D12Options.ResourceHeapTier >= D3D12_RESOURCE_HEAP_TIER_2; }
+    bool UseMutex() const { return m_UseMutex; }
+    AllocationObjectAllocator& GetAllocationObjectAllocator() { return m_AllocationObjectAllocator; }
+
+    HRESULT CreateResource(
+        const ALLOCATION_DESC* pAllocDesc,
+        const D3D12_RESOURCE_DESC* pResourceDesc,
+        D3D12_RESOURCE_STATES InitialResourceState,
+        const D3D12_CLEAR_VALUE *pOptimizedClearValue,
+        Allocation** ppAllocation,
+        REFIID riidResource,
+        void** ppvResource);
+
+    HRESULT AllocateMemory(
+        const ALLOCATION_DESC* pAllocDesc,
+        const D3D12_RESOURCE_ALLOCATION_INFO* pAllocInfo,
+        Allocation** ppAllocation);
+
+    // Unregisters allocation from the collection of dedicated allocations.
+    // Allocation object must be deleted externally afterwards.
+    void FreeCommittedMemory(Allocation* allocation);
+    // Unregisters allocation from the collection of placed allocations.
+    // Allocation object must be deleted externally afterwards.
+    void FreePlacedMemory(Allocation* allocation);
+    // Unregisters allocation from the collection of dedicated allocations and destroys associated heap.
+    // Allocation object must be deleted externally afterwards.
+    void FreeHeapMemory(Allocation* allocation);
+
+    void SetCurrentFrameIndex(UINT frameIndex);
+
+    UINT GetCurrentFrameIndex() const { return m_CurrentFrameIndex.load(); }
+
+    void CalculateStats(Stats& outStats);
+
+    void GetBudget(Budget* outGpuBudget, Budget* outCpuBudget);
+    void GetBudgetForHeapType(Budget& outBudget, D3D12_HEAP_TYPE heapType);
+
+    void BuildStatsString(WCHAR** ppStatsString, BOOL DetailedMap);
+
+    void FreeStatsString(WCHAR* pStatsString);
+
+private:
+    friend class Allocator;
+
+    /*
+    Heuristics that decides whether a resource should better be placed in its own,
+    dedicated allocation (committed resource rather than placed resource).
+    */
+    static bool PrefersCommittedAllocation(const D3D12_RESOURCE_DESC& resourceDesc);
+
+    const bool m_UseMutex;
+    const bool m_AlwaysCommitted;
+    ID3D12Device* m_Device; // AddRef
+    IDXGIAdapter* m_Adapter; // AddRef
+#if D3D12MA_DXGI_1_4
+    IDXGIAdapter3* m_Adapter3; // AddRef, optional
+#endif
+    UINT64 m_PreferredBlockSize;
+    ALLOCATION_CALLBACKS m_AllocationCallbacks;
+    D3D12MA_ATOMIC_UINT32 m_CurrentFrameIndex;
+    DXGI_ADAPTER_DESC m_AdapterDesc;
+    D3D12_FEATURE_DATA_D3D12_OPTIONS m_D3D12Options;
+    AllocationObjectAllocator m_AllocationObjectAllocator;
+
+    typedef Vector<Allocation*> AllocationVectorType;
+    AllocationVectorType* m_pCommittedAllocations[HEAP_TYPE_COUNT];
+    D3D12MA_RW_MUTEX m_CommittedAllocationsMutex[HEAP_TYPE_COUNT];
+
+    // Default pools.
+    BlockVector* m_BlockVectors[DEFAULT_POOL_MAX_COUNT];
+
+    // Allocates and registers new committed resource with implicit heap, as dedicated allocation.
+    // Creates and returns Allocation object.
+    HRESULT AllocateCommittedResource(
+        const ALLOCATION_DESC* pAllocDesc,
+        const D3D12_RESOURCE_DESC* pResourceDesc,
+        const D3D12_RESOURCE_ALLOCATION_INFO& resAllocInfo,
+        D3D12_RESOURCE_STATES InitialResourceState,
+        const D3D12_CLEAR_VALUE *pOptimizedClearValue,
+        Allocation** ppAllocation,
+        REFIID riidResource,
+        void** ppvResource);
+
+    // Allocates and registers new heap without any resources placed in it, as dedicated allocation.
+    // Creates and returns Allocation object.
+    HRESULT AllocateHeap(
+        const ALLOCATION_DESC* pAllocDesc,
+        const D3D12_RESOURCE_ALLOCATION_INFO& allocInfo,
+        Allocation** ppAllocation);
+
+    /*
+    If SupportsResourceHeapTier2():
+        0: D3D12_HEAP_TYPE_DEFAULT
+        1: D3D12_HEAP_TYPE_UPLOAD
+        2: D3D12_HEAP_TYPE_READBACK
+    else:
+        0: D3D12_HEAP_TYPE_DEFAULT + buffer
+        1: D3D12_HEAP_TYPE_DEFAULT + texture
+        2: D3D12_HEAP_TYPE_DEFAULT + texture RT or DS
+        3: D3D12_HEAP_TYPE_UPLOAD + buffer
+        4: D3D12_HEAP_TYPE_UPLOAD + texture
+        5: D3D12_HEAP_TYPE_UPLOAD + texture RT or DS
+        6: D3D12_HEAP_TYPE_READBACK + buffer
+        7: D3D12_HEAP_TYPE_READBACK + texture
+        8: D3D12_HEAP_TYPE_READBACK + texture RT or DS
+    */
+    UINT CalcDefaultPoolCount() const;
+    UINT CalcDefaultPoolIndex(const ALLOCATION_DESC& allocDesc, const D3D12_RESOURCE_DESC& resourceDesc) const;
+    // This one returns UINT32_MAX if nonstandard heap flags are used and index cannot be calculcated.
+    UINT CalcDefaultPoolIndex(const ALLOCATION_DESC& allocDesc) const;
+    void CalcDefaultPoolParams(D3D12_HEAP_TYPE& outHeapType, D3D12_HEAP_FLAGS& outHeapFlags, UINT index) const;
+
+    // Registers Allocation object in m_pCommittedAllocations.
+    void RegisterCommittedAllocation(Allocation* alloc, D3D12_HEAP_TYPE heapType);
+    // Unregisters Allocation object from m_pCommittedAllocations.
+    void UnregisterCommittedAllocation(Allocation* alloc, D3D12_HEAP_TYPE heapType);
+
+    HRESULT UpdateD3D12Budget();
+    
+    D3D12_RESOURCE_ALLOCATION_INFO GetResourceAllocationInfo(D3D12_RESOURCE_DESC& inOutResourceDesc) const;
+
+    // Writes object { } with data of given budget.
+    static void WriteBudgetToJson(JsonWriter& json, const Budget& budget);
+};
+
+////////////////////////////////////////////////////////////////////////////////
+// Private class BlockMetadata implementation
+
+BlockMetadata::BlockMetadata(const ALLOCATION_CALLBACKS* allocationCallbacks) :
+    m_Size(0),
+    m_pAllocationCallbacks(allocationCallbacks)
+{
+    D3D12MA_ASSERT(allocationCallbacks);
+}
+
+////////////////////////////////////////////////////////////////////////////////
+// Private class BlockMetadata_Generic implementation
+
+BlockMetadata_Generic::BlockMetadata_Generic(const ALLOCATION_CALLBACKS* allocationCallbacks) :
+    BlockMetadata(allocationCallbacks),
+    m_FreeCount(0),
+    m_SumFreeSize(0),
+    m_Suballocations(*allocationCallbacks),
+    m_FreeSuballocationsBySize(*allocationCallbacks)
+{
+    D3D12MA_ASSERT(allocationCallbacks);
+}
+
+BlockMetadata_Generic::~BlockMetadata_Generic()
+{
+}
+
+void BlockMetadata_Generic::Init(UINT64 size)
+{
+    BlockMetadata::Init(size);
+    m_ZeroInitializedRange.Reset(size);
+
+    m_FreeCount = 1;
+    m_SumFreeSize = size;
+
+    Suballocation suballoc = {};
+    suballoc.offset = 0;
+    suballoc.size = size;
+    suballoc.type = SUBALLOCATION_TYPE_FREE;
+    suballoc.allocation = NULL;
+
+    D3D12MA_ASSERT(size > MIN_FREE_SUBALLOCATION_SIZE_TO_REGISTER);
+    m_Suballocations.push_back(suballoc);
+    SuballocationList::iterator suballocItem = m_Suballocations.end();
+    --suballocItem;
+    m_FreeSuballocationsBySize.push_back(suballocItem);
+}
+
+bool BlockMetadata_Generic::Validate() const
+{
+    D3D12MA_VALIDATE(!m_Suballocations.empty());
+
+    // Expected offset of new suballocation as calculated from previous ones.
+    UINT64 calculatedOffset = 0;
+    // Expected number of free suballocations as calculated from traversing their list.
+    UINT calculatedFreeCount = 0;
+    // Expected sum size of free suballocations as calculated from traversing their list.
+    UINT64 calculatedSumFreeSize = 0;
+    // Expected number of free suballocations that should be registered in
+    // m_FreeSuballocationsBySize calculated from traversing their list.
+    size_t freeSuballocationsToRegister = 0;
+    // True if previous visited suballocation was free.
+    bool prevFree = false;
+
+    for(SuballocationList::const_iterator suballocItem = m_Suballocations.cbegin();
+        suballocItem != m_Suballocations.cend();
+        ++suballocItem)
+    {
+        const Suballocation& subAlloc = *suballocItem;
+
+        // Actual offset of this suballocation doesn't match expected one.
+        D3D12MA_VALIDATE(subAlloc.offset == calculatedOffset);
+
+        const bool currFree = (subAlloc.type == SUBALLOCATION_TYPE_FREE);
+        // Two adjacent free suballocations are invalid. They should be merged.
+        D3D12MA_VALIDATE(!prevFree || !currFree);
+
+        D3D12MA_VALIDATE(currFree == (subAlloc.allocation == NULL));
+
+        if(currFree)
+        {
+            calculatedSumFreeSize += subAlloc.size;
+            ++calculatedFreeCount;
+            if(subAlloc.size >= MIN_FREE_SUBALLOCATION_SIZE_TO_REGISTER)
+            {
+                ++freeSuballocationsToRegister;
+            }
+
+            // Margin required between allocations - every free space must be at least that large.
+            D3D12MA_VALIDATE(subAlloc.size >= D3D12MA_DEBUG_MARGIN);
+        }
+        else
+        {
+            D3D12MA_VALIDATE(subAlloc.allocation->GetOffset() == subAlloc.offset);
+            D3D12MA_VALIDATE(subAlloc.allocation->GetSize() == subAlloc.size);
+
+            // Margin required between allocations - previous allocation must be free.
+            D3D12MA_VALIDATE(D3D12MA_DEBUG_MARGIN == 0 || prevFree);
+        }
+
+        calculatedOffset += subAlloc.size;
+        prevFree = currFree;
+    }
+
+    // Number of free suballocations registered in m_FreeSuballocationsBySize doesn't
+    // match expected one.
+    D3D12MA_VALIDATE(m_FreeSuballocationsBySize.size() == freeSuballocationsToRegister);
+
+    UINT64 lastSize = 0;
+    for(size_t i = 0; i < m_FreeSuballocationsBySize.size(); ++i)
+    {
+        SuballocationList::iterator suballocItem = m_FreeSuballocationsBySize[i];
+
+        // Only free suballocations can be registered in m_FreeSuballocationsBySize.
+        D3D12MA_VALIDATE(suballocItem->type == SUBALLOCATION_TYPE_FREE);
+        // They must be sorted by size ascending.
+        D3D12MA_VALIDATE(suballocItem->size >= lastSize);
+
+        lastSize = suballocItem->size;
+    }
+
+    // Check if totals match calculacted values.
+    D3D12MA_VALIDATE(ValidateFreeSuballocationList());
+    D3D12MA_VALIDATE(calculatedOffset == GetSize());
+    D3D12MA_VALIDATE(calculatedSumFreeSize == m_SumFreeSize);
+    D3D12MA_VALIDATE(calculatedFreeCount == m_FreeCount);
+
+    return true;
+}
+
+UINT64 BlockMetadata_Generic::GetUnusedRangeSizeMax() const
+{
+    if(!m_FreeSuballocationsBySize.empty())
+    {
+        return m_FreeSuballocationsBySize.back()->size;
+    }
+    else
+    {
+        return 0;
+    }
+}
+
+bool BlockMetadata_Generic::IsEmpty() const
+{
+    return (m_Suballocations.size() == 1) && (m_FreeCount == 1);
+}
+
+bool BlockMetadata_Generic::CreateAllocationRequest(
+    UINT64 allocSize,
+    UINT64 allocAlignment,
+    AllocationRequest* pAllocationRequest)
+{
+    D3D12MA_ASSERT(allocSize > 0);
+    D3D12MA_ASSERT(pAllocationRequest != NULL);
+    D3D12MA_HEAVY_ASSERT(Validate());
+
+    // There is not enough total free space in this block to fullfill the request: Early return.
+    if(m_SumFreeSize < allocSize + 2 * D3D12MA_DEBUG_MARGIN)
+    {
+        return false;
+    }
+
+    // New algorithm, efficiently searching freeSuballocationsBySize.
+    const size_t freeSuballocCount = m_FreeSuballocationsBySize.size();
+    if(freeSuballocCount > 0)
+    {
+        // Find first free suballocation with size not less than allocSize + 2 * D3D12MA_DEBUG_MARGIN.
+        SuballocationList::iterator* const it = BinaryFindFirstNotLess(
+            m_FreeSuballocationsBySize.data(),
+            m_FreeSuballocationsBySize.data() + freeSuballocCount,
+            allocSize + 2 * D3D12MA_DEBUG_MARGIN,
+            SuballocationItemSizeLess());
+        size_t index = it - m_FreeSuballocationsBySize.data();
+        for(; index < freeSuballocCount; ++index)
+        {
+            if(CheckAllocation(
+                allocSize,
+                allocAlignment,
+                m_FreeSuballocationsBySize[index],
+                &pAllocationRequest->offset,
+                &pAllocationRequest->sumFreeSize,
+                &pAllocationRequest->sumItemSize,
+                &pAllocationRequest->zeroInitialized))
+            {
+                pAllocationRequest->item = m_FreeSuballocationsBySize[index];
+                return true;
+            }
+        }
+    }
+
+    return false;
+}
+
+void BlockMetadata_Generic::Alloc(
+    const AllocationRequest& request,
+    UINT64 allocSize,
+    Allocation* allocation)
+{
+    D3D12MA_ASSERT(request.item != m_Suballocations.end());
+    Suballocation& suballoc = *request.item;
+    // Given suballocation is a free block.
+    D3D12MA_ASSERT(suballoc.type == SUBALLOCATION_TYPE_FREE);
+    // Given offset is inside this suballocation.
+    D3D12MA_ASSERT(request.offset >= suballoc.offset);
+    const UINT64 paddingBegin = request.offset - suballoc.offset;
+    D3D12MA_ASSERT(suballoc.size >= paddingBegin + allocSize);
+    const UINT64 paddingEnd = suballoc.size - paddingBegin - allocSize;
+
+    // Unregister this free suballocation from m_FreeSuballocationsBySize and update
+    // it to become used.
+    UnregisterFreeSuballocation(request.item);
+
+    suballoc.offset = request.offset;
+    suballoc.size = allocSize;
+    suballoc.type = SUBALLOCATION_TYPE_ALLOCATION;
+    suballoc.allocation = allocation;
+
+    // If there are any free bytes remaining at the end, insert new free suballocation after current one.
+    if(paddingEnd)
+    {
+        Suballocation paddingSuballoc = {};
+        paddingSuballoc.offset = request.offset + allocSize;
+        paddingSuballoc.size = paddingEnd;
+        paddingSuballoc.type = SUBALLOCATION_TYPE_FREE;
+        SuballocationList::iterator next = request.item;
+        ++next;
+        const SuballocationList::iterator paddingEndItem =
+            m_Suballocations.insert(next, paddingSuballoc);
+        RegisterFreeSuballocation(paddingEndItem);
+    }
+
+    // If there are any free bytes remaining at the beginning, insert new free suballocation before current one.
+    if(paddingBegin)
+    {
+        Suballocation paddingSuballoc = {};
+        paddingSuballoc.offset = request.offset - paddingBegin;
+        paddingSuballoc.size = paddingBegin;
+        paddingSuballoc.type = SUBALLOCATION_TYPE_FREE;
+        const SuballocationList::iterator paddingBeginItem =
+            m_Suballocations.insert(request.item, paddingSuballoc);
+        RegisterFreeSuballocation(paddingBeginItem);
+    }
+
+    // Update totals.
+    m_FreeCount = m_FreeCount - 1;
+    if(paddingBegin > 0)
+    {
+        ++m_FreeCount;
+    }
+    if(paddingEnd > 0)
+    {
+        ++m_FreeCount;
+    }
+    m_SumFreeSize -= allocSize;
+
+    m_ZeroInitializedRange.MarkRangeAsUsed(request.offset, request.offset + allocSize);
+}
+
+void BlockMetadata_Generic::Free(const Allocation* allocation)
+{
+    for(SuballocationList::iterator suballocItem = m_Suballocations.begin();
+        suballocItem != m_Suballocations.end();
+        ++suballocItem)
+    {
+        Suballocation& suballoc = *suballocItem;
+        if(suballoc.allocation == allocation)
+        {
+            FreeSuballocation(suballocItem);
+            D3D12MA_HEAVY_ASSERT(Validate());
+            return;
+        }
+    }
+    D3D12MA_ASSERT(0 && "Not found!");
+}
+
+void BlockMetadata_Generic::FreeAtOffset(UINT64 offset)
+{
+    for(SuballocationList::iterator suballocItem = m_Suballocations.begin();
+        suballocItem != m_Suballocations.end();
+        ++suballocItem)
+    {
+        Suballocation& suballoc = *suballocItem;
+        if(suballoc.offset == offset)
+        {
+            FreeSuballocation(suballocItem);
+            return;
+        }
+    }
+    D3D12MA_ASSERT(0 && "Not found!");
+}
+
+bool BlockMetadata_Generic::ValidateFreeSuballocationList() const
+{
+    UINT64 lastSize = 0;
+    for(size_t i = 0, count = m_FreeSuballocationsBySize.size(); i < count; ++i)
+    {
+        const SuballocationList::iterator it = m_FreeSuballocationsBySize[i];
+
+        D3D12MA_VALIDATE(it->type == SUBALLOCATION_TYPE_FREE);
+        D3D12MA_VALIDATE(it->size >= MIN_FREE_SUBALLOCATION_SIZE_TO_REGISTER);
+        D3D12MA_VALIDATE(it->size >= lastSize);
+        lastSize = it->size;
+    }
+    return true;
+}
+
+bool BlockMetadata_Generic::CheckAllocation(
+    UINT64 allocSize,
+    UINT64 allocAlignment,
+    SuballocationList::const_iterator suballocItem,
+    UINT64* pOffset,
+    UINT64* pSumFreeSize,
+    UINT64* pSumItemSize,
+    BOOL *pZeroInitialized) const
+{
+    D3D12MA_ASSERT(allocSize > 0);
+    D3D12MA_ASSERT(suballocItem != m_Suballocations.cend());
+    D3D12MA_ASSERT(pOffset != NULL && pZeroInitialized != NULL);
+
+    *pSumFreeSize = 0;
+    *pSumItemSize = 0;
+    *pZeroInitialized = FALSE;
+
+    const Suballocation& suballoc = *suballocItem;
+    D3D12MA_ASSERT(suballoc.type == SUBALLOCATION_TYPE_FREE);
+
+    *pSumFreeSize = suballoc.size;
+
+    // Size of this suballocation is too small for this request: Early return.
+    if(suballoc.size < allocSize)
+    {
+        return false;
+    }
+
+    // Start from offset equal to beginning of this suballocation.
+    *pOffset = suballoc.offset;
+
+    // Apply D3D12MA_DEBUG_MARGIN at the beginning.
+    if(D3D12MA_DEBUG_MARGIN > 0)
+    {
+        *pOffset += D3D12MA_DEBUG_MARGIN;
+    }
+
+    // Apply alignment.
+    *pOffset = AlignUp(*pOffset, allocAlignment);
+
+    // Calculate padding at the beginning based on current offset.
+    const UINT64 paddingBegin = *pOffset - suballoc.offset;
+
+    // Calculate required margin at the end.
+    const UINT64 requiredEndMargin = D3D12MA_DEBUG_MARGIN;
+
+    // Fail if requested size plus margin before and after is bigger than size of this suballocation.
+    if(paddingBegin + allocSize + requiredEndMargin > suballoc.size)
+    {
+        return false;
+    }
+
+    // All tests passed: Success. pOffset is already filled.
+    *pZeroInitialized = m_ZeroInitializedRange.IsRangeZeroInitialized(*pOffset, *pOffset + allocSize);
+    return true;
+}
+
+void BlockMetadata_Generic::MergeFreeWithNext(SuballocationList::iterator item)
+{
+    D3D12MA_ASSERT(item != m_Suballocations.end());
+    D3D12MA_ASSERT(item->type == SUBALLOCATION_TYPE_FREE);
+
+    SuballocationList::iterator nextItem = item;
+    ++nextItem;
+    D3D12MA_ASSERT(nextItem != m_Suballocations.end());
+    D3D12MA_ASSERT(nextItem->type == SUBALLOCATION_TYPE_FREE);
+
+    item->size += nextItem->size;
+    --m_FreeCount;
+    m_Suballocations.erase(nextItem);
+}
+
+SuballocationList::iterator BlockMetadata_Generic::FreeSuballocation(SuballocationList::iterator suballocItem)
+{
+    // Change this suballocation to be marked as free.
+    Suballocation& suballoc = *suballocItem;
+    suballoc.type = SUBALLOCATION_TYPE_FREE;
+    suballoc.allocation = NULL;
+
+    // Update totals.
+    ++m_FreeCount;
+    m_SumFreeSize += suballoc.size;
+
+    // Merge with previous and/or next suballocation if it's also free.
+    bool mergeWithNext = false;
+    bool mergeWithPrev = false;
+
+    SuballocationList::iterator nextItem = suballocItem;
+    ++nextItem;
+    if((nextItem != m_Suballocations.end()) && (nextItem->type == SUBALLOCATION_TYPE_FREE))
+    {
+        mergeWithNext = true;
+    }
+
+    SuballocationList::iterator prevItem = suballocItem;
+    if(suballocItem != m_Suballocations.begin())
+    {
+        --prevItem;
+        if(prevItem->type == SUBALLOCATION_TYPE_FREE)
+        {
+            mergeWithPrev = true;
+        }
+    }
+
+    if(mergeWithNext)
+    {
+        UnregisterFreeSuballocation(nextItem);
+        MergeFreeWithNext(suballocItem);
+    }
+
+    if(mergeWithPrev)
+    {
+        UnregisterFreeSuballocation(prevItem);
+        MergeFreeWithNext(prevItem);
+        RegisterFreeSuballocation(prevItem);
+        return prevItem;
+    }
+    else
+    {
+        RegisterFreeSuballocation(suballocItem);
+        return suballocItem;
+    }
+}
+
+void BlockMetadata_Generic::RegisterFreeSuballocation(SuballocationList::iterator item)
+{
+    D3D12MA_ASSERT(item->type == SUBALLOCATION_TYPE_FREE);
+    D3D12MA_ASSERT(item->size > 0);
+
+    // You may want to enable this validation at the beginning or at the end of
+    // this function, depending on what do you want to check.
+    D3D12MA_HEAVY_ASSERT(ValidateFreeSuballocationList());
+
+    if(item->size >= MIN_FREE_SUBALLOCATION_SIZE_TO_REGISTER)
+    {
+        if(m_FreeSuballocationsBySize.empty())
+        {
+            m_FreeSuballocationsBySize.push_back(item);
+        }
+        else
+        {
+            m_FreeSuballocationsBySize.InsertSorted(item, SuballocationItemSizeLess());
+        }
+    }
+
+    //D3D12MA_HEAVY_ASSERT(ValidateFreeSuballocationList());
+}
+
+
+void BlockMetadata_Generic::UnregisterFreeSuballocation(SuballocationList::iterator item)
+{
+    D3D12MA_ASSERT(item->type == SUBALLOCATION_TYPE_FREE);
+    D3D12MA_ASSERT(item->size > 0);
+
+    // You may want to enable this validation at the beginning or at the end of
+    // this function, depending on what do you want to check.
+    D3D12MA_HEAVY_ASSERT(ValidateFreeSuballocationList());
+
+    if(item->size >= MIN_FREE_SUBALLOCATION_SIZE_TO_REGISTER)
+    {
+        SuballocationList::iterator* const it = BinaryFindFirstNotLess(
+            m_FreeSuballocationsBySize.data(),
+            m_FreeSuballocationsBySize.data() + m_FreeSuballocationsBySize.size(),
+            item,
+            SuballocationItemSizeLess());
+        for(size_t index = it - m_FreeSuballocationsBySize.data();
+            index < m_FreeSuballocationsBySize.size();
+            ++index)
+        {
+            if(m_FreeSuballocationsBySize[index] == item)
+            {
+                m_FreeSuballocationsBySize.remove(index);
+                return;
+            }
+            D3D12MA_ASSERT((m_FreeSuballocationsBySize[index]->size == item->size) && "Not found.");
+        }
+        D3D12MA_ASSERT(0 && "Not found.");
+    }
+
+    //D3D12MA_HEAVY_ASSERT(ValidateFreeSuballocationList());
+}
+
+void BlockMetadata_Generic::CalcAllocationStatInfo(StatInfo& outInfo) const
+{
+    outInfo.BlockCount = 1;
+
+    const UINT rangeCount = (UINT)m_Suballocations.size();
+    outInfo.AllocationCount = rangeCount - m_FreeCount;
+    outInfo.UnusedRangeCount = m_FreeCount;
+
+    outInfo.UsedBytes = GetSize() - m_SumFreeSize;
+    outInfo.UnusedBytes = m_SumFreeSize;
+
+    outInfo.AllocationSizeMin = UINT64_MAX;
+    outInfo.AllocationSizeMax = 0;
+    outInfo.UnusedRangeSizeMin = UINT64_MAX;
+    outInfo.UnusedRangeSizeMax = 0;
+
+    for(SuballocationList::const_iterator suballocItem = m_Suballocations.cbegin();
+        suballocItem != m_Suballocations.cend();
+        ++suballocItem)
+    {
+        const Suballocation& suballoc = *suballocItem;
+        if(suballoc.type == SUBALLOCATION_TYPE_FREE)
+        {
+            outInfo.UnusedRangeSizeMin = D3D12MA_MIN(suballoc.size, outInfo.UnusedRangeSizeMin);
+            outInfo.UnusedRangeSizeMax = D3D12MA_MAX(suballoc.size, outInfo.UnusedRangeSizeMax);
+        }
+        else
+        {
+            outInfo.AllocationSizeMin = D3D12MA_MIN(suballoc.size, outInfo.AllocationSizeMin);
+            outInfo.AllocationSizeMax = D3D12MA_MAX(suballoc.size, outInfo.AllocationSizeMax);
+        }
+    }
+}
+
+void BlockMetadata_Generic::WriteAllocationInfoToJson(JsonWriter& json) const
+{
+    json.BeginObject();
+    json.WriteString(L"TotalBytes");
+    json.WriteNumber(GetSize());
+    json.WriteString(L"UnusuedBytes");
+    json.WriteNumber(GetSumFreeSize());
+    json.WriteString(L"Allocations");
+    json.WriteNumber(GetAllocationCount());
+    json.WriteString(L"UnusedRanges");
+    json.WriteNumber(m_FreeCount);
+    json.WriteString(L"Suballocations");
+    json.BeginArray();
+    for(SuballocationList::const_iterator suballocItem = m_Suballocations.cbegin();
+        suballocItem != m_Suballocations.cend();
+        ++suballocItem)
+    {
+        const Suballocation& suballoc = *suballocItem;
+        json.BeginObject(true);
+        json.WriteString(L"Offset");
+        json.WriteNumber(suballoc.offset);
+        if(suballoc.type == SUBALLOCATION_TYPE_FREE)
+        {
+            json.WriteString(L"Type");
+            json.WriteString(L"FREE");
+            json.WriteString(L"Size");
+            json.WriteNumber(suballoc.size);
+        }
+        else
+        {
+            const Allocation* const alloc = suballoc.allocation;
+            D3D12MA_ASSERT(alloc);
+            json.AddAllocationToObject(*alloc);
+        }
+        json.EndObject();
+    }
+    json.EndArray();
+    json.EndObject();
+}
+
+////////////////////////////////////////////////////////////////////////////////
+// Private class NormalBlock implementation
+
+NormalBlock::NormalBlock(
+    AllocatorPimpl* allocator,
+    BlockVector* blockVector,
+    D3D12_HEAP_TYPE heapType,
+    D3D12_HEAP_FLAGS heapFlags,
+    UINT64 size,
+    UINT id) :
+    MemoryBlock(allocator, heapType, heapFlags, size, id),
+    m_pMetadata(NULL),
+    m_BlockVector(blockVector)
+{
+}
+
+NormalBlock::~NormalBlock()
+{
+    if(m_pMetadata != NULL)
+    {
+        // THIS IS THE MOST IMPORTANT ASSERT IN THE ENTIRE LIBRARY!
+        // Hitting it means you have some memory leak - unreleased Allocation objects.
+        D3D12MA_ASSERT(m_pMetadata->IsEmpty() && "Some allocations were not freed before destruction of this memory block!");
+
+        D3D12MA_DELETE(m_Allocator->GetAllocs(), m_pMetadata);
+    }
+}
+
+HRESULT NormalBlock::Init()
+{
+    HRESULT hr = MemoryBlock::Init();
+    if(FAILED(hr))
+    {
+        return hr;
+    }
+    
+    m_pMetadata = D3D12MA_NEW(m_Allocator->GetAllocs(), BlockMetadata_Generic)(&m_Allocator->GetAllocs());
+    m_pMetadata->Init(m_Size);
+
+    return hr;
+}
+
+bool NormalBlock::Validate() const
+{
+    D3D12MA_VALIDATE(GetHeap() &&
+        m_pMetadata &&
+        m_pMetadata->GetSize() != 0 &&
+        m_pMetadata->GetSize() == GetSize());
+    return m_pMetadata->Validate();
+}
+
+////////////////////////////////////////////////////////////////////////////////
+// Private class MemoryBlock definition
+
+MemoryBlock::MemoryBlock(
+    AllocatorPimpl* allocator,
+    D3D12_HEAP_TYPE heapType,
+    D3D12_HEAP_FLAGS heapFlags,
+    UINT64 size,
+    UINT id) :
+    m_Allocator(allocator),
+    m_HeapType(heapType),
+    m_HeapFlags(heapFlags),
+    m_Size(size),
+    m_Id(id)
+{
+}
+
+MemoryBlock::~MemoryBlock()
+{
+    if(m_Heap)
+    {
+        m_Allocator->m_Budget.m_BlockBytes[HeapTypeToIndex(m_HeapType)] -= m_Size;
+        m_Heap->Release();
+    }
+}
+
+HRESULT MemoryBlock::Init()
+{
+    D3D12MA_ASSERT(m_Heap == NULL && m_Size > 0);
+
+    D3D12_HEAP_DESC heapDesc = {};
+    heapDesc.SizeInBytes = m_Size;
+    heapDesc.Properties.Type = m_HeapType;
+    heapDesc.Alignment = HeapFlagsToAlignment(m_HeapFlags);
+    heapDesc.Flags = m_HeapFlags;
+
+    HRESULT hr = m_Allocator->GetDevice()->CreateHeap(&heapDesc, __uuidof(*m_Heap), (void**)&m_Heap);
+    if(SUCCEEDED(hr))
+    {
+        m_Allocator->m_Budget.m_BlockBytes[HeapTypeToIndex(m_HeapType)] += m_Size;
+    }
+    return hr;
+}
+
+////////////////////////////////////////////////////////////////////////////////
+// Private class BlockVector implementation
+
+BlockVector::BlockVector(
+    AllocatorPimpl* hAllocator,
+    D3D12_HEAP_TYPE heapType,
+    D3D12_HEAP_FLAGS heapFlags,
+    UINT64 preferredBlockSize,
+    size_t minBlockCount,
+    size_t maxBlockCount,
+    bool explicitBlockSize) :
+    m_hAllocator(hAllocator),
+    m_HeapType(heapType),
+    m_HeapFlags(heapFlags),
+    m_PreferredBlockSize(preferredBlockSize),
+    m_MinBlockCount(minBlockCount),
+    m_MaxBlockCount(maxBlockCount),
+    m_ExplicitBlockSize(explicitBlockSize),
+    m_HasEmptyBlock(false),
+    m_Blocks(hAllocator->GetAllocs()),
+    m_NextBlockId(0)
+{
+}
+
+BlockVector::~BlockVector()
+{
+    for(size_t i = m_Blocks.size(); i--; )
+    {
+        D3D12MA_DELETE(m_hAllocator->GetAllocs(), m_Blocks[i]);
+    }
+}
+
+HRESULT BlockVector::CreateMinBlocks()
+{
+    for(size_t i = 0; i < m_MinBlockCount; ++i)
+    {
+        HRESULT hr = CreateBlock(m_PreferredBlockSize, NULL);
+        if(FAILED(hr))
+        {
+            return hr;
+        }
+    }
+    return S_OK;
+}
+
+bool BlockVector::IsEmpty()
+{
+    MutexLockRead lock(m_Mutex, m_hAllocator->UseMutex());
+    return m_Blocks.empty();
+}
+
+HRESULT BlockVector::Allocate(
+    UINT64 size,
+    UINT64 alignment,
+    const ALLOCATION_DESC& createInfo,
+    size_t allocationCount,
+    Allocation** pAllocations)
+{
+    size_t allocIndex;
+    HRESULT hr = S_OK;
+
+    {
+        MutexLockWrite lock(m_Mutex, m_hAllocator->UseMutex());
+        for(allocIndex = 0; allocIndex < allocationCount; ++allocIndex)
+        {
+            hr = AllocatePage(
+                size,
+                alignment,
+                createInfo,
+                pAllocations + allocIndex);
+            if(FAILED(hr))
+            {
+                break;
+            }
+        }
+    }
+
+    if(FAILED(hr))
+    {
+        // Free all already created allocations.
+        while(allocIndex--)
+        {
+            Free(pAllocations[allocIndex]);
+        }
+        memset(pAllocations, 0, sizeof(Allocation*) * allocationCount);
+    }
+
+    return hr;
+}
+
+HRESULT BlockVector::AllocatePage(
+    UINT64 size,
+    UINT64 alignment,
+    const ALLOCATION_DESC& createInfo,
+    Allocation** pAllocation)
+{
+    // Early reject: requested allocation size is larger that maximum block size for this block vector.
+    if(size + 2 * D3D12MA_DEBUG_MARGIN > m_PreferredBlockSize)
+    {
+        return E_OUTOFMEMORY;
+    }
+
+    UINT64 freeMemory;
+    {
+        Budget budget = {};
+        m_hAllocator->GetBudgetForHeapType(budget, m_HeapType);
+        freeMemory = (budget.UsageBytes < budget.BudgetBytes) ? (budget.BudgetBytes - budget.UsageBytes) : 0;
+    }
+
+    const bool canCreateNewBlock =
+        ((createInfo.Flags & ALLOCATION_FLAG_NEVER_ALLOCATE) == 0) &&
+        (m_Blocks.size() < m_MaxBlockCount) &&
+        freeMemory >= size;
+
+    if(canCreateNewBlock)
+    {
+        // 1. Search existing allocations. Try to allocate without making other allocations lost.
+        ALLOCATION_FLAGS allocFlagsCopy = createInfo.Flags;
+
+        {
+            {
+                // Forward order in m_Blocks - prefer blocks with smallest amount of free space.
+                for(size_t blockIndex = 0; blockIndex < m_Blocks.size(); ++blockIndex )
+                {
+                    NormalBlock* const pCurrBlock = m_Blocks[blockIndex];
+                    D3D12MA_ASSERT(pCurrBlock);
+                    HRESULT hr = AllocateFromBlock(
+                        pCurrBlock,
+                        size,
+                        alignment,
+                        allocFlagsCopy,
+                        pAllocation);
+                    if(SUCCEEDED(hr))
+                    {
+                        return hr;
+                    }
+                }
+            }
+        }
+
+        // 2. Try to create new block.
+        if(canCreateNewBlock)
+        {
+            // Calculate optimal size for new block.
+            UINT64 newBlockSize = m_PreferredBlockSize;
+            UINT newBlockSizeShift = 0;
+            const UINT NEW_BLOCK_SIZE_SHIFT_MAX = 3;
+
+            if(!m_ExplicitBlockSize)
+            {
+                // Allocate 1/8, 1/4, 1/2 as first blocks.
+                const UINT64 maxExistingBlockSize = CalcMaxBlockSize();
+                for(UINT i = 0; i < NEW_BLOCK_SIZE_SHIFT_MAX; ++i)
+                {
+                    const UINT64 smallerNewBlockSize = newBlockSize / 2;
+                    if(smallerNewBlockSize > maxExistingBlockSize && smallerNewBlockSize >= size * 2)
+                    {
+                        newBlockSize = smallerNewBlockSize;
+                        ++newBlockSizeShift;
+                    }
+                    else
+                    {
+                        break;
+                    }
+                }
+            }
+
+            size_t newBlockIndex = 0;
+            HRESULT hr = newBlockSize <= freeMemory ?
+                CreateBlock(newBlockSize, &newBlockIndex) : E_OUTOFMEMORY;
+            // Allocation of this size failed? Try 1/2, 1/4, 1/8 of m_PreferredBlockSize.
+            if(!m_ExplicitBlockSize)
+            {
+                while(FAILED(hr) && newBlockSizeShift < NEW_BLOCK_SIZE_SHIFT_MAX)
+                {
+                    const UINT64 smallerNewBlockSize = newBlockSize / 2;
+                    if(smallerNewBlockSize >= size)
+                    {
+                        newBlockSize = smallerNewBlockSize;
+                        ++newBlockSizeShift;
+                        hr = newBlockSize <= freeMemory ?
+                            CreateBlock(newBlockSize, &newBlockIndex) : E_OUTOFMEMORY;
+                    }
+                    else
+                    {
+                        break;
+                    }
+                }
+            }
+
+            if(SUCCEEDED(hr))
+            {
+                NormalBlock* const pBlock = m_Blocks[newBlockIndex];
+                D3D12MA_ASSERT(pBlock->m_pMetadata->GetSize() >= size);
+
+                hr = AllocateFromBlock(
+                    pBlock,
+                    size,
+                    alignment,
+                    allocFlagsCopy,
+                    pAllocation);
+                if(SUCCEEDED(hr))
+                {
+                    return hr;
+                }
+                else
+                {
+                    // Allocation from new block failed, possibly due to D3D12MA_DEBUG_MARGIN or alignment.
+                    return E_OUTOFMEMORY;
+                }
+            }
+        }
+    }
+
+    return E_OUTOFMEMORY;
+}
+
+void BlockVector::Free(Allocation* hAllocation)
+{
+    NormalBlock* pBlockToDelete = NULL;
+
+    bool budgetExceeded = false;
+    {
+        Budget budget = {};
+        m_hAllocator->GetBudgetForHeapType(budget, m_HeapType);
+        budgetExceeded = budget.UsageBytes >= budget.BudgetBytes;
+    }
+
+    // Scope for lock.
+    {
+        MutexLockWrite lock(m_Mutex, m_hAllocator->UseMutex());
+
+        NormalBlock* pBlock = hAllocation->m_Placed.block;
+
+        pBlock->m_pMetadata->Free(hAllocation);
+        D3D12MA_HEAVY_ASSERT(pBlock->Validate());
+
+        const bool canDeleteBlock = m_Blocks.size() > m_MinBlockCount;
+        // pBlock became empty after this deallocation.
+        if(pBlock->m_pMetadata->IsEmpty())
+        {
+            // Already has empty Allocation. We don't want to have two, so delete this one.
+            if((m_HasEmptyBlock || budgetExceeded) && canDeleteBlock)
+            {
+                pBlockToDelete = pBlock;
+                Remove(pBlock);
+            }
+            // We now have first empty block.
+            else
+            {
+                m_HasEmptyBlock = true;
+            }
+        }
+        // pBlock didn't become empty, but we have another empty block - find and free that one.
+        // (This is optional, heuristics.)
+        else if(m_HasEmptyBlock && canDeleteBlock)
+        {
+            NormalBlock* pLastBlock = m_Blocks.back();
+            if(pLastBlock->m_pMetadata->IsEmpty() && m_Blocks.size() > m_MinBlockCount)
+            {
+                pBlockToDelete = pLastBlock;
+                m_Blocks.pop_back();
+                m_HasEmptyBlock = false;
+            }
+        }
+
+        IncrementallySortBlocks();
+    }
+
+    // Destruction of a free Allocation. Deferred until this point, outside of mutex
+    // lock, for performance reason.
+    if(pBlockToDelete != NULL)
+    {
+        D3D12MA_DELETE(m_hAllocator->GetAllocs(), pBlockToDelete);
+    }
+}
+
+UINT64 BlockVector::CalcMaxBlockSize() const
+{
+    UINT64 result = 0;
+    for(size_t i = m_Blocks.size(); i--; )
+    {
+        result = D3D12MA_MAX(result, m_Blocks[i]->m_pMetadata->GetSize());
+        if(result >= m_PreferredBlockSize)
+        {
+            break;
+        }
+    }
+    return result;
+}
+
+void BlockVector::Remove(NormalBlock* pBlock)
+{
+    for(UINT blockIndex = 0; blockIndex < m_Blocks.size(); ++blockIndex)
+    {
+        if(m_Blocks[blockIndex] == pBlock)
+        {
+            m_Blocks.remove(blockIndex);
+            return;
+        }
+    }
+    D3D12MA_ASSERT(0);
+}
+
+void BlockVector::IncrementallySortBlocks()
+{
+    // Bubble sort only until first swap.
+    for(size_t i = 1; i < m_Blocks.size(); ++i)
+    {
+        if(m_Blocks[i - 1]->m_pMetadata->GetSumFreeSize() > m_Blocks[i]->m_pMetadata->GetSumFreeSize())
+        {
+            D3D12MA_SWAP(m_Blocks[i - 1], m_Blocks[i]);
+            return;
+        }
+    }
+}
+
+HRESULT BlockVector::AllocateFromBlock(
+    NormalBlock* pBlock,
+    UINT64 size,
+    UINT64 alignment,
+    ALLOCATION_FLAGS allocFlags,
+    Allocation** pAllocation)
+{
+    AllocationRequest currRequest = {};
+    if(pBlock->m_pMetadata->CreateAllocationRequest(
+        size,
+        alignment,
+        &currRequest))
+    {
+        // We no longer have an empty Allocation.
+        if(pBlock->m_pMetadata->IsEmpty())
+        {
+            m_HasEmptyBlock = false;
+        }
+
+        *pAllocation = m_hAllocator->GetAllocationObjectAllocator().Allocate(m_hAllocator, size, currRequest.zeroInitialized);
+        pBlock->m_pMetadata->Alloc(currRequest, size, *pAllocation);
+        (*pAllocation)->InitPlaced(currRequest.offset, alignment, pBlock);
+        D3D12MA_HEAVY_ASSERT(pBlock->Validate());
+        m_hAllocator->m_Budget.AddAllocation(HeapTypeToIndex(m_HeapType), size);
+        return S_OK;
+    }
+    return E_OUTOFMEMORY;
+}
+
+HRESULT BlockVector::CreateBlock(UINT64 blockSize, size_t* pNewBlockIndex)
+{
+    NormalBlock* const pBlock = D3D12MA_NEW(m_hAllocator->GetAllocs(), NormalBlock)(
+        m_hAllocator,
+        this,
+        m_HeapType,
+        m_HeapFlags,
+        blockSize,
+        m_NextBlockId++);
+    HRESULT hr = pBlock->Init();
+    if(FAILED(hr))
+    {
+        D3D12MA_DELETE(m_hAllocator->GetAllocs(), pBlock);
+        return hr;
+    }
+
+    m_Blocks.push_back(pBlock);
+    if(pNewBlockIndex != NULL)
+    {
+        *pNewBlockIndex = m_Blocks.size() - 1;
+    }
+
+    return hr;
+}
+
+void BlockVector::AddStats(Stats& outStats)
+{
+    const UINT heapTypeIndex = HeapTypeToIndex(m_HeapType);
+    StatInfo* const pStatInfo = &outStats.HeapType[heapTypeIndex];
+
+    MutexLockRead lock(m_Mutex, m_hAllocator->UseMutex());
+
+    for(size_t i = 0; i < m_Blocks.size(); ++i)
+    {
+        const NormalBlock* const pBlock = m_Blocks[i];
+        D3D12MA_ASSERT(pBlock);
+        D3D12MA_HEAVY_ASSERT(pBlock->Validate());
+        StatInfo blockStatInfo;
+        pBlock->m_pMetadata->CalcAllocationStatInfo(blockStatInfo);
+        AddStatInfo(outStats.Total, blockStatInfo);
+        AddStatInfo(*pStatInfo, blockStatInfo);
+    }
+}
+
+void BlockVector::WriteBlockInfoToJson(JsonWriter& json)
+{
+    MutexLockRead lock(m_Mutex, m_hAllocator->UseMutex());
+
+    json.BeginObject();
+
+    for (size_t i = 0, count = m_Blocks.size(); i < count; ++i)
+    {
+        const NormalBlock* const pBlock = m_Blocks[i];
+        D3D12MA_ASSERT(pBlock);
+        D3D12MA_HEAVY_ASSERT(pBlock->Validate());
+        json.BeginString();
+        json.ContinueString(pBlock->GetId());
+        json.EndString();
+
+        pBlock->m_pMetadata->WriteAllocationInfoToJson(json);
+    }
+
+    json.EndObject();
+}
+
+////////////////////////////////////////////////////////////////////////////////
+// Private class AllocatorPimpl implementation
+
+AllocatorPimpl::AllocatorPimpl(const ALLOCATION_CALLBACKS& allocationCallbacks, const ALLOCATOR_DESC& desc) :
+    m_UseMutex((desc.Flags & ALLOCATOR_FLAG_SINGLETHREADED) == 0),
+    m_AlwaysCommitted((desc.Flags & ALLOCATOR_FLAG_ALWAYS_COMMITTED) != 0),
+    m_Device(desc.pDevice),
+    m_Adapter(desc.pAdapter),
+#if D3D12MA_DXGI_1_4
+    m_Adapter3(NULL),
+#endif
+    m_PreferredBlockSize(desc.PreferredBlockSize != 0 ? desc.PreferredBlockSize : D3D12MA_DEFAULT_BLOCK_SIZE),
+    m_AllocationCallbacks(allocationCallbacks),
+    m_CurrentFrameIndex(0),
+    // Below this line don't use allocationCallbacks but m_AllocationCallbacks!!!
+    m_AllocationObjectAllocator(m_AllocationCallbacks)
+{
+    // desc.pAllocationCallbacks intentionally ignored here, preprocessed by CreateAllocator.
+    ZeroMemory(&m_D3D12Options, sizeof(m_D3D12Options));
+
+    ZeroMemory(m_pCommittedAllocations, sizeof(m_pCommittedAllocations));
+    ZeroMemory(m_BlockVectors, sizeof(m_BlockVectors));
+
+    for(UINT heapTypeIndex = 0; heapTypeIndex < HEAP_TYPE_COUNT; ++heapTypeIndex)
+    {
+        m_pCommittedAllocations[heapTypeIndex] = D3D12MA_NEW(GetAllocs(), AllocationVectorType)(GetAllocs());
+    }
+
+    m_Device->AddRef();
+    m_Adapter->AddRef();
+}
+
+HRESULT AllocatorPimpl::Init(const ALLOCATOR_DESC& desc)
+{
+#if D3D12MA_DXGI_1_4
+    desc.pAdapter->QueryInterface<IDXGIAdapter3>(&m_Adapter3);
+#endif
+
+    HRESULT hr = m_Adapter->GetDesc(&m_AdapterDesc);
+    if(FAILED(hr))
+    {
+        return hr;
+    }
+
+    hr = m_Device->CheckFeatureSupport(D3D12_FEATURE_D3D12_OPTIONS, &m_D3D12Options, sizeof(m_D3D12Options));
+    if(FAILED(hr))
+    {
+        return hr;
+    }
+
+    const UINT defaultPoolCount = CalcDefaultPoolCount();
+    for(UINT i = 0; i < defaultPoolCount; ++i)
+    {
+        D3D12_HEAP_TYPE heapType;
+        D3D12_HEAP_FLAGS heapFlags;
+        CalcDefaultPoolParams(heapType, heapFlags, i);
+
+        m_BlockVectors[i] = D3D12MA_NEW(GetAllocs(), BlockVector)(
+            this, // hAllocator
+            heapType, // heapType
+            heapFlags, // heapFlags
+            m_PreferredBlockSize,
+            0, // minBlockCount
+            SIZE_MAX, // maxBlockCount
+            false); // explicitBlockSize
+        // No need to call m_pBlockVectors[i]->CreateMinBlocks here, becase minBlockCount is 0.
+    }
+
+#if D3D12MA_DXGI_1_4
+    if(m_Adapter3)
+    {
+        UpdateD3D12Budget();
+    }
+#endif
+
+    return S_OK;
+}
+
+AllocatorPimpl::~AllocatorPimpl()
+{
+#if D3D12MA_DXGI_1_4
+    SAFE_RELEASE(m_Adapter3);
+#endif
+    SAFE_RELEASE(m_Adapter);
+    SAFE_RELEASE(m_Device);
+
+    for(UINT i = DEFAULT_POOL_MAX_COUNT; i--; )
+    {
+        D3D12MA_DELETE(GetAllocs(), m_BlockVectors[i]);
+    }
+
+    for(UINT i = HEAP_TYPE_COUNT; i--; )
+    {
+        if(m_pCommittedAllocations[i] && !m_pCommittedAllocations[i]->empty())
+        {
+            D3D12MA_ASSERT(0 && "Unfreed committed allocations found!");
+        }
+
+        D3D12MA_DELETE(GetAllocs(), m_pCommittedAllocations[i]);
+    }
+}
+
+HRESULT AllocatorPimpl::CreateResource(
+    const ALLOCATION_DESC* pAllocDesc,
+    const D3D12_RESOURCE_DESC* pResourceDesc,
+    D3D12_RESOURCE_STATES InitialResourceState,
+    const D3D12_CLEAR_VALUE *pOptimizedClearValue,
+    Allocation** ppAllocation,
+    REFIID riidResource,
+    void** ppvResource)
+{
+    if(pAllocDesc->HeapType != D3D12_HEAP_TYPE_DEFAULT &&
+        pAllocDesc->HeapType != D3D12_HEAP_TYPE_UPLOAD &&
+        pAllocDesc->HeapType != D3D12_HEAP_TYPE_READBACK)
+    {
+        return E_INVALIDARG;
+    }
+
+    ALLOCATION_DESC finalAllocDesc = *pAllocDesc;
+
+    if(ppvResource)
+    {
+        *ppvResource = NULL;
+    }
+
+    D3D12_RESOURCE_DESC resourceDesc2 = *pResourceDesc;
+    D3D12_RESOURCE_ALLOCATION_INFO resAllocInfo = GetResourceAllocationInfo(resourceDesc2);
+    resAllocInfo.Alignment = D3D12MA_MAX<UINT64>(resAllocInfo.Alignment, D3D12MA_DEBUG_ALIGNMENT);
+    D3D12MA_ASSERT(IsPow2(resAllocInfo.Alignment));
+    D3D12MA_ASSERT(resAllocInfo.SizeInBytes > 0);
+
+    const UINT defaultPoolIndex = CalcDefaultPoolIndex(*pAllocDesc, resourceDesc2);
+    const bool requireCommittedMemory = defaultPoolIndex == UINT32_MAX;
+    if(requireCommittedMemory)
+    {
+        return AllocateCommittedResource(
+            &finalAllocDesc,
+            &resourceDesc2,
+            resAllocInfo,
+            InitialResourceState,
+            pOptimizedClearValue,
+            ppAllocation,
+            riidResource,
+            ppvResource);
+    }
+
+    BlockVector* blockVector = m_BlockVectors[defaultPoolIndex];
+    D3D12MA_ASSERT(blockVector);
+
+    const UINT64 preferredBlockSize = blockVector->GetPreferredBlockSize();
+    bool preferCommittedMemory =
+        m_AlwaysCommitted ||
+        PrefersCommittedAllocation(resourceDesc2) ||
+        // Heuristics: Allocate committed memory if requested size if greater than half of preferred block size.
+        resAllocInfo.SizeInBytes > preferredBlockSize / 2;
+    if(preferCommittedMemory &&
+        (finalAllocDesc.Flags & ALLOCATION_FLAG_NEVER_ALLOCATE) == 0)
+    {
+        finalAllocDesc.Flags |= ALLOCATION_FLAG_COMMITTED;
+    }
+
+    if((finalAllocDesc.Flags & ALLOCATION_FLAG_COMMITTED) != 0)
+    {
+        return AllocateCommittedResource(
+            &finalAllocDesc,
+            &resourceDesc2,
+            resAllocInfo,
+            InitialResourceState,
+            pOptimizedClearValue,
+            ppAllocation,
+            riidResource,
+            ppvResource);
+    }
+    else
+    {
+        HRESULT hr = blockVector->Allocate(
+            resAllocInfo.SizeInBytes,
+            resAllocInfo.Alignment,
+            finalAllocDesc,
+            1,
+            (Allocation**)ppAllocation);
+        if(SUCCEEDED(hr))
+        {
+            ID3D12Resource* res = NULL;
+            hr = m_Device->CreatePlacedResource(
+                (*ppAllocation)->m_Placed.block->GetHeap(),
+                (*ppAllocation)->GetOffset(),
+                &resourceDesc2,
+                InitialResourceState,
+                pOptimizedClearValue,
+                riidResource,
+                (void**)&res);
+            if(SUCCEEDED(hr))
+            {
+                (*ppAllocation)->SetResource(res, &resourceDesc2);
+                if(ppvResource != NULL)
+                {
+                    res->AddRef();
+                    *ppvResource = res;
+                }
+                return hr;
+            }
+            else
+            {
+                SAFE_RELEASE(*ppAllocation);
+                return hr;
+            }
+        }
+
+        return AllocateCommittedResource(
+            &finalAllocDesc,
+            &resourceDesc2,
+            resAllocInfo,
+            InitialResourceState,
+            pOptimizedClearValue,
+            ppAllocation,
+            riidResource,
+            ppvResource);
+    }
+}
+
+HRESULT AllocatorPimpl::AllocateMemory(
+    const ALLOCATION_DESC* pAllocDesc,
+    const D3D12_RESOURCE_ALLOCATION_INFO* pAllocInfo,
+    Allocation** ppAllocation)
+{
+    if(pAllocDesc->HeapType != D3D12_HEAP_TYPE_DEFAULT &&
+        pAllocDesc->HeapType != D3D12_HEAP_TYPE_UPLOAD &&
+        pAllocDesc->HeapType != D3D12_HEAP_TYPE_READBACK)
+    {
+        return E_INVALIDARG;
+    }
+
+    ALLOCATION_DESC finalAllocDesc = *pAllocDesc;
+
+    const UINT defaultPoolIndex = CalcDefaultPoolIndex(*pAllocDesc);
+    bool requireCommittedMemory = (defaultPoolIndex == UINT32_MAX);
+    if(requireCommittedMemory)
+    {
+        return AllocateHeap(&finalAllocDesc, *pAllocInfo, ppAllocation);
+    }
+
+    BlockVector* blockVector = m_BlockVectors[defaultPoolIndex];
+    D3D12MA_ASSERT(blockVector);
+
+    const UINT64 preferredBlockSize = blockVector->GetPreferredBlockSize();
+    const bool preferCommittedMemory =
+        m_AlwaysCommitted ||
+        // Heuristics: Allocate committed memory if requested size if greater than half of preferred block size.
+        pAllocInfo->SizeInBytes > preferredBlockSize / 2;
+    if(preferCommittedMemory &&
+        (finalAllocDesc.Flags & ALLOCATION_FLAG_NEVER_ALLOCATE) == 0)
+    {
+        finalAllocDesc.Flags |= ALLOCATION_FLAG_COMMITTED;
+    }
+
+    if((finalAllocDesc.Flags & ALLOCATION_FLAG_COMMITTED) != 0)
+    {
+        return AllocateHeap(&finalAllocDesc, *pAllocInfo, ppAllocation);
+    }
+    else
+    {
+        HRESULT hr = blockVector->Allocate(
+            pAllocInfo->SizeInBytes,
+            pAllocInfo->Alignment,
+            finalAllocDesc,
+            1,
+            (Allocation**)ppAllocation);
+        if(SUCCEEDED(hr))
+        {
+            return hr;
+        }
+
+        return AllocateHeap(&finalAllocDesc, *pAllocInfo, ppAllocation);
+    }
+}
+
+bool AllocatorPimpl::PrefersCommittedAllocation(const D3D12_RESOURCE_DESC& resourceDesc)
+{
+    // Intentional. It may change in the future.
+    return false;
+}
+
+HRESULT AllocatorPimpl::AllocateCommittedResource(
+    const ALLOCATION_DESC* pAllocDesc,
+    const D3D12_RESOURCE_DESC* pResourceDesc,
+    const D3D12_RESOURCE_ALLOCATION_INFO& resAllocInfo,
+    D3D12_RESOURCE_STATES InitialResourceState,
+    const D3D12_CLEAR_VALUE *pOptimizedClearValue,
+    Allocation** ppAllocation,
+    REFIID riidResource,
+    void** ppvResource)
+{
+    if((pAllocDesc->Flags & ALLOCATION_FLAG_NEVER_ALLOCATE) != 0)
+    {
+        return E_OUTOFMEMORY;
+    }
+
+    if((pAllocDesc->Flags & ALLOCATION_FLAG_WITHIN_BUDGET) != 0)
+    {
+        Budget budget = {};
+        GetBudgetForHeapType(budget, pAllocDesc->HeapType);
+        if(budget.UsageBytes + resAllocInfo.SizeInBytes > budget.BudgetBytes)
+        {
+            return E_OUTOFMEMORY;
+        }
+    }
+
+    D3D12_HEAP_PROPERTIES heapProps = {};
+    heapProps.Type = pAllocDesc->HeapType;
+
+    D3D12_HEAP_FLAGS heapFlags = pAllocDesc->ExtraHeapFlags;
+#if D3D12MA_ALLOW_SHADER_ATOMICS
+    if((pResourceDesc->Flags & D3D12_RESOURCE_FLAG_ALLOW_UNORDERED_ACCESS) != 0)
+    {
+        D3D12MA_ASSERT(pAllocDesc->HeapType == D3D12_HEAP_TYPE_DEFAULT);
+        heapFlags = D3D12_HEAP_FLAG_ALLOW_SHADER_ATOMICS;
+    }
+#endif
+
+    ID3D12Resource* res = NULL;
+    HRESULT hr = m_Device->CreateCommittedResource(
+        &heapProps, heapFlags, pResourceDesc, InitialResourceState,
+        pOptimizedClearValue, riidResource, (void**)&res);
+    if(SUCCEEDED(hr))
+    {
+        const BOOL wasZeroInitialized = TRUE;
+        Allocation* alloc = m_AllocationObjectAllocator.Allocate(this, resAllocInfo.SizeInBytes, wasZeroInitialized);
+        alloc->InitCommitted(pAllocDesc->HeapType);
+        alloc->SetResource(res, pResourceDesc);
+
+        *ppAllocation = alloc;
+        if(ppvResource != NULL)
+        {
+            res->AddRef();
+            *ppvResource = res;
+        }
+
+        RegisterCommittedAllocation(*ppAllocation, pAllocDesc->HeapType);
+
+        const UINT heapTypeIndex = HeapTypeToIndex(pAllocDesc->HeapType);
+        m_Budget.AddAllocation(heapTypeIndex, resAllocInfo.SizeInBytes);
+        m_Budget.m_BlockBytes[heapTypeIndex] += resAllocInfo.SizeInBytes;
+    }
+    return hr;
+}
+
+HRESULT AllocatorPimpl::AllocateHeap(
+    const ALLOCATION_DESC* pAllocDesc,
+    const D3D12_RESOURCE_ALLOCATION_INFO& allocInfo,
+    Allocation** ppAllocation)
+{
+    *ppAllocation = nullptr;
+
+    if((pAllocDesc->Flags & ALLOCATION_FLAG_NEVER_ALLOCATE) != 0)
+    {
+        return E_OUTOFMEMORY;
+    }
+
+    if((pAllocDesc->Flags & ALLOCATION_FLAG_WITHIN_BUDGET) != 0)
+    {
+        Budget budget = {};
+        GetBudgetForHeapType(budget, pAllocDesc->HeapType);
+        if(budget.UsageBytes + allocInfo.SizeInBytes > budget.BudgetBytes)
+        {
+            return E_OUTOFMEMORY;
+        }
+    }
+
+    D3D12_HEAP_FLAGS heapFlags = pAllocDesc->ExtraHeapFlags;
+#if D3D12MA_ALLOW_SHADER_ATOMICS
+    if(pAllocDesc->HeapType == D3D12_HEAP_TYPE_DEFAULT)
+    {
+        heapFlags |= D3D12_HEAP_FLAG_ALLOW_SHADER_ATOMICS;
+    }
+#endif
+
+    D3D12_HEAP_DESC heapDesc = {};
+    heapDesc.SizeInBytes = allocInfo.SizeInBytes;
+    heapDesc.Properties.Type = pAllocDesc->HeapType;
+    heapDesc.Alignment = allocInfo.Alignment;
+    heapDesc.Flags = heapFlags;
+
+    ID3D12Heap* heap = nullptr;
+    HRESULT hr = m_Device->CreateHeap(&heapDesc, __uuidof(*heap), (void**)&heap);
+    if(SUCCEEDED(hr))
+    {
+        const BOOL wasZeroInitialized = TRUE;
+        (*ppAllocation) = m_AllocationObjectAllocator.Allocate(this, allocInfo.SizeInBytes, wasZeroInitialized);
+        (*ppAllocation)->InitHeap(pAllocDesc->HeapType, heap);
+        RegisterCommittedAllocation(*ppAllocation, pAllocDesc->HeapType);
+
+        const UINT heapTypeIndex = HeapTypeToIndex(pAllocDesc->HeapType);
+        m_Budget.AddAllocation(heapTypeIndex, allocInfo.SizeInBytes);
+        m_Budget.m_BlockBytes[heapTypeIndex] += allocInfo.SizeInBytes;
+    }
+    return hr;
+}
+
+UINT AllocatorPimpl::CalcDefaultPoolCount() const
+{
+    if(SupportsResourceHeapTier2())
+    {
+        return 3;
+    }
+    else
+    {
+        return 9;
+    }
+}
+
+UINT AllocatorPimpl::CalcDefaultPoolIndex(const ALLOCATION_DESC& allocDesc, const D3D12_RESOURCE_DESC& resourceDesc) const
+{
+    const D3D12_HEAP_FLAGS extraHeapFlags = allocDesc.ExtraHeapFlags & ~GetExtraHeapFlagsToIgnore();
+    if(extraHeapFlags != 0)
+    {
+        return UINT32_MAX;
+    }
+
+    UINT poolIndex = UINT_MAX;
+    switch(allocDesc.HeapType)
+    {
+    case D3D12_HEAP_TYPE_DEFAULT:  poolIndex = 0; break;
+    case D3D12_HEAP_TYPE_UPLOAD:   poolIndex = 1; break;
+    case D3D12_HEAP_TYPE_READBACK: poolIndex = 2; break;
+    default: D3D12MA_ASSERT(0);
+    }
+
+    if(!SupportsResourceHeapTier2())
+    {
+        poolIndex *= 3;
+        if(resourceDesc.Dimension != D3D12_RESOURCE_DIMENSION_BUFFER)
+        {
+            ++poolIndex;
+            const bool isRenderTargetOrDepthStencil =
+                (resourceDesc.Flags & (D3D12_RESOURCE_FLAG_ALLOW_RENDER_TARGET | D3D12_RESOURCE_FLAG_ALLOW_DEPTH_STENCIL)) != 0;
+            if(isRenderTargetOrDepthStencil)
+            {
+                ++poolIndex;
+            }
+        }
+    }
+
+    return poolIndex;
+}
+
+UINT AllocatorPimpl::CalcDefaultPoolIndex(const ALLOCATION_DESC& allocDesc) const
+{
+    const D3D12_HEAP_FLAGS extraHeapFlags = allocDesc.ExtraHeapFlags & ~GetExtraHeapFlagsToIgnore();
+    if(extraHeapFlags != 0)
+    {
+        return UINT32_MAX;
+    }
+
+    UINT poolIndex = UINT_MAX;
+    switch(allocDesc.HeapType)
+    {
+    case D3D12_HEAP_TYPE_DEFAULT:  poolIndex = 0; break;
+    case D3D12_HEAP_TYPE_UPLOAD:   poolIndex = 1; break;
+    case D3D12_HEAP_TYPE_READBACK: poolIndex = 2; break;
+    default: D3D12MA_ASSERT(0);
+    }
+
+    if(!SupportsResourceHeapTier2())
+    {
+        poolIndex *= 3;
+
+        const bool allowBuffers = (allocDesc.ExtraHeapFlags & D3D12_HEAP_FLAG_DENY_BUFFERS) == 0;
+        const bool allowRtDsTextures = (allocDesc.ExtraHeapFlags & D3D12_HEAP_FLAG_DENY_RT_DS_TEXTURES) == 0;
+        const bool allowNonRtDsTextures = (allocDesc.ExtraHeapFlags & D3D12_HEAP_FLAG_DENY_NON_RT_DS_TEXTURES) == 0;
+
+        const uint8_t allowedGroupCount = (allowBuffers ? 1 : 0) + (allowRtDsTextures ? 1 : 0) + (allowNonRtDsTextures ? 1 : 0);
+        if(allowedGroupCount != 1)
+        {
+            return UINT32_MAX;
+        }
+
+        if(!allowBuffers)
+        {
+            ++poolIndex;
+            if(allowRtDsTextures)
+            {
+                ++poolIndex;
+            }
+        }
+    }
+
+    return poolIndex;
+}
+
+void AllocatorPimpl::CalcDefaultPoolParams(D3D12_HEAP_TYPE& outHeapType, D3D12_HEAP_FLAGS& outHeapFlags, UINT index) const
+{
+    outHeapType = D3D12_HEAP_TYPE_DEFAULT;
+    outHeapFlags = D3D12_HEAP_FLAG_NONE;
+
+    if(!SupportsResourceHeapTier2())
+    {
+        switch(index % 3)
+        {
+        case 0:
+            outHeapFlags = D3D12_HEAP_FLAG_DENY_RT_DS_TEXTURES | D3D12_HEAP_FLAG_DENY_NON_RT_DS_TEXTURES;
+            break;
+        case 1:
+            outHeapFlags = D3D12_HEAP_FLAG_DENY_BUFFERS | D3D12_HEAP_FLAG_DENY_RT_DS_TEXTURES;
+            break;
+        case 2:
+            outHeapFlags = D3D12_HEAP_FLAG_DENY_BUFFERS | D3D12_HEAP_FLAG_DENY_NON_RT_DS_TEXTURES;
+            break;
+        }
+
+        index /= 3;
+    }
+
+    switch(index)
+    {
+    case 0:
+        outHeapType = D3D12_HEAP_TYPE_DEFAULT;
+        break;
+    case 1:
+        outHeapType = D3D12_HEAP_TYPE_UPLOAD;
+        break;
+    case 2:
+        outHeapType = D3D12_HEAP_TYPE_READBACK;
+        break;
+    default:
+        D3D12MA_ASSERT(0);
+    }
+
+#if D3D12MA_ALLOW_SHADER_ATOMICS
+    if(outHeapType == D3D12_HEAP_TYPE_DEFAULT)
+    {
+        outHeapFlags |= D3D12_HEAP_FLAG_ALLOW_SHADER_ATOMICS;
+    }
+#endif
+}
+
+void AllocatorPimpl::RegisterCommittedAllocation(Allocation* alloc, D3D12_HEAP_TYPE heapType)
+{
+    const UINT heapTypeIndex = HeapTypeToIndex(heapType);
+
+    MutexLockWrite lock(m_CommittedAllocationsMutex[heapTypeIndex], m_UseMutex);
+    AllocationVectorType* const committedAllocations = m_pCommittedAllocations[heapTypeIndex];
+    D3D12MA_ASSERT(committedAllocations);
+    committedAllocations->InsertSorted(alloc, PointerLess());
+}
+
+void AllocatorPimpl::UnregisterCommittedAllocation(Allocation* alloc, D3D12_HEAP_TYPE heapType)
+{
+    const UINT heapTypeIndex = HeapTypeToIndex(heapType);
+    
+    MutexLockWrite lock(m_CommittedAllocationsMutex[heapTypeIndex], m_UseMutex);
+    AllocationVectorType* const committedAllocations = m_pCommittedAllocations[heapTypeIndex];
+    D3D12MA_ASSERT(committedAllocations);
+    bool success = committedAllocations->RemoveSorted(alloc, PointerLess());
+    D3D12MA_ASSERT(success);
+}
+
+void AllocatorPimpl::FreeCommittedMemory(Allocation* allocation)
+{
+    D3D12MA_ASSERT(allocation && allocation->m_PackedData.GetType() == Allocation::TYPE_COMMITTED);
+    UnregisterCommittedAllocation(allocation, allocation->m_Committed.heapType);
+
+    const UINT64 allocationSize = allocation->GetSize();
+    const UINT heapTypeIndex = HeapTypeToIndex(allocation->m_Committed.heapType);
+    m_Budget.RemoveAllocation(heapTypeIndex, allocationSize);
+    m_Budget.m_BlockBytes[heapTypeIndex] -= allocationSize;
+}
+
+void AllocatorPimpl::FreePlacedMemory(Allocation* allocation)
+{
+    D3D12MA_ASSERT(allocation && allocation->m_PackedData.GetType() == Allocation::TYPE_PLACED);
+
+    NormalBlock* const block = allocation->m_Placed.block;
+    D3D12MA_ASSERT(block);
+    BlockVector* const blockVector = block->GetBlockVector();
+    D3D12MA_ASSERT(blockVector);
+    m_Budget.RemoveAllocation(HeapTypeToIndex(block->GetHeapType()), allocation->GetSize());
+    blockVector->Free(allocation);
+}
+
+void AllocatorPimpl::FreeHeapMemory(Allocation* allocation)
+{
+    D3D12MA_ASSERT(allocation && allocation->m_PackedData.GetType() == Allocation::TYPE_HEAP);
+    UnregisterCommittedAllocation(allocation, allocation->m_Heap.heapType);
+    SAFE_RELEASE(allocation->m_Heap.heap);
+
+    const UINT heapTypeIndex = HeapTypeToIndex(allocation->m_Heap.heapType);
+    const UINT64 allocationSize = allocation->GetSize();
+    m_Budget.m_BlockBytes[heapTypeIndex] -= allocationSize;
+    m_Budget.RemoveAllocation(heapTypeIndex, allocationSize);
+}
+
+void AllocatorPimpl::SetCurrentFrameIndex(UINT frameIndex)
+{
+    m_CurrentFrameIndex.store(frameIndex);
+
+#if D3D12MA_DXGI_1_4
+    if(m_Adapter3)
+    {
+        UpdateD3D12Budget();
+    }
+#endif
+}
+
+void AllocatorPimpl::CalculateStats(Stats& outStats)
+{
+    // Init stats
+    memset(&outStats, 0, sizeof(outStats));
+    outStats.Total.AllocationSizeMin = UINT64_MAX;
+    outStats.Total.UnusedRangeSizeMin = UINT64_MAX;
+    for(size_t i = 0; i < HEAP_TYPE_COUNT; i++)
+    {
+        outStats.HeapType[i].AllocationSizeMin = UINT64_MAX;
+        outStats.HeapType[i].UnusedRangeSizeMin = UINT64_MAX;
+    }
+
+    // Process deafult pools.
+    for(size_t i = 0; i < HEAP_TYPE_COUNT; ++i)
+    {
+        BlockVector* const pBlockVector = m_BlockVectors[i];
+        D3D12MA_ASSERT(pBlockVector);
+        pBlockVector->AddStats(outStats);
+    }
+
+    // Process committed allocations.
+    for(size_t i = 0; i < HEAP_TYPE_COUNT; ++i)
+    {
+        StatInfo& heapStatInfo = outStats.HeapType[i];
+        MutexLockRead lock(m_CommittedAllocationsMutex[i], m_UseMutex);
+        const AllocationVectorType* const allocationVector = m_pCommittedAllocations[i];
+        D3D12MA_ASSERT(allocationVector);
+        for(size_t j = 0, count = allocationVector->size(); j < count; ++j)
+        {
+            UINT64 size = (*allocationVector)[j]->GetSize();
+            StatInfo statInfo = {};
+            statInfo.BlockCount = 1;
+            statInfo.AllocationCount = 1;
+            statInfo.UnusedRangeCount = 0;
+            statInfo.UsedBytes = size;
+            statInfo.UnusedBytes = 0;
+            statInfo.AllocationSizeMin = size;
+            statInfo.AllocationSizeMax = size;
+            statInfo.UnusedRangeSizeMin = UINT64_MAX;
+            statInfo.UnusedRangeSizeMax = 0;
+            AddStatInfo(outStats.Total, statInfo);
+            AddStatInfo(heapStatInfo, statInfo);
+        }
+    }
+
+    // Post process
+    PostProcessStatInfo(outStats.Total);
+    for(size_t i = 0; i < HEAP_TYPE_COUNT; ++i)
+        PostProcessStatInfo(outStats.HeapType[i]);
+}
+
+void AllocatorPimpl::GetBudget(Budget* outGpuBudget, Budget* outCpuBudget)
+{
+    if(outGpuBudget)
+    {
+        // Taking DEFAULT.
+        outGpuBudget->BlockBytes = m_Budget.m_BlockBytes[0];
+        outGpuBudget->AllocationBytes = m_Budget.m_AllocationBytes[0];
+    }
+    if(outCpuBudget)
+    {
+        // Taking UPLOAD + READBACK.
+        outCpuBudget->BlockBytes = m_Budget.m_BlockBytes[1] + m_Budget.m_BlockBytes[2];
+        outCpuBudget->AllocationBytes = m_Budget.m_AllocationBytes[1] + m_Budget.m_AllocationBytes[2];
+    }
+
+#if D3D12MA_DXGI_1_4
+    if(m_Adapter3)
+    {
+        if(m_Budget.m_OperationsSinceBudgetFetch < 30)
+        {
+            MutexLockRead lockRead(m_Budget.m_BudgetMutex, m_UseMutex);
+            if(outGpuBudget)
+            {
+
+                if(m_Budget.m_D3D12UsageLocal + outGpuBudget->BlockBytes > m_Budget.m_BlockBytesAtBudgetFetch[0])
+                {
+                    outGpuBudget->UsageBytes = m_Budget.m_D3D12UsageLocal +
+                        outGpuBudget->BlockBytes - m_Budget.m_BlockBytesAtBudgetFetch[0];
+                }
+                else
+                {
+                    outGpuBudget->UsageBytes = 0;
+                }
+                outGpuBudget->BudgetBytes = m_Budget.m_D3D12BudgetLocal;
+            }
+            if(outCpuBudget)
+            {
+                if(m_Budget.m_D3D12UsageNonLocal + outCpuBudget->BlockBytes > m_Budget.m_BlockBytesAtBudgetFetch[1] + m_Budget.m_BlockBytesAtBudgetFetch[2])
+                {
+                    outCpuBudget->UsageBytes = m_Budget.m_D3D12UsageNonLocal +
+                        outCpuBudget->BlockBytes - (m_Budget.m_BlockBytesAtBudgetFetch[1] + m_Budget.m_BlockBytesAtBudgetFetch[2]);
+                }
+                else
+                {
+                    outCpuBudget->UsageBytes = 0;
+                }
+                outCpuBudget->BudgetBytes = m_Budget.m_D3D12BudgetNonLocal;
+            }
+        }
+        else
+        {
+            UpdateD3D12Budget(); // Outside of mutex lock
+            GetBudget(outGpuBudget, outCpuBudget); // Recursion
+        }
+    }
+    else
+#endif
+    {
+        if(outGpuBudget)
+        {
+            const UINT64 gpuMemorySize = m_AdapterDesc.DedicatedVideoMemory + m_AdapterDesc.DedicatedSystemMemory; // TODO: Is this right?
+            outGpuBudget->UsageBytes = outGpuBudget->BlockBytes;
+            outGpuBudget->BudgetBytes = gpuMemorySize * 8 / 10; // 80% heuristics.
+        }
+        if(outCpuBudget)
+        {
+            const UINT64 cpuMemorySize = m_AdapterDesc.SharedSystemMemory; // TODO: Is this right?
+            outCpuBudget->UsageBytes = outCpuBudget->BlockBytes;
+            outCpuBudget->BudgetBytes = cpuMemorySize * 8 / 10; // 80% heuristics.
+        }
+    }
+}
+
+void AllocatorPimpl::GetBudgetForHeapType(Budget& outBudget, D3D12_HEAP_TYPE heapType)
+{
+    switch(heapType)
+    {
+    case D3D12_HEAP_TYPE_DEFAULT:
+        GetBudget(&outBudget, NULL);
+        break;
+    case D3D12_HEAP_TYPE_UPLOAD:
+    case D3D12_HEAP_TYPE_READBACK:
+        GetBudget(NULL, &outBudget);
+        break;
+    default: D3D12MA_ASSERT(0);
+    }
+}
+
+static void AddStatInfoToJson(JsonWriter& json, const StatInfo& statInfo)
+{
+    json.BeginObject();
+    json.WriteString(L"Blocks");
+    json.WriteNumber(statInfo.BlockCount);
+    json.WriteString(L"Allocations");
+    json.WriteNumber(statInfo.AllocationCount);
+    json.WriteString(L"UnusedRanges");
+    json.WriteNumber(statInfo.UnusedRangeCount);
+    json.WriteString(L"UsedBytes");
+    json.WriteNumber(statInfo.UsedBytes);
+    json.WriteString(L"UnusedBytes");
+    json.WriteNumber(statInfo.UnusedBytes);
+
+    json.WriteString(L"AllocationSize");
+    json.BeginObject(true);
+    json.WriteString(L"Min");
+    json.WriteNumber(statInfo.AllocationSizeMin);
+    json.WriteString(L"Avg");
+    json.WriteNumber(statInfo.AllocationSizeAvg);
+    json.WriteString(L"Max");
+    json.WriteNumber(statInfo.AllocationSizeMax);
+    json.EndObject();
+
+    json.WriteString(L"UnusedRangeSize");
+    json.BeginObject(true);
+    json.WriteString(L"Min");
+    json.WriteNumber(statInfo.UnusedRangeSizeMin);
+    json.WriteString(L"Avg");
+    json.WriteNumber(statInfo.UnusedRangeSizeAvg);
+    json.WriteString(L"Max");
+    json.WriteNumber(statInfo.UnusedRangeSizeMax);
+    json.EndObject();
+
+    json.EndObject();
+}
+
+void AllocatorPimpl::BuildStatsString(WCHAR** ppStatsString, BOOL DetailedMap)
+{
+    StringBuilder sb(GetAllocs());
+    {
+        JsonWriter json(GetAllocs(), sb);
+
+        Budget gpuBudget = {}, cpuBudget = {};
+        GetBudget(&gpuBudget, &cpuBudget);
+
+        Stats stats;
+        CalculateStats(stats);
+
+        json.BeginObject();
+        
+        json.WriteString(L"Total");
+        AddStatInfoToJson(json, stats.Total);
+        for (size_t heapType = 0; heapType < HEAP_TYPE_COUNT; ++heapType)
+        {
+            json.WriteString(HeapTypeNames[heapType]);
+            AddStatInfoToJson(json, stats.HeapType[heapType]);
+        }
+
+        json.WriteString(L"Budget");
+        json.BeginObject();
+        {
+            json.WriteString(L"GPU");
+            WriteBudgetToJson(json, gpuBudget);
+            json.WriteString(L"CPU");
+            WriteBudgetToJson(json, cpuBudget);
+        }
+        json.EndObject();
+
+        if (DetailedMap)
+        {
+            json.WriteString(L"DetailedMap");
+            json.BeginObject();
+
+            json.WriteString(L"DefaultPools");
+            json.BeginObject();
+
+            D3D12MA_ASSERT(SupportsResourceHeapTier2());
+            if (SupportsResourceHeapTier2())
+            {
+                for (size_t heapType = 0; heapType < HEAP_TYPE_COUNT; ++heapType)
+                {
+                    json.WriteString(HeapTypeNames[heapType]);
+                    json.BeginObject();
+
+                    json.WriteString(L"Blocks");
+
+                    BlockVector* blockVector = m_BlockVectors[heapType];
+                    D3D12MA_ASSERT(blockVector);
+                    blockVector->WriteBlockInfoToJson(json);
+
+                    json.EndObject(); // heap name
+                }
+            }
+            else
+            {
+                for (size_t heapType = 0; heapType < HEAP_TYPE_COUNT; ++heapType)
+                {
+                    for (size_t heapSubType = 0; heapSubType < 3; ++heapSubType)
+                    {
+                        static const WCHAR* const heapSubTypeName[] = {
+                            L" + buffer",
+                            L" + texture",
+                            L" + texture RT or DS",
+                        };
+                        json.BeginString();
+                        json.ContinueString(HeapTypeNames[heapType]);
+                        json.ContinueString(heapSubTypeName[heapSubType]);
+                        json.EndString();
+                        json.BeginObject();
+
+                        json.WriteString(L"Blocks");
+
+                        BlockVector* blockVector = m_BlockVectors[heapType * 3 + heapSubType];
+                        D3D12MA_ASSERT(blockVector);
+                        blockVector->WriteBlockInfoToJson(json);
+
+                        json.EndObject(); // heap name
+                    }
+                }
+            }
+
+            json.EndObject(); // DefaultPools
+
+            json.WriteString(L"CommittedAllocations");
+            json.BeginObject();
+
+            for (size_t heapType = 0; heapType < HEAP_TYPE_COUNT; ++heapType)
+            {
+                json.WriteString(HeapTypeNames[heapType]);
+                MutexLockRead lock(m_CommittedAllocationsMutex[heapType], m_UseMutex);
+
+                json.BeginArray();
+                const AllocationVectorType* const allocationVector = m_pCommittedAllocations[heapType];
+                D3D12MA_ASSERT(allocationVector);
+                for (size_t i = 0, count = allocationVector->size(); i < count; ++i)
+                {
+                    Allocation* alloc = (*allocationVector)[i];
+                    D3D12MA_ASSERT(alloc);
+
+                    json.BeginObject(true);
+                    json.AddAllocationToObject(*alloc);
+                    json.EndObject();
+                }
+                json.EndArray();
+            }
+
+            json.EndObject(); // CommittedAllocations
+
+            json.EndObject(); // DetailedMap
+        }
+        json.EndObject();
+    }
+
+    const size_t length = sb.GetLength();
+    WCHAR* result = AllocateArray<WCHAR>(GetAllocs(), length + 1);
+    memcpy(result, sb.GetData(), length * sizeof(WCHAR));
+    result[length] = L'\0';
+    *ppStatsString = result;
+}
+
+void AllocatorPimpl::FreeStatsString(WCHAR* pStatsString)
+{
+    D3D12MA_ASSERT(pStatsString);
+    Free(GetAllocs(), pStatsString);
+}
+
+HRESULT AllocatorPimpl::UpdateD3D12Budget()
+{
+#if D3D12MA_DXGI_1_4
+    D3D12MA_ASSERT(m_Adapter3);
+
+    DXGI_QUERY_VIDEO_MEMORY_INFO infoLocal = {};
+    DXGI_QUERY_VIDEO_MEMORY_INFO infoNonLocal = {};
+    HRESULT hrLocal = m_Adapter3->QueryVideoMemoryInfo(0, DXGI_MEMORY_SEGMENT_GROUP_LOCAL, &infoLocal);
+    HRESULT hrNonLocal = m_Adapter3->QueryVideoMemoryInfo(0, DXGI_MEMORY_SEGMENT_GROUP_NON_LOCAL, &infoNonLocal);
+
+    {
+        MutexLockWrite lockWrite(m_Budget.m_BudgetMutex, m_UseMutex);
+
+        if(SUCCEEDED(hrLocal))
+        {
+            m_Budget.m_D3D12UsageLocal = infoLocal.CurrentUsage;
+            m_Budget.m_D3D12BudgetLocal = infoLocal.Budget;
+        }
+        if(SUCCEEDED(hrNonLocal))
+        {
+            m_Budget.m_D3D12UsageNonLocal = infoNonLocal.CurrentUsage;
+            m_Budget.m_D3D12BudgetNonLocal = infoNonLocal.Budget;
+        }
+
+        for(UINT i = 0; i < HEAP_TYPE_COUNT; ++i)
+        {
+            m_Budget.m_BlockBytesAtBudgetFetch[i] = m_Budget.m_BlockBytes[i].load();
+        }
+
+        m_Budget.m_OperationsSinceBudgetFetch = 0;
+    }
+
+    return FAILED(hrLocal) ? hrLocal : hrNonLocal;
+#else
+    return S_OK;
+#endif
+}
+
+D3D12_RESOURCE_ALLOCATION_INFO AllocatorPimpl::GetResourceAllocationInfo(D3D12_RESOURCE_DESC& inOutResourceDesc) const
+{
+#if D3D12MA_USE_SMALL_RESOURCE_PLACEMENT_ALIGNMENT
+    if(inOutResourceDesc.Alignment == 0 &&
+        inOutResourceDesc.Dimension == D3D12_RESOURCE_DIMENSION_TEXTURE2D &&
+        (inOutResourceDesc.Flags & (D3D12_RESOURCE_FLAG_ALLOW_RENDER_TARGET | D3D12_RESOURCE_FLAG_ALLOW_DEPTH_STENCIL)) == 0
+#if D3D12MA_USE_SMALL_RESOURCE_PLACEMENT_ALIGNMENT == 1
+        && CanUseSmallAlignment(inOutResourceDesc)
+#endif
+        )
+    {
+        /*
+        The algorithm here is based on Microsoft sample: "Small Resources Sample"
+        https://github.com/microsoft/DirectX-Graphics-Samples/tree/master/Samples/Desktop/D3D12SmallResources
+        */
+        const UINT64 smallAlignmentToTry = inOutResourceDesc.SampleDesc.Count > 1 ?
+            D3D12_SMALL_MSAA_RESOURCE_PLACEMENT_ALIGNMENT :
+            D3D12_SMALL_RESOURCE_PLACEMENT_ALIGNMENT;
+        inOutResourceDesc.Alignment = smallAlignmentToTry;
+        const D3D12_RESOURCE_ALLOCATION_INFO smallAllocInfo = m_Device->GetResourceAllocationInfo(0, 1, &inOutResourceDesc);
+        // Check if alignment requested has been granted.
+        if(smallAllocInfo.Alignment == smallAlignmentToTry)
+        {
+            return smallAllocInfo;
+        }
+        inOutResourceDesc.Alignment = 0; // Restore original
+    }
+#endif // #if D3D12MA_USE_SMALL_RESOURCE_PLACEMENT_ALIGNMENT
+
+    return m_Device->GetResourceAllocationInfo(0, 1, &inOutResourceDesc);
+}
+
+void AllocatorPimpl::WriteBudgetToJson(JsonWriter& json, const Budget& budget)
+{
+    json.BeginObject();
+    {
+        json.WriteString(L"BlockBytes");
+        json.WriteNumber(budget.BlockBytes);
+        json.WriteString(L"AllocationBytes");
+        json.WriteNumber(budget.AllocationBytes);
+        json.WriteString(L"UsageBytes");
+        json.WriteNumber(budget.UsageBytes);
+        json.WriteString(L"BudgetBytes");
+        json.WriteNumber(budget.BudgetBytes);
+    }
+    json.EndObject();
+}
+
+////////////////////////////////////////////////////////////////////////////////
+// Public class Allocation implementation
+
+void Allocation::PackedData::SetType(Type type)
+{
+    const uint32_t u = (UINT)type;
+    D3D12MA_ASSERT(u < (1u << 2));
+    m_Type = u;
+}
+
+void Allocation::PackedData::SetResourceDimension(D3D12_RESOURCE_DIMENSION resourceDimension)
+{
+    const uint32_t u = (UINT)resourceDimension;
+    D3D12MA_ASSERT(u < (1u << 3));
+    m_ResourceDimension = u;
+}
+
+void Allocation::PackedData::SetResourceFlags(D3D12_RESOURCE_FLAGS resourceFlags)
+{
+    const uint32_t u = (UINT)resourceFlags;
+    D3D12MA_ASSERT(u < (1u << 7));
+    m_ResourceFlags = u;
+}
+
+void Allocation::PackedData::SetTextureLayout(D3D12_TEXTURE_LAYOUT textureLayout)
+{
+    const uint32_t u = (UINT)textureLayout;
+    D3D12MA_ASSERT(u < (1u << 2));
+    m_TextureLayout = u;
+}
+
+void Allocation::Release()
+{
+    if(this == NULL)
+    {
+        return;
+    }
+
+    D3D12MA_DEBUG_GLOBAL_MUTEX_LOCK
+
+    SAFE_RELEASE(m_Resource);
+
+    switch(m_PackedData.GetType())
+    {
+    case TYPE_COMMITTED:
+        m_Allocator->FreeCommittedMemory(this);
+        break;
+    case TYPE_PLACED:
+        m_Allocator->FreePlacedMemory(this);
+        break;
+    case TYPE_HEAP:
+        m_Allocator->FreeHeapMemory(this);
+        break;
+    }
+
+    FreeName();
+
+    m_Allocator->GetAllocationObjectAllocator().Free(this);
+}
+
+UINT64 Allocation::GetOffset() const
+{
+    switch(m_PackedData.GetType())
+    {
+    case TYPE_COMMITTED:
+    case TYPE_HEAP:
+        return 0;
+    case TYPE_PLACED:
+        return m_Placed.offset;
+    default:
+        D3D12MA_ASSERT(0);
+        return 0;
+    }
+}
+
+ID3D12Heap* Allocation::GetHeap() const
+{
+    switch(m_PackedData.GetType())
+    {
+    case TYPE_COMMITTED:
+        return NULL;
+    case TYPE_PLACED:
+        return m_Placed.block->GetHeap();
+    case TYPE_HEAP:
+        return m_Heap.heap;
+    default:
+        D3D12MA_ASSERT(0);
+        return 0;
+    }
+}
+
+void Allocation::SetName(LPCWSTR Name)
+{
+    FreeName();
+
+    if(Name)
+    {
+        const size_t nameCharCount = wcslen(Name) + 1;
+        m_Name = D3D12MA_NEW_ARRAY(m_Allocator->GetAllocs(), WCHAR, nameCharCount);
+        memcpy(m_Name, Name, nameCharCount * sizeof(WCHAR));
+    }
+}
+
+Allocation::Allocation(AllocatorPimpl* allocator, UINT64 size, BOOL wasZeroInitialized) :
+    m_Allocator{allocator},
+    m_Size{size},
+    m_Resource{NULL},
+    m_CreationFrameIndex{allocator->GetCurrentFrameIndex()},
+    m_Name{NULL}
+{
+    D3D12MA_ASSERT(allocator);
+
+    m_PackedData.SetType(TYPE_COUNT);
+    m_PackedData.SetResourceDimension(D3D12_RESOURCE_DIMENSION_UNKNOWN);
+    m_PackedData.SetResourceFlags(D3D12_RESOURCE_FLAG_NONE);
+    m_PackedData.SetTextureLayout(D3D12_TEXTURE_LAYOUT_UNKNOWN);
+    m_PackedData.SetWasZeroInitialized(wasZeroInitialized);
+}
+
+Allocation::~Allocation()
+{
+    // Nothing here, everything already done in Release.
+}
+
+void Allocation::InitCommitted(D3D12_HEAP_TYPE heapType)
+{
+    m_PackedData.SetType(TYPE_COMMITTED);
+    m_Committed.heapType = heapType;
+}
+
+void Allocation::InitPlaced(UINT64 offset, UINT64 alignment, NormalBlock* block)
+{
+    m_PackedData.SetType(TYPE_PLACED);
+    m_Placed.offset = offset;
+    m_Placed.block = block;
+}
+
+void Allocation::InitHeap(D3D12_HEAP_TYPE heapType, ID3D12Heap* heap)
+{
+    m_PackedData.SetType(TYPE_HEAP);
+    m_Heap.heapType = heapType;
+    m_Heap.heap = heap;
+}
+
+void Allocation::SetResource(ID3D12Resource* resource, const D3D12_RESOURCE_DESC* pResourceDesc)
+{
+    D3D12MA_ASSERT(m_Resource == NULL);
+    D3D12MA_ASSERT(pResourceDesc);
+    m_Resource = resource;
+    m_PackedData.SetResourceDimension(pResourceDesc->Dimension);
+    m_PackedData.SetResourceFlags(pResourceDesc->Flags);
+    m_PackedData.SetTextureLayout(pResourceDesc->Layout);
+}
+
+void Allocation::FreeName()
+{
+    if(m_Name)
+    {
+        const size_t nameCharCount = wcslen(m_Name) + 1;
+        D3D12MA_DELETE_ARRAY(m_Allocator->GetAllocs(), m_Name, nameCharCount);
+        m_Name = NULL;
+    }
+}
+
+////////////////////////////////////////////////////////////////////////////////
+// Private class AllocationObjectAllocator implementation
+
+AllocationObjectAllocator::AllocationObjectAllocator(const ALLOCATION_CALLBACKS& allocationCallbacks) :
+    m_Allocator(allocationCallbacks, 1024)
+{
+}
+
+template<typename... Types> Allocation* AllocationObjectAllocator::Allocate(Types... args)
+{
+    MutexLock mutexLock(m_Mutex);
+    return m_Allocator.Alloc(std::forward<Types>(args)...);
+}
+
+void AllocationObjectAllocator::Free(Allocation* alloc)
+{
+    MutexLock mutexLock(m_Mutex);
+    m_Allocator.Free(alloc);
+}
+
+////////////////////////////////////////////////////////////////////////////////
+// Public class Allocator implementation
+
+Allocator::Allocator(const ALLOCATION_CALLBACKS& allocationCallbacks, const ALLOCATOR_DESC& desc) :
+    m_Pimpl(D3D12MA_NEW(allocationCallbacks, AllocatorPimpl)(allocationCallbacks, desc))
+{
+}
+
+Allocator::~Allocator()
+{
+    D3D12MA_DELETE(m_Pimpl->GetAllocs(), m_Pimpl);
+}
+
+void Allocator::Release()
+{
+    D3D12MA_DEBUG_GLOBAL_MUTEX_LOCK
+
+    // Copy is needed because otherwise we would call destructor and invalidate the structure with callbacks before using it to free memory.
+    const ALLOCATION_CALLBACKS allocationCallbacksCopy = m_Pimpl->GetAllocs();
+    D3D12MA_DELETE(allocationCallbacksCopy, this);
+}
+
+
+
+const D3D12_FEATURE_DATA_D3D12_OPTIONS& Allocator::GetD3D12Options() const
+{
+    return m_Pimpl->GetD3D12Options();
+}
+
+HRESULT Allocator::CreateResource(
+    const ALLOCATION_DESC* pAllocDesc,
+    const D3D12_RESOURCE_DESC* pResourceDesc,
+    D3D12_RESOURCE_STATES InitialResourceState,
+    const D3D12_CLEAR_VALUE *pOptimizedClearValue,
+    Allocation** ppAllocation,
+    REFIID riidResource,
+    void** ppvResource)
+{
+    if(!pAllocDesc || !pResourceDesc || !ppAllocation || riidResource == IID_NULL)
+    {
+        D3D12MA_ASSERT(0 && "Invalid arguments passed to Allocator::CreateResource.");
+        return E_INVALIDARG;
+    }
+    D3D12MA_DEBUG_GLOBAL_MUTEX_LOCK
+    return m_Pimpl->CreateResource(pAllocDesc, pResourceDesc, InitialResourceState, pOptimizedClearValue, ppAllocation, riidResource, ppvResource);
+}
+
+HRESULT Allocator::AllocateMemory(
+    const ALLOCATION_DESC* pAllocDesc,
+    const D3D12_RESOURCE_ALLOCATION_INFO* pAllocInfo,
+    Allocation** ppAllocation)
+{
+    if(!pAllocDesc ||
+        !pAllocInfo ||
+        !ppAllocation ||
+        !(pAllocInfo->Alignment == 0 ||
+            pAllocInfo->Alignment == D3D12_DEFAULT_RESOURCE_PLACEMENT_ALIGNMENT ||
+            pAllocInfo->Alignment == D3D12_DEFAULT_MSAA_RESOURCE_PLACEMENT_ALIGNMENT) ||
+        pAllocInfo->SizeInBytes == 0 ||
+        pAllocInfo->SizeInBytes % (64ull * 1024) != 0)
+    {
+        D3D12MA_ASSERT(0 && "Invalid arguments passed to Allocator::AllocateMemory.");
+        return E_INVALIDARG;
+    }
+    D3D12MA_DEBUG_GLOBAL_MUTEX_LOCK
+    return m_Pimpl->AllocateMemory(pAllocDesc, pAllocInfo, ppAllocation);
+}
+
+void Allocator::SetCurrentFrameIndex(UINT frameIndex)
+{
+    D3D12MA_DEBUG_GLOBAL_MUTEX_LOCK
+    m_Pimpl->SetCurrentFrameIndex(frameIndex);
+}
+
+void Allocator::CalculateStats(Stats* pStats)
+{
+    D3D12MA_ASSERT(pStats);
+    D3D12MA_DEBUG_GLOBAL_MUTEX_LOCK
+    m_Pimpl->CalculateStats(*pStats);
+}
+
+void Allocator::GetBudget(Budget* pGpuBudget, Budget* pCpuBudget)
+{
+    if(pGpuBudget == NULL && pCpuBudget == NULL)
+    {
+        return;
+    }
+    D3D12MA_DEBUG_GLOBAL_MUTEX_LOCK
+    m_Pimpl->GetBudget(pGpuBudget, pCpuBudget);
+}
+
+void Allocator::BuildStatsString(WCHAR** ppStatsString, BOOL DetailedMap)
+{
+    D3D12MA_ASSERT(ppStatsString);
+    D3D12MA_DEBUG_GLOBAL_MUTEX_LOCK
+    m_Pimpl->BuildStatsString(ppStatsString, DetailedMap);
+}
+
+void Allocator::FreeStatsString(WCHAR* pStatsString)
+{
+    if (pStatsString != NULL)
+    {
+        D3D12MA_DEBUG_GLOBAL_MUTEX_LOCK
+        m_Pimpl->FreeStatsString(pStatsString);
+    }
+}
+
+////////////////////////////////////////////////////////////////////////////////
+// Public global functions
+
+HRESULT CreateAllocator(const ALLOCATOR_DESC* pDesc, Allocator** ppAllocator)
+{
+    if(!pDesc || !ppAllocator || !pDesc->pDevice || !pDesc->pAdapter ||
+        !(pDesc->PreferredBlockSize == 0 || (pDesc->PreferredBlockSize >= 16 && pDesc->PreferredBlockSize < 0x10000000000ull)))
+    {
+        D3D12MA_ASSERT(0 && "Invalid arguments passed to CreateAllocator.");
+        return E_INVALIDARG;
+    }
+
+    D3D12MA_DEBUG_GLOBAL_MUTEX_LOCK
+
+    ALLOCATION_CALLBACKS allocationCallbacks;
+    SetupAllocationCallbacks(allocationCallbacks, *pDesc);
+
+    *ppAllocator = D3D12MA_NEW(allocationCallbacks, Allocator)(allocationCallbacks, *pDesc);
+    HRESULT hr = (*ppAllocator)->m_Pimpl->Init(*pDesc);
+    if(FAILED(hr))
+    {
+        D3D12MA_DELETE(allocationCallbacks, *ppAllocator);
+        *ppAllocator = NULL;
+    }
+    return hr;
+}
+
+} // namespace D3D12MA