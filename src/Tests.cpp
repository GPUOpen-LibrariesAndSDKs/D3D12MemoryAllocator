//
// Copyright (c) 2019-2025 Advanced Micro Devices, Inc. All rights reserved.
//
// Permission is hereby granted, free of charge, to any person obtaining a copy
// of this software and associated documentation files (the "Software"), to deal
// in the Software without restriction, including without limitation the rights
// to use, copy, modify, merge, publish, distribute, sublicense, and/or sell
// copies of the Software, and to permit persons to whom the Software is
// furnished to do so, subject to the following conditions:
//
// The above copyright notice and this permission notice shall be included in
// all copies or substantial portions of the Software.
//
// THE SOFTWARE IS PROVIDED "AS IS", WITHOUT WARRANTY OF ANY KIND, EXPRESS OR
// IMPLIED, INCLUDING BUT NOT LIMITED TO THE WARRANTIES OF MERCHANTABILITY,
// FITNESS FOR A PARTICULAR PURPOSE AND NONINFRINGEMENT.  IN NO EVENT SHALL THE
// AUTHORS OR COPYRIGHT HOLDERS BE LIABLE FOR ANY CLAIM, DAMAGES OR OTHER
// LIABILITY, WHETHER IN AN ACTION OF CONTRACT, TORT OR OTHERWISE, ARISING FROM,
// OUT OF OR IN CONNECTION WITH THE SOFTWARE OR THE USE OR OTHER DEALINGS IN
// THE SOFTWARE.
//

#include "Common.h"
#include "Tests.h"
#include <thread>

// Define to the same value as you did for D3D12MemAlloc.cpp.
#ifndef D3D12MA_DEBUG_MARGIN
    #define D3D12MA_DEBUG_MARGIN 0
#endif

extern ID3D12GraphicsCommandList* BeginCommandList();
extern DXGI_ADAPTER_DESC1 g_AdapterDesc;
extern void EndCommandList(ID3D12GraphicsCommandList* cmdList);

enum CONFIG_TYPE
{
    CONFIG_TYPE_MINIMUM,
    CONFIG_TYPE_SMALL,
    CONFIG_TYPE_AVERAGE,
    CONFIG_TYPE_LARGE,
    CONFIG_TYPE_MAXIMUM,
    CONFIG_TYPE_COUNT
};

enum class FREE_ORDER { FORWARD, BACKWARD, RANDOM, COUNT };

static const char* CODE_DESCRIPTION = "D3D12MA Tests";
static constexpr UINT64 KILOBYTE = 1024;
static constexpr UINT64 MEGABYTE = 1024 * KILOBYTE;
static constexpr CONFIG_TYPE ConfigType = CONFIG_TYPE_AVERAGE;
static const char* FREE_ORDER_NAMES[] = { "FORWARD", "BACKWARD", "RANDOM", };

<<<<<<< HEAD
constexpr D3D12_RESOURCE_FLAGS D3D12_RESOURCE_FLAG_USE_TIGHT_ALIGNMENT_COPY = (D3D12_RESOURCE_FLAGS)0x400;

=======
>>>>>>> 1f8aa44c
// Indexes match enum D3D12_HEAP_TYPE.
static const WCHAR* const HEAP_TYPE_NAMES[] =
{
    L"",
    L"DEFAULT",
    L"UPLOAD",
    L"READBACK",
    L"CUSTOM",
    L"GPU_UPLOAD",
};

<<<<<<< HEAD
=======
bool operator==(const D3D12MA::Statistics& lhs, const D3D12MA::Statistics& rhs)
{
    return lhs.BlockCount == rhs.BlockCount &&
        lhs.AllocationCount == rhs.AllocationCount &&
        lhs.BlockBytes == rhs.BlockBytes &&
        lhs.AllocationBytes == rhs.AllocationBytes;
}

>>>>>>> 1f8aa44c
static void CurrentTimeToStr(std::string& out)
{
    time_t rawTime; time(&rawTime);
    struct tm timeInfo; localtime_s(&timeInfo, &rawTime);
    char timeStr[128];
    strftime(timeStr, _countof(timeStr), "%c", &timeInfo);
    out = timeStr;
}

static float ToFloatSeconds(duration d)
{
    return std::chrono::duration_cast<std::chrono::duration<float>>(d).count();
}

static const char* AlgorithmToStr(D3D12MA::POOL_FLAGS algorithm)
{
    switch (algorithm)
    {
    case D3D12MA::POOL_FLAG_ALGORITHM_LINEAR:
        return "Linear";
    case 0:
        return "TLSF";
    default:
        assert(0);
        return "";
    }
}

static const char* VirtualAlgorithmToStr(D3D12MA::VIRTUAL_BLOCK_FLAGS algorithm)
{
    switch (algorithm)
    {
    case D3D12MA::VIRTUAL_BLOCK_FLAG_ALGORITHM_LINEAR:
        return "Linear";
    case 0:
        return "TLSF";
    default:
        assert(0);
        return "";
    }
}

static const wchar_t* DefragmentationAlgorithmToStr(UINT32 algorithm)
{
    switch (algorithm)
    {
    case D3D12MA::DEFRAGMENTATION_FLAG_ALGORITHM_BALANCED:
        return L"Balanced";
    case D3D12MA::DEFRAGMENTATION_FLAG_ALGORITHM_FAST:
        return L"Fast";
    case D3D12MA::DEFRAGMENTATION_FLAG_ALGORITHM_FULL:
        return L"Full";
    case 0:
        return L"Default";
    default:
        assert(0);
        return L"";
    }
}

struct ResourceWithAllocation
{
    ComPtr<ID3D12Resource> resource;
    ComPtr<D3D12MA::Allocation> allocation;
    UINT64 size = UINT64_MAX;
    UINT dataSeed = 0;

    void Reset()
    {
        resource.Reset();
        allocation.Reset();
        size = UINT64_MAX;
        dataSeed = 0;
    }
};

template<typename D3D12_RESOURCE_DESC_T>
static void FillResourceDescForBuffer(D3D12_RESOURCE_DESC_T& outResourceDesc, UINT64 size)
{
    outResourceDesc = {};
    outResourceDesc.Dimension = D3D12_RESOURCE_DIMENSION_BUFFER;
    outResourceDesc.Alignment = 0;
    outResourceDesc.Width = size;
    outResourceDesc.Height = 1;
    outResourceDesc.DepthOrArraySize = 1;
    outResourceDesc.MipLevels = 1;
    outResourceDesc.Format = DXGI_FORMAT_UNKNOWN;
    outResourceDesc.SampleDesc.Count = 1;
    outResourceDesc.SampleDesc.Quality = 0;
    outResourceDesc.Layout = D3D12_TEXTURE_LAYOUT_ROW_MAJOR;
    outResourceDesc.Flags = D3D12_RESOURCE_FLAG_NONE;
}

static void FillData(void* outPtr, const UINT64 sizeInBytes, UINT seed)
{
    UINT* outValues = (UINT*)outPtr;
    const UINT64 sizeInValues = sizeInBytes / sizeof(UINT);
    UINT value = seed;
    for(UINT i = 0; i < sizeInValues; ++i)
    {
        outValues[i] = value++;
    }
}

static void FillAllocationsData(const ComPtr<D3D12MA::Allocation>* allocs, size_t allocCount, UINT seed)
{
    std::for_each(allocs, allocs + allocCount, [seed](const ComPtr<D3D12MA::Allocation>& alloc)
        {
            D3D12_RANGE range = {};
            void* ptr;
            CHECK_HR(alloc->GetResource()->Map(0, &range, &ptr));
            FillData(ptr, alloc->GetSize(), seed);
            alloc->GetResource()->Unmap(0, nullptr);
        });
}

static void FillAllocationsDataGPU(const TestContext& ctx, const ComPtr<D3D12MA::Allocation>* allocs, size_t allocCount, UINT seed)
{
    D3D12MA::CALLOCATION_DESC allocDesc = D3D12MA::CALLOCATION_DESC{
        D3D12_HEAP_TYPE_UPLOAD,
        D3D12MA::ALLOCATION_FLAG_COMMITTED,
        NULL, // privateData
        D3D12_HEAP_FLAG_ALLOW_ONLY_BUFFERS }; // extraHeapFlags

    std::vector<D3D12_RESOURCE_BARRIER> barriers;
    std::vector<ComPtr<D3D12MA::Allocation>> uploadAllocs;
    barriers.reserve(allocCount);
    uploadAllocs.reserve(allocCount);

    // Move resource into right state
    D3D12_RESOURCE_BARRIER barrier = {};
    barrier.Type = D3D12_RESOURCE_BARRIER_TYPE_TRANSITION;
    barrier.Flags = D3D12_RESOURCE_BARRIER_FLAG_NONE;
    barrier.Transition.Subresource = D3D12_RESOURCE_BARRIER_ALL_SUBRESOURCES;
    barrier.Transition.StateBefore = D3D12_RESOURCE_STATE_COPY_DEST;

    ID3D12GraphicsCommandList* cl = BeginCommandList();
    std::for_each(allocs, allocs + allocCount, [&](const ComPtr<D3D12MA::Allocation>& alloc)
        {
            // Copy only buffers for now
            D3D12_RESOURCE_DESC resDesc = alloc->GetResource()->GetDesc();
            if (resDesc.Dimension == D3D12_RESOURCE_DIMENSION_BUFFER)
            {
                // Fix for D3D12 ERROR: ID3D12Device::CreatePlacedResource: D3D12_RESOURCE_DESC::Alignment is invalid. The value is 8. When D3D12_RESOURCE_DESC::Flag bit for D3D12_RESOURCE_FLAG_USE_TIGHT_ALIGNMENT is set, Alignment must be 0. [ STATE_CREATION ERROR #721: CREATERESOURCE_INVALIDALIGNMENT]
                if ((resDesc.Flags & D3D12_RESOURCE_FLAG_USE_TIGHT_ALIGNMENT_COPY) != 0)
                    resDesc.Alignment = 0;

                ComPtr<D3D12MA::Allocation> uploadAlloc;
                CHECK_HR(ctx.allocator->CreateResource(&allocDesc, &resDesc, D3D12_RESOURCE_STATE_GENERIC_READ,
                    nullptr, &uploadAlloc, IID_NULL, nullptr));

                D3D12_RANGE range = {};
                void* ptr;
                CHECK_HR(uploadAlloc->GetResource()->Map(0, &range, &ptr));
                FillData(ptr, resDesc.Width, seed);
                uploadAlloc->GetResource()->Unmap(0, nullptr);

                cl->CopyResource(alloc->GetResource(), uploadAlloc->GetResource());
                uploadAllocs.emplace_back(std::move(uploadAlloc));
            }

            barrier.Transition.pResource = alloc->GetResource();
            barrier.Transition.StateAfter = (D3D12_RESOURCE_STATES)(uintptr_t)alloc->GetPrivateData();
            barriers.emplace_back(barrier);
        });
    cl->ResourceBarrier(static_cast<UINT>(allocCount), barriers.data());
    EndCommandList(cl);
}

static bool ValidateData(const void* ptr, const UINT64 sizeInBytes, UINT seed)
{
    const UINT* values = (const UINT*)ptr;
    const UINT64 sizeInValues = sizeInBytes / sizeof(UINT);
    UINT value = seed;
    for(UINT i = 0; i < sizeInValues; ++i)
    {
        if(values[i] != value++)
        {
            //CHECK_BOOL(0 && "ValidateData failed.");
            return false;
        }
    }
    return true;
}

static bool ValidateDataZero(const void* ptr, const UINT64 sizeInBytes)
{
    const UINT* values = (const UINT*)ptr;
    const UINT64 sizeInValues = sizeInBytes / sizeof(UINT);
    for(UINT i = 0; i < sizeInValues; ++i)
    {
        if(values[i] != 0)
        {
            //CHECK_BOOL(0 && "ValidateData failed.");
            return false;
        }
    }
    return true;
}

static void ValidateAllocationsData(const ComPtr<D3D12MA::Allocation>* allocs, size_t allocCount, UINT seed)
{
    std::for_each(allocs, allocs + allocCount, [seed](const ComPtr<D3D12MA::Allocation>& alloc)
        {
            D3D12_RANGE range = {};
            void* ptr;
            CHECK_HR(alloc->GetResource()->Map(0, &range, &ptr));
            CHECK_BOOL(ValidateData(ptr, alloc->GetSize(), seed));
            alloc->GetResource()->Unmap(0, nullptr);
        });
}

static void ValidateAllocationsDataGPU(const TestContext& ctx, const ComPtr<D3D12MA::Allocation>* allocs, size_t allocCount, UINT seed)
{
    D3D12MA::CALLOCATION_DESC allocDesc = D3D12MA::CALLOCATION_DESC{
        D3D12_HEAP_TYPE_READBACK,
        D3D12MA::ALLOCATION_FLAG_COMMITTED,
        NULL, // privateData
        D3D12_HEAP_FLAG_ALLOW_ONLY_BUFFERS }; // extraHeapFlags

    std::vector<D3D12_RESOURCE_BARRIER> barriers;
    std::vector<ComPtr<D3D12MA::Allocation>> downloadAllocs;
    barriers.reserve(allocCount);
    downloadAllocs.reserve(allocCount);

    // Move resource into right state
    D3D12_RESOURCE_BARRIER barrier = {};
    barrier.Type = D3D12_RESOURCE_BARRIER_TYPE_TRANSITION;
    barrier.Flags = D3D12_RESOURCE_BARRIER_FLAG_NONE;
    barrier.Transition.Subresource = D3D12_RESOURCE_BARRIER_ALL_SUBRESOURCES;
    barrier.Transition.StateAfter = D3D12_RESOURCE_STATE_COPY_SOURCE;

    ID3D12GraphicsCommandList* cl = BeginCommandList();
    size_t resCount = allocCount;
    std::for_each(allocs, allocs + allocCount, [&](const ComPtr<D3D12MA::Allocation>& alloc)
        {
            // Check only buffers for now
            D3D12_RESOURCE_DESC resDesc = alloc->GetResource()->GetDesc();
            if (resDesc.Dimension == D3D12_RESOURCE_DIMENSION_BUFFER)
            {
                // Fix for D3D12 ERROR: ID3D12Device::CreatePlacedResource: D3D12_RESOURCE_DESC::Alignment is invalid. The value is 8. When D3D12_RESOURCE_DESC::Flag bit for D3D12_RESOURCE_FLAG_USE_TIGHT_ALIGNMENT is set, Alignment must be 0. [ STATE_CREATION ERROR #721: CREATERESOURCE_INVALIDALIGNMENT]
                if ((resDesc.Flags & D3D12_RESOURCE_FLAG_USE_TIGHT_ALIGNMENT_COPY) != 0)
                    resDesc.Alignment = 0;

                ComPtr<D3D12MA::Allocation> downloadAlloc;
                CHECK_HR(ctx.allocator->CreateResource(&allocDesc, &resDesc, D3D12_RESOURCE_STATE_COPY_DEST,
                    nullptr, &downloadAlloc, IID_NULL, nullptr));

                barrier.Transition.pResource = alloc->GetResource();
                barrier.Transition.StateBefore = (D3D12_RESOURCE_STATES)(uintptr_t)alloc->GetPrivateData();
                barriers.emplace_back(barrier);
                downloadAllocs.emplace_back(std::move(downloadAlloc));
            }
            else
                --resCount;
        });

    cl->ResourceBarrier(static_cast<UINT>(resCount), barriers.data());
    for (size_t i = 0, j = 0; i < resCount; ++j)
    {
        if (allocs[j]->GetResource()->GetDesc().Dimension == D3D12_RESOURCE_DIMENSION_BUFFER)
        {
            cl->CopyResource(downloadAllocs.at(i)->GetResource(), allocs[j]->GetResource());
            barriers.at(i).Transition.StateAfter = barriers.at(i).Transition.StateBefore;
            barriers.at(i).Transition.StateBefore = D3D12_RESOURCE_STATE_COPY_SOURCE;
            ++i;
        }
    }
    cl->ResourceBarrier(static_cast<UINT>(resCount), barriers.data());
    EndCommandList(cl);

    for (auto& alloc : downloadAllocs)
    {
        D3D12_RANGE range = {};
        void* ptr;
        CHECK_HR(alloc->GetResource()->Map(0, &range, &ptr));
        CHECK_BOOL(ValidateData(ptr, alloc->GetResource()->GetDesc().Width, seed));
        alloc->GetResource()->Unmap(0, nullptr);
    }
}

static void SaveStatsStringToFile(const TestContext& ctx, const wchar_t* dstFilePath, BOOL detailed = TRUE)
{
    WCHAR* s = nullptr;
    ctx.allocator->BuildStatsString(&s, detailed);
    SaveFile(dstFilePath, s, wcslen(s) * sizeof(WCHAR));
    ctx.allocator->FreeStatsString(s);
}


static void TestDebugMargin(const TestContext& ctx)
{
    using namespace D3D12MA;

    if(D3D12MA_DEBUG_MARGIN == 0)
    {
        return;
    }

    wprintf(L"Test D3D12MA_DEBUG_MARGIN = %u\n", (uint32_t)D3D12MA_DEBUG_MARGIN);

    ALLOCATION_DESC allocDesc = {};

    D3D12_RESOURCE_DESC resDesc = {};

    CPOOL_DESC poolDesc = CPOOL_DESC{ D3D12_HEAP_TYPE_UPLOAD, D3D12_HEAP_FLAG_ALLOW_ONLY_BUFFERS };

    for(size_t algorithmIndex = 0; algorithmIndex < 2; ++algorithmIndex)
    {
        switch(algorithmIndex)
        {
        case 0: poolDesc.Flags = POOL_FLAG_NONE; break;
        case 1: poolDesc.Flags = POOL_FLAG_ALGORITHM_LINEAR; break;
        default: assert(0);
        }
        ComPtr<Pool> pool;
        CHECK_HR(ctx.allocator->CreatePool(&poolDesc, &pool));

        allocDesc.CustomPool = pool.Get();

        // Create few buffers of different size.
        const size_t BUF_COUNT = 10;
        ComPtr<Allocation> buffers[BUF_COUNT];
        for(size_t allocIndex = 0; allocIndex < 10; ++allocIndex)
        {
            const bool isLast = allocIndex == BUF_COUNT - 1;
            FillResourceDescForBuffer(resDesc, (UINT64)(allocIndex + 1) * 0x10000);

            CHECK_HR(ctx.allocator->CreateResource(
                &allocDesc,
                &resDesc,
                D3D12_RESOURCE_STATE_GENERIC_READ,
                nullptr,
                &buffers[allocIndex],
                IID_NULL, nullptr));
        }

        // JSON dump
        wchar_t* json = nullptr;
        ctx.allocator->BuildStatsString(&json, TRUE);
        int I = 1; // Put breakpoint here to manually inspect json in a debugger.

        // Check if their offsets preserve margin between them.
        std::sort(buffers, buffers + BUF_COUNT, [](const ComPtr<Allocation>& lhs, const ComPtr<Allocation>& rhs) -> bool
            {
                if(lhs->GetHeap() != rhs->GetHeap())
                {
                    return lhs->GetHeap() < rhs->GetHeap();
                }
                return lhs->GetOffset() < rhs->GetOffset();
            });
        for(size_t i = 1; i < BUF_COUNT; ++i)
        {
            if(buffers[i]->GetHeap() == buffers[i - 1]->GetHeap())
            {
                const UINT64 allocStart = buffers[i]->GetOffset();
                const UINT64 prevAllocEnd = buffers[i - 1]->GetOffset() + buffers[i - 1]->GetSize();
                CHECK_BOOL(allocStart >= prevAllocEnd + D3D12MA_DEBUG_MARGIN);
            }
        }

        ctx.allocator->FreeStatsString(json);
    }
}

static void TestDebugMarginNotInVirtualAllocator(const TestContext& ctx)
{
    wprintf(L"Test D3D12MA_DEBUG_MARGIN not applied to virtual allocator\n");
    using namespace D3D12MA;
    constexpr size_t ALLOCATION_COUNT = 10;
    for(size_t algorithmIndex = 0; algorithmIndex < 2; ++algorithmIndex)
    {
        CVIRTUAL_BLOCK_DESC blockDesc = CVIRTUAL_BLOCK_DESC{ ALLOCATION_COUNT * MEGABYTE };
        switch(algorithmIndex)
        {
        case 0: blockDesc.Flags = VIRTUAL_BLOCK_FLAG_NONE; break;
        case 1: blockDesc.Flags = VIRTUAL_BLOCK_FLAG_ALGORITHM_LINEAR; break;
        default: assert(0);
        }

        ComPtr<VirtualBlock> block;
        CHECK_HR(CreateVirtualBlock(&blockDesc, &block));

        // Fill the entire block
        VirtualAllocation allocs[ALLOCATION_COUNT];
        for(size_t i = 0; i < ALLOCATION_COUNT; ++i)
        {
            CVIRTUAL_ALLOCATION_DESC allocDesc = CVIRTUAL_ALLOCATION_DESC{ 1 * MEGABYTE, 0 };
            CHECK_HR(block->Allocate(&allocDesc, &allocs[i], nullptr));
        }

        block->Clear();
    }
}

static void TestJson(const TestContext& ctx)
{
    wprintf(L"Test JSON\n");

    std::vector<ComPtr<D3D12MA::Pool>> pools;
    std::vector<ComPtr<D3D12MA::Allocation>> allocs;

    D3D12MA::ALLOCATION_DESC allocDesc = {};
    D3D12_RESOURCE_DESC resDesc = {};
    resDesc.Alignment = 0;
    resDesc.MipLevels = 1;
    resDesc.SampleDesc.Count = 1;
    resDesc.SampleDesc.Quality = 0;

    D3D12_RESOURCE_ALLOCATION_INFO allocInfo = {};
    allocInfo.Alignment = D3D12_DEFAULT_RESOURCE_PLACEMENT_ALIGNMENT;
    allocInfo.SizeInBytes = D3D12_DEFAULT_RESOURCE_PLACEMENT_ALIGNMENT;

    // Select if using custom pool or default
    for (UINT8 poolType = 0; poolType < 2; ++poolType)
    {
        // Select different heaps
        for (UINT8 heapType = 0; heapType < 5; ++heapType)
        {
            D3D12_RESOURCE_STATES state;
            D3D12_CPU_PAGE_PROPERTY cpuPageType = D3D12_CPU_PAGE_PROPERTY_UNKNOWN;
            D3D12_MEMORY_POOL memoryPool = D3D12_MEMORY_POOL_UNKNOWN;
            switch (heapType)
            {
            case 0:
                allocDesc.HeapType = D3D12_HEAP_TYPE_DEFAULT;
                state = D3D12_RESOURCE_STATE_COMMON;
                break;
            case 1:
                allocDesc.HeapType = D3D12_HEAP_TYPE_UPLOAD;
                state = D3D12_RESOURCE_STATE_GENERIC_READ;
                break;
            case 2:
                allocDesc.HeapType = D3D12_HEAP_TYPE_READBACK;
                state = D3D12_RESOURCE_STATE_COPY_DEST;
                break;
            case 3:
                allocDesc.HeapType = D3D12_HEAP_TYPE_CUSTOM;
                state = D3D12_RESOURCE_STATE_COMMON;
                cpuPageType = D3D12_CPU_PAGE_PROPERTY_NOT_AVAILABLE;
                memoryPool = ctx.allocator->IsUMA() ? D3D12_MEMORY_POOL_L0 : D3D12_MEMORY_POOL_L1;
                break;
            case 4:
                allocDesc.HeapType = D3D12_HEAP_TYPE_CUSTOM;
                state = D3D12_RESOURCE_STATE_GENERIC_READ;
                cpuPageType = D3D12_CPU_PAGE_PROPERTY_WRITE_COMBINE;
                memoryPool = D3D12_MEMORY_POOL_L0;
                break;
            }
            // Skip custom heaps for default pools
            if (poolType == 0 && heapType > 2)
                continue;
            const bool texturesPossible = heapType == 0 || heapType == 3;

            // Select different resource region types
            for (UINT8 resType = 0; resType < 3; ++resType)
            {
                allocDesc.ExtraHeapFlags = D3D12_HEAP_FLAG_ALLOW_ONLY_BUFFERS;
                D3D12_RESOURCE_FLAGS resFlags = D3D12_RESOURCE_FLAG_NONE;
                if (texturesPossible)
                {
                    switch (resType)
                    {
                    case 1:
                        allocDesc.ExtraHeapFlags = D3D12_HEAP_FLAG_ALLOW_ONLY_NON_RT_DS_TEXTURES;
                        break;
                    case 2:
                        allocDesc.ExtraHeapFlags = D3D12_HEAP_FLAG_ALLOW_ONLY_RT_DS_TEXTURES;
                        resFlags = D3D12_RESOURCE_FLAG_ALLOW_RENDER_TARGET;
                        break;
                    }
                }

                switch (poolType)
                {
                case 0:
                    allocDesc.CustomPool = nullptr;
                    break;
                case 1:
                {
                    ComPtr<D3D12MA::Pool> pool;
                    D3D12MA::POOL_DESC poolDesc = {};
                    poolDesc.HeapFlags = allocDesc.ExtraHeapFlags;
                    poolDesc.HeapProperties.Type = allocDesc.HeapType;
                    poolDesc.HeapProperties.CPUPageProperty = cpuPageType;
                    poolDesc.HeapProperties.MemoryPoolPreference = memoryPool;
                    CHECK_HR(ctx.allocator->CreatePool(&poolDesc, &pool));

                    allocDesc.CustomPool = pool.Get();
                    pools.emplace_back(std::move(pool));
                    break;
                }
                }

                // Select different allocation flags
                for (UINT8 allocFlag = 0; allocFlag < 2; ++allocFlag)
                {
                    switch (allocFlag)
                    {
                    case 0:
                        allocDesc.Flags = D3D12MA::ALLOCATION_FLAG_NONE;
                        break;
                    case 1:
                        allocDesc.Flags = D3D12MA::ALLOCATION_FLAG_COMMITTED;
                        break;
                    }

                    // Select different alloc types (block, buffer, texture, etc.)
                    for (UINT8 allocType = 0; allocType < 5; ++allocType)
                    {
                        // Select different data stored in the allocation
                        for (UINT8 data = 0; data < 4; ++data)
                        {
                            ComPtr<D3D12MA::Allocation> alloc;

                            if (texturesPossible && resType != 0)
                            {
                                resDesc.Layout = D3D12_TEXTURE_LAYOUT_UNKNOWN;
                                resDesc.Format = DXGI_FORMAT_R8G8B8A8_UNORM;
                                switch (allocType % 3)
                                {
                                case 0:
                                    resDesc.Dimension = D3D12_RESOURCE_DIMENSION_TEXTURE1D;
                                    resDesc.Width = 512;
                                    resDesc.Height = 1;
                                    resDesc.DepthOrArraySize = 1;
                                    resDesc.Flags = resFlags;
                                    CHECK_HR(ctx.allocator->CreateResource(&allocDesc, &resDesc, state, nullptr, &alloc, IID_NULL, nullptr));
                                    break;
                                case 1:
                                    resDesc.Dimension = D3D12_RESOURCE_DIMENSION_TEXTURE2D;
                                    resDesc.Width = 1024;
                                    resDesc.Height = 512;
                                    resDesc.DepthOrArraySize = 1;
                                    resDesc.Flags = resFlags;
                                    CHECK_HR(ctx.allocator->CreateResource(&allocDesc, &resDesc, state, nullptr, &alloc, IID_NULL, nullptr));
                                    break;
                                case 2:
                                    resDesc.Dimension = D3D12_RESOURCE_DIMENSION_TEXTURE3D;
                                    resDesc.Width = 512;
                                    resDesc.Height = 256;
                                    resDesc.DepthOrArraySize = 128;
                                    resDesc.Flags = resFlags;
                                    CHECK_HR(ctx.allocator->CreateResource(&allocDesc, &resDesc, state, nullptr, &alloc, IID_NULL, nullptr));
                                    break;
                                }
                            }
                            else
                            {
                                switch (allocType % 2)
                                {
                                case 0:
                                    CHECK_HR(ctx.allocator->AllocateMemory(&allocDesc, &allocInfo, &alloc));
                                    break;
                                case 1:
                                    FillResourceDescForBuffer(resDesc, 1024);
                                    CHECK_HR(ctx.allocator->CreateResource(&allocDesc, &resDesc, state, nullptr, &alloc, IID_NULL, nullptr));
                                    break;
                                }
                            }

                            switch (data)
                            {
                            case 1:
                                alloc->SetPrivateData((void*)16112007);
                                break;
                            case 2:
                                alloc->SetName(L"SHEPURD");
                                break;
                            case 3:
                                alloc->SetPrivateData((void*)26012010);
                                alloc->SetName(L"JOKER");
                                break;
                            }
                            allocs.emplace_back(std::move(alloc));
                        }
                    }

                }
            }
        }
    }
    SaveStatsStringToFile(ctx, L"JSON_D3D12.json");
}

static void TestCommittedResourcesAndJson(const TestContext& ctx)
{
    wprintf(L"Test committed resources and JSON\n");
    
    const UINT count = 4;
    const UINT64 bufSize = 32ull * 1024;
    const wchar_t* names[count] = {
        L"Resource\nFoo\r\nBar",
        L"Resource \"'&<>?#@!&-=_+[]{};:,./\\",
        nullptr,
        L"",
    };

    ResourceWithAllocation resources[count];

    D3D12MA::CALLOCATION_DESC allocDesc = D3D12MA::CALLOCATION_DESC{
        D3D12_HEAP_TYPE_DEFAULT,
        D3D12MA::ALLOCATION_FLAG_COMMITTED };

    D3D12_RESOURCE_DESC resourceDesc;
    FillResourceDescForBuffer(resourceDesc, bufSize);

    for(UINT i = 0; i < count; ++i)
    {
        const bool receiveExplicitResource = i < 2;

        CHECK_HR( ctx.allocator->CreateResource(
            &allocDesc,
            &resourceDesc,
            D3D12_RESOURCE_STATE_COPY_DEST,
            NULL,
            &resources[i].allocation,
            __uuidof(ID3D12Resource),
            receiveExplicitResource ? (void**)&resources[i].resource : NULL));

        if(receiveExplicitResource)
        {
            ID3D12Resource* res = resources[i].resource.Get();
            CHECK_BOOL(res && res == resources[i].allocation->GetResource());
            const ULONG refCountAfterAdd = res->AddRef();
            CHECK_BOOL(refCountAfterAdd == 3);
            res->Release();
        }
        
        // Make sure it has implicit heap.
        CHECK_BOOL( resources[i].allocation->GetHeap() == NULL && resources[i].allocation->GetOffset() == 0 );

        resources[i].allocation->SetName(names[i]);
    }

    // Check names.
    for(UINT i = 0; i < count; ++i)
    {
        const wchar_t* const allocName = resources[i].allocation->GetName();
        if(allocName)
        {
            CHECK_BOOL( wcscmp(allocName, names[i]) == 0 );
        }
        else
        {
            CHECK_BOOL(names[i] == NULL);
        }
    }

    WCHAR* jsonString;
    ctx.allocator->BuildStatsString(&jsonString, TRUE);
    CHECK_BOOL(wcsstr(jsonString, L"\"Resource\\nFoo\\r\\nBar\"") != NULL);
    CHECK_BOOL(wcsstr(jsonString, L"\"Resource \\\"'&<>?#@!&-=_+[]{};:,.\\/\\\\\"") != NULL);
    CHECK_BOOL(wcsstr(jsonString, L"\"\"") != NULL);
    ctx.allocator->FreeStatsString(jsonString);
}

static void TestSmallBuffers(const TestContext& ctx)
{
    wprintf(L"Test small buffers\n");

    D3D12MA::CPOOL_DESC poolDesc = D3D12MA::CPOOL_DESC{
        D3D12_HEAP_TYPE_DEFAULT,
        D3D12_HEAP_FLAG_ALLOW_ONLY_BUFFERS };
    ComPtr<D3D12MA::Pool> pool;
    CHECK_HR(ctx.allocator->CreatePool(&poolDesc, &pool));

    D3D12MA::CALLOCATION_DESC allocDesc = D3D12MA::CALLOCATION_DESC{ pool.Get() };

    D3D12_RESOURCE_DESC resDesc;
    FillResourceDescForBuffer(resDesc, 8 * KILOBYTE);

    D3D12_RESOURCE_DESC largeResDesc = resDesc;
    largeResDesc.Width = 128 * KILOBYTE;

    std::vector<ResourceWithAllocation> resources;

    // A large buffer placed inside the heap to allocate first block.
    {
        resources.emplace_back();
        ResourceWithAllocation& resWithAlloc = resources.back();
        CHECK_HR(ctx.allocator->CreateResource(&allocDesc, &largeResDesc, D3D12_RESOURCE_STATE_COMMON,
            nullptr, &resWithAlloc.allocation, IID_PPV_ARGS(&resWithAlloc.resource)));
        CHECK_BOOL(resWithAlloc.allocation && resWithAlloc.allocation->GetResource());
        CHECK_BOOL(resWithAlloc.allocation->GetHeap()); // Expected to be placed.
    }

    // Test 1: COMMITTED.
    {
        resources.emplace_back();
        ResourceWithAllocation& resWithAlloc = resources.back();
        allocDesc.Flags = D3D12MA::ALLOCATION_FLAG_COMMITTED;
        CHECK_HR(ctx.allocator->CreateResource(&allocDesc, &resDesc, D3D12_RESOURCE_STATE_COMMON,
            nullptr, &resWithAlloc.allocation, IID_PPV_ARGS(&resWithAlloc.resource)));
        CHECK_BOOL(resWithAlloc.allocation && resWithAlloc.allocation->GetResource());
        CHECK_BOOL(!resWithAlloc.allocation->GetHeap()); // Expected to be committed.
    }

    // Test 2: Default.
    {
        resources.emplace_back();
        ResourceWithAllocation& resWithAlloc = resources.back();
        allocDesc.Flags = D3D12MA::ALLOCATION_FLAG_NONE;
        CHECK_HR(ctx.allocator->CreateResource(&allocDesc, &resDesc, D3D12_RESOURCE_STATE_COMMON,
            nullptr, &resWithAlloc.allocation, IID_PPV_ARGS(&resWithAlloc.resource)));
        CHECK_BOOL(resWithAlloc.allocation && resWithAlloc.allocation->GetResource());
        // May or may not be committed, depending on the PREFER_SMALL_BUFFERS_COMMITTED
        // and TIGHT_ALIGNMENT settings.
        const bool isCommitted = resWithAlloc.allocation->GetHeap() == NULL;
        if (isCommitted)
            wprintf(L"    Small buffer %llu B inside a custom pool was created as committed.\n", resDesc.Width);
        else
            wprintf(L"    Small buffer %llu B inside a custom pool was created as placed.\n", resDesc.Width);
    }

    // Test 3: NEVER_ALLOCATE.
    {
        resources.emplace_back();
        ResourceWithAllocation& resWithAlloc = resources.back();
        allocDesc.Flags = D3D12MA::ALLOCATION_FLAG_NEVER_ALLOCATE;
        CHECK_HR(ctx.allocator->CreateResource(&allocDesc, &resDesc, D3D12_RESOURCE_STATE_COMMON,
            nullptr, &resWithAlloc.allocation, IID_PPV_ARGS(&resWithAlloc.resource)));
        CHECK_BOOL(resWithAlloc.allocation && resWithAlloc.allocation->GetResource());
        CHECK_BOOL(resWithAlloc.allocation->GetHeap()); // Expected to be placed.
    }
}

static void TestCustomHeapFlags(const TestContext& ctx)
{
    wprintf(L"Test custom heap flags\n");

    // 1. Just memory heap with custom flags
    {
        D3D12MA::CALLOCATION_DESC allocDesc = D3D12MA::CALLOCATION_DESC{
            D3D12_HEAP_TYPE_DEFAULT,
            D3D12MA::ALLOCATION_FLAG_NONE,
            NULL, // privateData
            D3D12_HEAP_FLAG_ALLOW_ONLY_NON_RT_DS_TEXTURES |
            D3D12_HEAP_FLAG_SHARED }; // Extra flag.

        D3D12_RESOURCE_ALLOCATION_INFO resAllocInfo = {};
        resAllocInfo.SizeInBytes = D3D12_DEFAULT_RESOURCE_PLACEMENT_ALIGNMENT;
        resAllocInfo.Alignment = D3D12_DEFAULT_RESOURCE_PLACEMENT_ALIGNMENT;

        ResourceWithAllocation res;
        CHECK_HR( ctx.allocator->AllocateMemory(&allocDesc, &resAllocInfo, &res.allocation) );

        // Must be created as separate allocation.
        CHECK_BOOL( res.allocation->GetOffset() == 0 );
    }

    // 2. Committed resource with custom flags
    {
        D3D12_RESOURCE_DESC resourceDesc = {};
        resourceDesc.Dimension = D3D12_RESOURCE_DIMENSION_TEXTURE2D;
        resourceDesc.Alignment = 0;
        resourceDesc.Width = 1920;
        resourceDesc.Height = 1080;
        resourceDesc.DepthOrArraySize = 1;
        resourceDesc.MipLevels = 1;
        resourceDesc.Format = DXGI_FORMAT_R8G8B8A8_UNORM;
        resourceDesc.SampleDesc.Count = 1;
        resourceDesc.SampleDesc.Quality = 0;
        resourceDesc.Layout = D3D12_TEXTURE_LAYOUT_ROW_MAJOR;
        resourceDesc.Flags = D3D12_RESOURCE_FLAG_ALLOW_CROSS_ADAPTER;

        D3D12MA::CALLOCATION_DESC allocDesc = D3D12MA::CALLOCATION_DESC{
            D3D12_HEAP_TYPE_DEFAULT,
            D3D12MA::ALLOCATION_FLAG_NONE,
            NULL, // privateData,
            D3D12_HEAP_FLAG_SHARED | D3D12_HEAP_FLAG_SHARED_CROSS_ADAPTER };

        ResourceWithAllocation res;
        CHECK_HR( ctx.allocator->CreateResource(
            &allocDesc,
            &resourceDesc,
            D3D12_RESOURCE_STATE_COMMON,
            NULL,
            &res.allocation,
            IID_PPV_ARGS(&res.resource)) );

        // Must be created as committed.
        CHECK_BOOL( res.allocation->GetHeap() == NULL );
    }
}

static void TestPlacedResources(const TestContext& ctx)
{
    wprintf(L"Test placed resources\n");

    const bool alwaysCommitted = (ctx.allocatorFlags & D3D12MA::ALLOCATOR_FLAG_ALWAYS_COMMITTED) != 0;

    const UINT count = 4;
    const UINT64 bufSize = 64ull * 1024;
    ResourceWithAllocation resources[count];

    D3D12MA::CALLOCATION_DESC allocDesc = D3D12MA::CALLOCATION_DESC{ D3D12_HEAP_TYPE_DEFAULT };

    D3D12_RESOURCE_DESC resourceDesc;
    FillResourceDescForBuffer(resourceDesc, bufSize);

    for(UINT i = 0; i < count; ++i)
    {
        CHECK_HR( ctx.allocator->CreateResource(
            &allocDesc,
            &resourceDesc,
            D3D12_RESOURCE_STATE_GENERIC_READ,
            NULL,
            &resources[i].allocation,
            IID_PPV_ARGS(&resources[i].resource)) );

        // Make sure it doesn't have implicit heap.
        if(!alwaysCommitted)
        {
            CHECK_BOOL( resources[i].allocation->GetHeap() != NULL );
        }
    }

    // Make sure at least some of the resources belong to the same heap, but their memory ranges don't overlap.
    bool sameHeapFound = false;
    for(size_t i = 0; i < count; ++i)
    {
        for(size_t j = i + 1; j < count; ++j)
        {
            const ResourceWithAllocation& resI = resources[i];
            const ResourceWithAllocation& resJ = resources[j];
            if(resI.allocation->GetHeap() != NULL &&
                resI.allocation->GetHeap() == resJ.allocation->GetHeap())
            {
                sameHeapFound = true;
                CHECK_BOOL(resI.allocation->GetOffset() + resI.allocation->GetSize() <= resJ.allocation->GetOffset() ||
                    resJ.allocation->GetOffset() + resJ.allocation->GetSize() <= resI.allocation->GetOffset());
            }
        }
    }
    if(!alwaysCommitted)
    {
        CHECK_BOOL(sameHeapFound);
    }

    // Additionally create a texture to see if no error occurs due to bad handling of Resource Tier.
    resourceDesc = {};
    resourceDesc.Dimension = D3D12_RESOURCE_DIMENSION_TEXTURE2D;
    resourceDesc.Alignment = 0;
    resourceDesc.Width = 1024;
    resourceDesc.Height = 1024;
    resourceDesc.DepthOrArraySize = 1;
    resourceDesc.MipLevels = 1;
    resourceDesc.Format = DXGI_FORMAT_R8G8B8A8_UNORM;
    resourceDesc.SampleDesc.Count = 1;
    resourceDesc.SampleDesc.Quality = 0;
    resourceDesc.Layout = D3D12_TEXTURE_LAYOUT_UNKNOWN;
    resourceDesc.Flags = D3D12_RESOURCE_FLAG_NONE;
    ResourceWithAllocation textureRes;
    CHECK_HR( ctx.allocator->CreateResource(
        &allocDesc,
        &resourceDesc,
        D3D12_RESOURCE_STATE_COPY_DEST,
        NULL,
        &textureRes.allocation,
        IID_PPV_ARGS(&textureRes.resource)) );
    
    // Additionally create an MSAA render target to see if no error occurs due to bad handling of Resource Tier.
    resourceDesc = {};
    resourceDesc.Dimension = D3D12_RESOURCE_DIMENSION_TEXTURE2D;
    resourceDesc.Alignment = 0;
    resourceDesc.Width = 1920;
    resourceDesc.Height = 1080;
    resourceDesc.DepthOrArraySize = 1;
    resourceDesc.MipLevels = 1;
    resourceDesc.Format = DXGI_FORMAT_R8G8B8A8_UNORM;
    resourceDesc.SampleDesc.Count = 2;
    resourceDesc.SampleDesc.Quality = 0;
    resourceDesc.Layout = D3D12_TEXTURE_LAYOUT_UNKNOWN;
    resourceDesc.Flags = D3D12_RESOURCE_FLAG_ALLOW_RENDER_TARGET;
    ResourceWithAllocation renderTargetRes;
    CHECK_HR( ctx.allocator->CreateResource(
        &allocDesc,
        &resourceDesc,
        D3D12_RESOURCE_STATE_RENDER_TARGET,
        NULL,
        &renderTargetRes.allocation,
        IID_PPV_ARGS(&renderTargetRes.resource)) );
}

static void TestOtherComInterface(const TestContext& ctx)
{
    wprintf(L"Test other COM interface\n");

    D3D12_RESOURCE_DESC resDesc;
    FillResourceDescForBuffer(resDesc, 0x10000);

    for(uint32_t i = 0; i < 2; ++i)
    {
        D3D12MA::CALLOCATION_DESC allocDesc = D3D12MA::CALLOCATION_DESC{ D3D12_HEAP_TYPE_DEFAULT };
        if(i == 1)
        {
            allocDesc.Flags = D3D12MA::ALLOCATION_FLAG_COMMITTED;
        }

        ComPtr<D3D12MA::Allocation> alloc;
        ComPtr<ID3D12Pageable> pageable;
        CHECK_HR(ctx.allocator->CreateResource(
            &allocDesc,
            &resDesc,
            D3D12_RESOURCE_STATE_COMMON,
            nullptr, // pOptimizedClearValue
            &alloc,
            IID_PPV_ARGS(&pageable)));

        // Do something with the interface to make sure it's valid.
        ComPtr<ID3D12Device> device;
        CHECK_HR(pageable->GetDevice(IID_PPV_ARGS(&device)));
        CHECK_BOOL(device.Get() == ctx.device);
    }
}

static void TestCustomPools(const TestContext& ctx)
{
    wprintf(L"Test custom pools\n");

    // # Fetch global stats 1

    D3D12MA::TotalStatistics globalStatsBeg = {};
    ctx.allocator->CalculateStatistics(&globalStatsBeg);

    // # Create pool, 1..2 blocks of 11 MB

    D3D12MA::CPOOL_DESC poolDesc = D3D12MA::CPOOL_DESC{
        D3D12_HEAP_TYPE_DEFAULT,
        D3D12_HEAP_FLAG_ALLOW_ONLY_BUFFERS,
        D3D12MA::POOL_FLAG_NONE,
        11 * MEGABYTE, // blockSize
        1, // minBlockCount
        2, // maxBlockCount
        D3D12_RESIDENCY_PRIORITY_HIGH }; // Test some residency priority, by the way.

    ComPtr<D3D12MA::Pool> pool;
    CHECK_HR( ctx.allocator->CreatePool(&poolDesc, &pool) );

    // # Validate stats for empty pool

    D3D12MA::DetailedStatistics poolStats = {};
    pool->CalculateStatistics(&poolStats);
    CHECK_BOOL( poolStats.Stats.BlockCount == 1 );
    CHECK_BOOL( poolStats.Stats.AllocationCount == 0 );
    CHECK_BOOL( poolStats.Stats.AllocationBytes == 0 );
    CHECK_BOOL( poolStats.Stats.BlockBytes - poolStats.Stats.AllocationBytes ==
        poolStats.Stats.BlockCount * poolDesc.BlockSize );

    // # SetName and GetName

    static const wchar_t* NAME = L"Custom pool name 1";
    pool->SetName(NAME);
    CHECK_BOOL( wcscmp(pool->GetName(), NAME) == 0 );

    // # Create buffers 2x 5 MB

    D3D12MA::CALLOCATION_DESC allocDesc = D3D12MA::CALLOCATION_DESC{ pool.Get() };
    allocDesc.ExtraHeapFlags = (D3D12_HEAP_FLAGS)0xCDCDCDCD; // Should be ignored.
    allocDesc.HeapType = (D3D12_HEAP_TYPE)0xCDCDCDCD; // Should be ignored.

    const UINT64 BUFFER_SIZE = 5 * MEGABYTE;
    D3D12_RESOURCE_DESC resDesc;
    FillResourceDescForBuffer(resDesc, BUFFER_SIZE);

    ComPtr<D3D12MA::Allocation> allocs[4];
    for(uint32_t i = 0; i < 2; ++i)
    {
        CHECK_HR( ctx.allocator->CreateResource(&allocDesc, &resDesc,
            D3D12_RESOURCE_STATE_GENERIC_READ,
            NULL, // pOptimizedClearValue
            &allocs[i],
            __uuidof(ID3D12Resource), NULL) ); // riidResource, ppvResource
    }

    // # Validate pool stats now

    pool->CalculateStatistics(&poolStats);
    CHECK_BOOL( poolStats.Stats.BlockCount == 1 );
    CHECK_BOOL( poolStats.Stats.AllocationCount == 2 );
    CHECK_BOOL( poolStats.Stats.AllocationBytes == 2 * BUFFER_SIZE );
    CHECK_BOOL( poolStats.Stats.BlockBytes - poolStats.Stats.AllocationBytes ==
        poolDesc.BlockSize - poolStats.Stats.AllocationBytes );

    // # Check that global stats are updated as well

    D3D12MA::TotalStatistics globalStatsCurr = {};
    ctx.allocator->CalculateStatistics(&globalStatsCurr);

    CHECK_BOOL( globalStatsCurr.Total.Stats.AllocationCount ==
        globalStatsBeg.Total.Stats.AllocationCount + poolStats.Stats.AllocationCount );
    CHECK_BOOL( globalStatsCurr.Total.Stats.BlockCount ==
        globalStatsBeg.Total.Stats.BlockCount + poolStats.Stats.BlockCount );
    CHECK_BOOL( globalStatsCurr.Total.Stats.AllocationBytes ==
        globalStatsBeg.Total.Stats.AllocationBytes + poolStats.Stats.AllocationBytes );

    // # NEVER_ALLOCATE and COMMITTED should fail
    // (Committed allocations not allowed in this pool because BlockSize != 0.)

    for(uint32_t i = 0; i < 2; ++i)
    {
        allocDesc.Flags = i == 0 ?
            D3D12MA::ALLOCATION_FLAG_NEVER_ALLOCATE:
            D3D12MA::ALLOCATION_FLAG_COMMITTED;
        ComPtr<D3D12MA::Allocation> alloc;
        const HRESULT hr = ctx.allocator->CreateResource(&allocDesc, &resDesc,
            D3D12_RESOURCE_STATE_GENERIC_READ,
            NULL, // pOptimizedClearValue
            &alloc,
            __uuidof(ID3D12Resource), NULL); // riidResource, ppvResource
        CHECK_BOOL( FAILED(hr) );
    }

    // # 3 more buffers. 3rd should fail.

    allocDesc.Flags = D3D12MA::ALLOCATION_FLAG_NONE;
    for(uint32_t i = 2; i < 5; ++i)
    {
        ComPtr<D3D12MA::Allocation> alloc;
        HRESULT hr = ctx.allocator->CreateResource(&allocDesc, &resDesc,
            D3D12_RESOURCE_STATE_GENERIC_READ,
            NULL, // pOptimizedClearValue
            &alloc,
            __uuidof(ID3D12Resource), NULL); // riidResource, ppvResource
        if(i < 4)
        {
            CHECK_HR( hr );
            allocs[i] = std::move(alloc);
        }
        else
        {
            CHECK_BOOL( FAILED(hr) );
        }
    }

    pool->CalculateStatistics(&poolStats);
    CHECK_BOOL( poolStats.Stats.BlockCount == 2 );
    CHECK_BOOL( poolStats.Stats.AllocationCount == 4 );
    CHECK_BOOL( poolStats.Stats.AllocationBytes == 4 * BUFFER_SIZE );
    CHECK_BOOL( poolStats.Stats.BlockBytes - poolStats.Stats.AllocationBytes ==
        poolStats.Stats.BlockCount * poolDesc.BlockSize - poolStats.Stats.AllocationBytes );

    // # Make room, AllocateMemory, CreateAliasingResource

    allocs[3].Reset();
    allocs[0].Reset();

    D3D12_RESOURCE_ALLOCATION_INFO resAllocInfo = {};
    resAllocInfo.SizeInBytes = 5 * MEGABYTE;
    resAllocInfo.Alignment = D3D12_DEFAULT_RESOURCE_PLACEMENT_ALIGNMENT;

    CHECK_HR( ctx.allocator->AllocateMemory(&allocDesc, &resAllocInfo, &allocs[0]) );

    resDesc.Width = 1 * MEGABYTE;
    ComPtr<ID3D12Resource> res;
    CHECK_HR( ctx.allocator->CreateAliasingResource(allocs[0].Get(),
        0, // AllocationLocalOffset
        &resDesc,
        D3D12_RESOURCE_STATE_GENERIC_READ,
        NULL, // pOptimizedClearValue
        IID_PPV_ARGS(&res)) );

    // JSON dump
    wchar_t* json = nullptr;
    ctx.allocator->BuildStatsString(&json, TRUE);
    ctx.allocator->FreeStatsString(json);
}

static void TestPoolsAndAllocationParameters(const TestContext& ctx)
{
    wprintf(L"Test pools and allocation parameters\n");

    ComPtr<D3D12MA::Pool> pool1, pool2;
    std::vector<ComPtr<D3D12MA::Allocation>> bufs;

    D3D12MA::ALLOCATION_DESC allocDesc = {};

    uint32_t totalNewAllocCount = 0, totalNewBlockCount = 0;
    D3D12MA::TotalStatistics statsBeg, statsEnd;
    ctx.allocator->CalculateStatistics(&statsBeg);

    HRESULT hr;
    ComPtr<D3D12MA::Allocation> alloc;

    // poolTypeI:
    // 0 = default pool
    // 1 = custom pool, default (flexible) block size and block count
    // 2 = custom pool, fixed block size and limited block count
    for(size_t poolTypeI = 0; poolTypeI < 3; ++poolTypeI)
    {
        if(poolTypeI == 0)
        {
            allocDesc.HeapType = D3D12_HEAP_TYPE_DEFAULT;
            allocDesc.CustomPool = nullptr;
        }
        else if(poolTypeI == 1)
        {
            D3D12MA::CPOOL_DESC poolDesc = D3D12MA::CPOOL_DESC{};
            poolDesc.HeapProperties.Type = D3D12_HEAP_TYPE_DEFAULT;
            poolDesc.HeapFlags = D3D12_HEAP_FLAG_ALLOW_ONLY_BUFFERS;
            hr = ctx.allocator->CreatePool(&poolDesc, &pool1);
            CHECK_HR(hr);
            allocDesc.CustomPool = pool1.Get();
        }
        else if(poolTypeI == 2)
        {
            D3D12MA::CPOOL_DESC poolDesc = D3D12MA::CPOOL_DESC{
                D3D12_HEAP_TYPE_DEFAULT,
                D3D12_HEAP_FLAG_ALLOW_ONLY_BUFFERS,
                D3D12MA::POOL_FLAG_NONE,
                2 * MEGABYTE + MEGABYTE / 2, // blockSize = 2.5 MB
                0, // minBlockCount
                1 }; // maxBlockCount
            hr = ctx.allocator->CreatePool(&poolDesc, &pool2);
            CHECK_HR(hr);
            allocDesc.CustomPool = pool2.Get();
        }

        uint32_t poolAllocCount = 0, poolBlockCount = 0;
        D3D12_RESOURCE_DESC resDesc;
        FillResourceDescForBuffer(resDesc, MEGABYTE);

        // Default parameters
        allocDesc.Flags = D3D12MA::ALLOCATION_FLAG_NONE;
        hr = ctx.allocator->CreateResource(&allocDesc, &resDesc, D3D12_RESOURCE_STATE_COPY_DEST, nullptr, &alloc, IID_NULL, nullptr);
        CHECK_BOOL(SUCCEEDED(hr) && alloc && alloc->GetResource());
        ID3D12Heap* const defaultAllocHeap = alloc->GetHeap();
        const UINT64 defaultAllocOffset = alloc->GetOffset();
        bufs.push_back(std::move(alloc));
        ++poolAllocCount;

        // COMMITTED. Should not try pool2 as it may assert on invalid call.
        if(poolTypeI != 2)
        {
            allocDesc.Flags = D3D12MA::ALLOCATION_FLAG_COMMITTED;
            hr = ctx.allocator->CreateResource(&allocDesc, &resDesc, D3D12_RESOURCE_STATE_COPY_DEST, nullptr, &alloc, IID_NULL, nullptr);
            CHECK_BOOL(SUCCEEDED(hr) && alloc && alloc->GetResource());
            CHECK_BOOL(alloc->GetOffset() == 0); // Committed
            CHECK_BOOL(alloc->GetHeap() == nullptr); // Committed
            bufs.push_back(std::move(alloc));
            ++poolAllocCount;
        }

        // NEVER_ALLOCATE #1
        allocDesc.Flags = D3D12MA::ALLOCATION_FLAG_NEVER_ALLOCATE;
        hr = ctx.allocator->CreateResource(&allocDesc, &resDesc, D3D12_RESOURCE_STATE_COPY_DEST, nullptr, &alloc, IID_NULL, nullptr);
        CHECK_BOOL(SUCCEEDED(hr) && alloc && alloc->GetResource());
        CHECK_BOOL(alloc->GetHeap() == defaultAllocHeap); // Same memory block as default one.
        CHECK_BOOL(alloc->GetOffset() != defaultAllocOffset);
        bufs.push_back(std::move(alloc));
        ++poolAllocCount;

        // NEVER_ALLOCATE #2. Should fail in pool2 as it has no space.
        allocDesc.Flags = D3D12MA::ALLOCATION_FLAG_NEVER_ALLOCATE;
        hr = ctx.allocator->CreateResource(&allocDesc, &resDesc, D3D12_RESOURCE_STATE_COPY_DEST, nullptr, &alloc, IID_NULL, nullptr);
        if(poolTypeI == 2)
            CHECK_BOOL(FAILED(hr));
        else
        {
            CHECK_BOOL(SUCCEEDED(hr) && alloc && alloc->GetResource());
            bufs.push_back(std::move(alloc));
            ++poolAllocCount;
        }

        // Pool stats
        switch(poolTypeI)
        {
        case 0: poolBlockCount = 1; break; // At least 1 added for dedicated allocation.
        case 1: poolBlockCount = 2; break; // 1 for custom pool block and 1 for dedicated allocation.
        case 2: poolBlockCount = 1; break; // Only custom pool, no dedicated allocation.
        }

        if(poolTypeI > 0)
        {
            D3D12MA::DetailedStatistics poolStats = {};
            (poolTypeI == 2 ? pool2 : pool1)->CalculateStatistics(&poolStats);
            CHECK_BOOL(poolStats.Stats.AllocationCount == poolAllocCount);
            CHECK_BOOL(poolStats.Stats.AllocationBytes == poolAllocCount * MEGABYTE);
            CHECK_BOOL(poolStats.Stats.BlockCount == poolBlockCount);
        }

        totalNewAllocCount += poolAllocCount;
        totalNewBlockCount += poolBlockCount;
    }

    ctx.allocator->CalculateStatistics(&statsEnd);

    CHECK_BOOL(statsEnd.Total.Stats.AllocationCount ==
        statsBeg.Total.Stats.AllocationCount + totalNewAllocCount);
    CHECK_BOOL(statsEnd.Total.Stats.BlockCount >=
        statsBeg.Total.Stats.BlockCount + totalNewBlockCount);
    CHECK_BOOL(statsEnd.Total.Stats.AllocationBytes ==
        statsBeg.Total.Stats.AllocationBytes + totalNewAllocCount * MEGABYTE);
}

static void TestCustomPool_MinAllocationAlignment(const TestContext& ctx)
{
    wprintf(L"Test custom pool MinAllocationAlignment\n");

    const UINT64 BUFFER_SIZE = 32;
    constexpr size_t BUFFER_COUNT = 4;
    const UINT64 MIN_ALIGNMENT = 128 * 1024;

    D3D12MA::CPOOL_DESC poolDesc = D3D12MA::CPOOL_DESC{
        D3D12_HEAP_TYPE_UPLOAD,
        D3D12_HEAP_FLAG_ALLOW_ONLY_BUFFERS };
    poolDesc.MinAllocationAlignment = MIN_ALIGNMENT;

    ComPtr<D3D12MA::Pool> pool;
    CHECK_HR( ctx.allocator->CreatePool(&poolDesc, &pool) );

    D3D12MA::CALLOCATION_DESC allocDesc = D3D12MA::CALLOCATION_DESC{ pool.Get() };

    D3D12_RESOURCE_DESC resDesc;
    FillResourceDescForBuffer(resDesc, BUFFER_SIZE);

    ComPtr<D3D12MA::Allocation> allocs[BUFFER_COUNT];
    for(size_t i = 0; i < BUFFER_COUNT; ++i)
    {
        CHECK_HR( ctx.allocator->CreateResource(&allocDesc, &resDesc,
            D3D12_RESOURCE_STATE_GENERIC_READ,
            NULL, // pOptimizedClearValue
            &allocs[i],
            IID_NULL, NULL) ); // riidResource, ppvResource
        CHECK_BOOL(allocs[i]->GetOffset() % MIN_ALIGNMENT == 0);
    }
}

static void TestCustomPool_Committed(const TestContext& ctx)
{
    wprintf(L"Test custom pool committed\n");

    const UINT64 BUFFER_SIZE = 32;

    D3D12MA::CPOOL_DESC poolDesc = D3D12MA::CPOOL_DESC{
        D3D12_HEAP_TYPE_DEFAULT,
        D3D12_HEAP_FLAG_ALLOW_ONLY_BUFFERS };
    ComPtr<D3D12MA::Pool> pool;
    CHECK_HR( ctx.allocator->CreatePool(&poolDesc, &pool) );

    D3D12MA::CALLOCATION_DESC allocDesc = D3D12MA::CALLOCATION_DESC{
        pool.Get(),
        D3D12MA::ALLOCATION_FLAG_COMMITTED };

    D3D12_RESOURCE_DESC resDesc;
    FillResourceDescForBuffer(resDesc, BUFFER_SIZE);

    ComPtr<D3D12MA::Allocation> alloc;
    CHECK_HR( ctx.allocator->CreateResource(&allocDesc, &resDesc,
        D3D12_RESOURCE_STATE_COMMON,
        NULL, // pOptimizedClearValue
        &alloc,
        IID_NULL, NULL) ); // riidResource, ppvResource
    CHECK_BOOL(alloc->GetHeap() == NULL);
    CHECK_BOOL(alloc->GetResource() != NULL);
    CHECK_BOOL(alloc->GetOffset() == 0);
}

static void TestCustomPool_AlwaysCommitted(const TestContext& ctx)
{
    wprintf(L"Test custom pool always committed\n");

    const UINT64 BUFFER_SIZE = 256;

    D3D12MA::CPOOL_DESC poolDesc = D3D12MA::CPOOL_DESC{
        D3D12_HEAP_TYPE_DEFAULT,
        D3D12_HEAP_FLAG_ALLOW_ONLY_BUFFERS,
        D3D12MA::POOL_FLAG_ALWAYS_COMMITTED };
    ComPtr<D3D12MA::Pool> pool;
    CHECK_HR(ctx.allocator->CreatePool(&poolDesc, &pool));

    D3D12MA::CALLOCATION_DESC allocDesc = D3D12MA::CALLOCATION_DESC{ pool.Get() };

    D3D12_RESOURCE_DESC resDesc;
    FillResourceDescForBuffer(resDesc, BUFFER_SIZE);

    ComPtr<D3D12MA::Allocation> alloc;
    CHECK_HR(ctx.allocator->CreateResource(&allocDesc, &resDesc,
        D3D12_RESOURCE_STATE_COMMON,
        NULL, // pOptimizedClearValue
        &alloc,
        IID_NULL, NULL)); // riidResource, ppvResource
    CHECK_BOOL(alloc->GetHeap() == NULL);
    CHECK_BOOL(alloc->GetResource() != NULL);
    CHECK_BOOL(alloc->GetOffset() == 0);

    D3D12MA::Statistics stats = {};
    pool->GetStatistics(&stats);
    CHECK_BOOL(stats.AllocationBytes >= BUFFER_SIZE);
    CHECK_BOOL(stats.AllocationCount == 1);
    CHECK_BOOL(stats.BlockBytes >= BUFFER_SIZE);
    CHECK_BOOL(stats.BlockCount == 1);

    D3D12MA::DetailedStatistics detailedStats = {};
    pool->CalculateStatistics(&detailedStats);
    CHECK_BOOL(detailedStats.Stats == stats);
    CHECK_BOOL(detailedStats.AllocationSizeMin == stats.AllocationBytes);
    CHECK_BOOL(detailedStats.AllocationSizeMax == stats.AllocationBytes);
    CHECK_BOOL(detailedStats.UnusedRangeCount == 0);
    CHECK_BOOL(detailedStats.UnusedRangeSizeMax == 0);
}

static HRESULT TestCustomHeap(const TestContext& ctx, const D3D12_HEAP_PROPERTIES& heapProps)
{
    D3D12MA::TotalStatistics globalStatsBeg = {};
    ctx.allocator->CalculateStatistics(&globalStatsBeg);

    D3D12MA::CPOOL_DESC poolDesc = D3D12MA::CPOOL_DESC{
        heapProps,
        D3D12_HEAP_FLAG_ALLOW_ONLY_BUFFERS,
        D3D12MA::POOL_FLAG_NONE,
        10 * MEGABYTE, // blockSize
        1, // minBlockCount
        1 }; // maxBlockCount

    const UINT64 BUFFER_SIZE = 1 * MEGABYTE;

    ComPtr<D3D12MA::Pool> pool;
    HRESULT hr = ctx.allocator->CreatePool(&poolDesc, &pool);
    if(SUCCEEDED(hr))
    {
        D3D12MA::CALLOCATION_DESC allocDesc = D3D12MA::CALLOCATION_DESC{ pool.Get() };

        D3D12_RESOURCE_DESC resDesc;
        FillResourceDescForBuffer(resDesc, BUFFER_SIZE);

        // Pool already allocated a block. We don't expect CreatePlacedResource to fail.
        ComPtr<D3D12MA::Allocation> alloc;
        CHECK_HR( ctx.allocator->CreateResource(&allocDesc, &resDesc,
            D3D12_RESOURCE_STATE_COPY_DEST,
            NULL, // pOptimizedClearValue
            &alloc,
            __uuidof(ID3D12Resource), NULL) ); // riidResource, ppvResource

        D3D12MA::TotalStatistics globalStatsCurr = {};
        ctx.allocator->CalculateStatistics(&globalStatsCurr);

        // Make sure it is accounted only in CUSTOM heap not any of the standard heaps.
        CHECK_BOOL(memcmp(&globalStatsCurr.HeapType[0], &globalStatsBeg.HeapType[0], sizeof(D3D12MA::DetailedStatistics)) == 0);
        CHECK_BOOL(memcmp(&globalStatsCurr.HeapType[1], &globalStatsBeg.HeapType[1], sizeof(D3D12MA::DetailedStatistics)) == 0);
        CHECK_BOOL(memcmp(&globalStatsCurr.HeapType[2], &globalStatsBeg.HeapType[2], sizeof(D3D12MA::DetailedStatistics)) == 0);
        CHECK_BOOL( globalStatsCurr.HeapType[3].Stats.AllocationCount == globalStatsBeg.HeapType[3].Stats.AllocationCount + 1 );
        CHECK_BOOL( globalStatsCurr.HeapType[3].Stats.BlockCount == globalStatsBeg.HeapType[3].Stats.BlockCount + 1 );
        CHECK_BOOL( globalStatsCurr.HeapType[3].Stats.AllocationBytes == globalStatsBeg.HeapType[3].Stats.AllocationBytes + BUFFER_SIZE );
        CHECK_BOOL( globalStatsCurr.Total.Stats.AllocationCount == globalStatsBeg.Total.Stats.AllocationCount + 1 );
        CHECK_BOOL( globalStatsCurr.Total.Stats.BlockCount == globalStatsBeg.Total.Stats.BlockCount + 1 );
        CHECK_BOOL( globalStatsCurr.Total.Stats.AllocationBytes == globalStatsBeg.Total.Stats.AllocationBytes + BUFFER_SIZE );

        // Map and write some data.
        if(heapProps.CPUPageProperty == D3D12_CPU_PAGE_PROPERTY_WRITE_COMBINE ||
            heapProps.CPUPageProperty == D3D12_CPU_PAGE_PROPERTY_WRITE_BACK)
        {
            ID3D12Resource* const res = alloc->GetResource();

            UINT* mappedPtr = nullptr;
            const D3D12_RANGE readRange = {0, 0};
            CHECK_HR(res->Map(0, &readRange, (void**)&mappedPtr));
            
            *mappedPtr = 0xDEADC0DE;
            
            res->Unmap(0, nullptr);
        }
    }

    return hr;
}

static void TestCustomHeaps(const TestContext& ctx)
{
    wprintf(L"Test custom heap\n");

    D3D12_HEAP_PROPERTIES heapProps = {};

    // Use custom pool but the same as READBACK, which should be always available.
    heapProps.Type = D3D12_HEAP_TYPE_CUSTOM;
    heapProps.CPUPageProperty = D3D12_CPU_PAGE_PROPERTY_WRITE_BACK;
    heapProps.MemoryPoolPreference = D3D12_MEMORY_POOL_L0; // System memory
    HRESULT hr = TestCustomHeap(ctx, heapProps);
    CHECK_HR(hr);
}

static void TestStandardCustomCommittedPlaced(const TestContext& ctx)
{
    wprintf(L"Test standard, custom, committed, placed\n");

    static const D3D12_HEAP_TYPE heapType = D3D12_HEAP_TYPE_DEFAULT;
    static const UINT64 bufferSize = 1024;

    D3D12MA::CPOOL_DESC poolDesc = D3D12MA::CPOOL_DESC{
        heapType,
        D3D12_HEAP_FLAG_ALLOW_ONLY_BUFFERS };
    ComPtr<D3D12MA::Pool> pool;
    CHECK_HR(ctx.allocator->CreatePool(&poolDesc, &pool));

    std::vector<ComPtr<D3D12MA::Allocation>> allocations;
    
    D3D12MA::TotalStatistics statsBeg = {};
    D3D12MA::DetailedStatistics poolStatInfoBeg = {};
    ctx.allocator->CalculateStatistics(&statsBeg);
    pool->CalculateStatistics(&poolStatInfoBeg);

    size_t poolAllocCount = 0;

    D3D12_RESOURCE_DESC resDesc = {};
    FillResourceDescForBuffer(resDesc, bufferSize);

    for(uint32_t standardCustomI = 0; standardCustomI < 2; ++standardCustomI)
    {
        const bool useCustomPool = standardCustomI > 0;
        for(uint32_t flagsI = 0; flagsI < 3; ++flagsI)
        {
            const bool useCommitted = flagsI > 0;
            const bool neverAllocate = flagsI > 1;

            D3D12MA::ALLOCATION_DESC allocDesc = {};
            if(useCustomPool)
            {
                allocDesc.CustomPool = pool.Get();
                allocDesc.HeapType = (D3D12_HEAP_TYPE)0xCDCDCDCD; // Should be ignored.
                allocDesc.ExtraHeapFlags = (D3D12_HEAP_FLAGS)0xCDCDCDCD; // Should be ignored.
            }
            else
                allocDesc.HeapType = heapType;
            if(useCommitted)
                allocDesc.Flags |= D3D12MA::ALLOCATION_FLAG_COMMITTED;
            if(neverAllocate)
                allocDesc.Flags |= D3D12MA::ALLOCATION_FLAG_NEVER_ALLOCATE;

            ComPtr<D3D12MA::Allocation> allocPtr = NULL;
            HRESULT hr = ctx.allocator->CreateResource(&allocDesc, &resDesc,
                D3D12_RESOURCE_STATE_COMMON,
                NULL, // pOptimizedClearValue
                &allocPtr, IID_NULL, NULL);
            CHECK_BOOL(SUCCEEDED(hr) == (allocPtr != NULL));
            if(allocPtr)
            {
                allocations.push_back(allocPtr);
                if(useCustomPool)
                    ++poolAllocCount;
            }

            bool expectSuccess = !neverAllocate; // NEVER_ALLOCATE should always fail with COMMITTED.
            CHECK_BOOL(expectSuccess == SUCCEEDED(hr));
            if(SUCCEEDED(hr) && useCommitted)
            {
                CHECK_BOOL(allocPtr->GetHeap() == NULL); // Committed allocation has implicit heap.
            }
        }
    }

    D3D12MA::TotalStatistics statsEnd = {};
    D3D12MA::DetailedStatistics poolStatInfoEnd = {};
    ctx.allocator->CalculateStatistics(&statsEnd);
    pool->CalculateStatistics(&poolStatInfoEnd);

    CHECK_BOOL(statsEnd.Total.Stats.AllocationCount == statsBeg.Total.Stats.AllocationCount + allocations.size());
    CHECK_BOOL(statsEnd.Total.Stats.AllocationBytes >= statsBeg.Total.Stats.AllocationBytes + allocations.size() * bufferSize);
    CHECK_BOOL(statsEnd.HeapType[0].Stats.AllocationCount == statsBeg.HeapType[0].Stats.AllocationCount + allocations.size());
    CHECK_BOOL(statsEnd.HeapType[0].Stats.AllocationBytes >= statsBeg.HeapType[0].Stats.AllocationBytes + allocations.size() * bufferSize);
    CHECK_BOOL(poolStatInfoEnd.Stats.AllocationCount == poolStatInfoBeg.Stats.AllocationCount + poolAllocCount);
    CHECK_BOOL(poolStatInfoEnd.Stats.AllocationBytes >= poolStatInfoBeg.Stats.AllocationBytes + poolAllocCount * bufferSize);
}

static void TestAliasingMemory(const TestContext& ctx)
{
    wprintf(L"Test aliasing memory\n");

    D3D12_RESOURCE_DESC resDesc1 = {};
    resDesc1.Dimension = D3D12_RESOURCE_DIMENSION_TEXTURE2D;
    resDesc1.Alignment = 0;
    resDesc1.Width = 1920;
    resDesc1.Height = 1080;
    resDesc1.DepthOrArraySize = 1;
    resDesc1.MipLevels = 1;
    resDesc1.Format = DXGI_FORMAT_R8G8B8A8_UNORM;
    resDesc1.SampleDesc.Count = 1;
    resDesc1.SampleDesc.Quality = 0;
    resDesc1.Layout = D3D12_TEXTURE_LAYOUT_UNKNOWN;
    resDesc1.Flags = D3D12_RESOURCE_FLAG_ALLOW_RENDER_TARGET | D3D12_RESOURCE_FLAG_ALLOW_UNORDERED_ACCESS;

    D3D12_RESOURCE_DESC resDesc2 = {};
    resDesc2.Dimension = D3D12_RESOURCE_DIMENSION_TEXTURE2D;
    resDesc2.Alignment = 0;
    resDesc2.Width = 1024;
    resDesc2.Height = 1024;
    resDesc2.DepthOrArraySize = 1;
    resDesc2.MipLevels = 0;
    resDesc2.Format = DXGI_FORMAT_R8G8B8A8_UNORM;
    resDesc2.SampleDesc.Count = 1;
    resDesc2.SampleDesc.Quality = 0;
    resDesc2.Layout = D3D12_TEXTURE_LAYOUT_UNKNOWN;
    resDesc2.Flags = D3D12_RESOURCE_FLAG_ALLOW_RENDER_TARGET;

    const D3D12_RESOURCE_ALLOCATION_INFO allocInfo1 =
        ctx.device->GetResourceAllocationInfo(0, 1, &resDesc1);
    const D3D12_RESOURCE_ALLOCATION_INFO allocInfo2 =
        ctx.device->GetResourceAllocationInfo(0, 1, &resDesc2);

    D3D12_RESOURCE_ALLOCATION_INFO finalAllocInfo = {};
    finalAllocInfo.Alignment = std::max(allocInfo1.Alignment, allocInfo2.Alignment);
    finalAllocInfo.SizeInBytes = std::max(allocInfo1.SizeInBytes, allocInfo2.SizeInBytes);

    D3D12MA::CALLOCATION_DESC allocDesc = D3D12MA::CALLOCATION_DESC{
        D3D12_HEAP_TYPE_DEFAULT,
        D3D12MA::ALLOCATION_FLAG_NONE,
        NULL, // privateData
        D3D12_HEAP_FLAG_ALLOW_ONLY_RT_DS_TEXTURES };

    ComPtr<D3D12MA::Allocation> alloc;
    CHECK_HR( ctx.allocator->AllocateMemory(&allocDesc, &finalAllocInfo, &alloc) );
    CHECK_BOOL(alloc != NULL && alloc->GetHeap() != NULL);

    ComPtr<ID3D12Resource> res1;
    CHECK_HR( ctx.allocator->CreateAliasingResource(
        alloc.Get(),
        0, // AllocationLocalOffset
        &resDesc1,
        D3D12_RESOURCE_STATE_COMMON,
        NULL, // pOptimizedClearValue
        IID_PPV_ARGS(&res1)) );
    CHECK_BOOL(res1 != NULL);

    ComPtr<ID3D12Resource> res2;
    CHECK_HR( ctx.allocator->CreateAliasingResource(
        alloc.Get(),
        0, // AllocationLocalOffset
        &resDesc2,
        D3D12_RESOURCE_STATE_COMMON,
        NULL, // pOptimizedClearValue
        IID_PPV_ARGS(&res2)) );
    CHECK_BOOL(res2 != NULL);

    // You can use res1 and res2, but not at the same time!
}

static void TestAliasingImplicitCommitted(const TestContext& ctx)
{
    wprintf(L"Test aliasing implicit dedicated\n");

    // The buffer will be large enough to be allocated as committed.
    // We still need it to have an explicit heap to be able to alias.

    D3D12_RESOURCE_DESC resDesc = {};
    FillResourceDescForBuffer(resDesc, 300 * MEGABYTE);

    D3D12MA::CALLOCATION_DESC allocDesc = D3D12MA::CALLOCATION_DESC{
        D3D12_HEAP_TYPE_UPLOAD,
        D3D12MA::ALLOCATION_FLAG_CAN_ALIAS };

    ComPtr<D3D12MA::Allocation> alloc;
    CHECK_HR(ctx.allocator->CreateResource(&allocDesc, &resDesc,
        D3D12_RESOURCE_STATE_GENERIC_READ, NULL,
        &alloc, IID_NULL, NULL));
    CHECK_BOOL(alloc != NULL && alloc->GetHeap() != NULL);

    resDesc.Width = 200 * MEGABYTE;
    ComPtr<ID3D12Resource> aliasingRes;
    CHECK_HR(ctx.allocator->CreateAliasingResource(alloc.Get(),
        0, // AllocationLocalOffset
        &resDesc,
        D3D12_RESOURCE_STATE_GENERIC_READ, NULL, IID_PPV_ARGS(&aliasingRes)));
    CHECK_BOOL(aliasingRes != NULL);
}

static void TestPoolMsaaTextureAsCommitted(const TestContext& ctx)
{
    wprintf(L"Test MSAA texture always as committed in pool\n");

    D3D12MA::CPOOL_DESC poolDesc = D3D12MA::CPOOL_DESC{
        D3D12_HEAP_TYPE_DEFAULT,
        D3D12_HEAP_FLAG_ALLOW_ONLY_RT_DS_TEXTURES,
        D3D12MA::POOL_FLAG_MSAA_TEXTURES_ALWAYS_COMMITTED };
    ComPtr<D3D12MA::Pool> pool;
    CHECK_HR(ctx.allocator->CreatePool(&poolDesc, &pool));

    D3D12MA::CALLOCATION_DESC allocDesc = D3D12MA::CALLOCATION_DESC{ pool.Get() };

    D3D12_RESOURCE_DESC resDesc = {};
    resDesc.Dimension = D3D12_RESOURCE_DIMENSION_TEXTURE2D;
    resDesc.Width = 1024;
    resDesc.Height = 512;
    resDesc.DepthOrArraySize = 1;
    resDesc.MipLevels = 1;
    resDesc.Format = DXGI_FORMAT_R8G8B8A8_UNORM;
    resDesc.SampleDesc.Count = 2;
    resDesc.SampleDesc.Quality = 0;
    resDesc.Layout = D3D12_TEXTURE_LAYOUT_UNKNOWN;
    resDesc.Flags = D3D12_RESOURCE_FLAG_ALLOW_RENDER_TARGET;

    ComPtr<D3D12MA::Allocation> alloc;
    CHECK_HR(ctx.allocator->CreateResource(&allocDesc, &resDesc, D3D12_RESOURCE_STATE_RENDER_TARGET, nullptr, &alloc, IID_NULL, nullptr));
    // Committed allocation should not have explicit heap
    CHECK_BOOL(alloc->GetHeap() == nullptr);
}

static void TestMapping(const TestContext& ctx)
{
    wprintf(L"Test mapping\n");

    const UINT count = 10;
    const UINT64 bufSize = 32ull * 1024;
    ResourceWithAllocation resources[count];

    D3D12MA::CALLOCATION_DESC allocDesc = D3D12MA::CALLOCATION_DESC{ D3D12_HEAP_TYPE_UPLOAD };

    D3D12_RESOURCE_DESC resourceDesc;
    FillResourceDescForBuffer(resourceDesc, bufSize);

    for(UINT i = 0; i < count; ++i)
    {
        CHECK_HR( ctx.allocator->CreateResource(
            &allocDesc,
            &resourceDesc,
            D3D12_RESOURCE_STATE_GENERIC_READ,
            NULL,
            &resources[i].allocation,
            IID_PPV_ARGS(&resources[i].resource)) );

        void* mappedPtr = NULL;
        CHECK_HR( resources[i].resource->Map(0, &EMPTY_RANGE, &mappedPtr) );

        FillData(mappedPtr, bufSize, i);

        // Unmap every other buffer. Leave others mapped.
        if((i % 2) != 0)
        {
            resources[i].resource->Unmap(0, NULL);
        }
    }
}

static inline bool StatisticsEqual(const D3D12MA::DetailedStatistics& lhs, const D3D12MA::DetailedStatistics& rhs)
{
    return memcmp(&lhs, &rhs, sizeof(lhs)) == 0;
}

static void CheckStatistics(const D3D12MA::DetailedStatistics& stats)
{
    CHECK_BOOL(stats.Stats.AllocationBytes <= stats.Stats.BlockBytes);
    if(stats.Stats.AllocationBytes > 0)
    {
        CHECK_BOOL(stats.Stats.AllocationCount > 0);
        CHECK_BOOL(stats.AllocationSizeMin <= stats.AllocationSizeMax);
    }
    if(stats.UnusedRangeCount > 0)
    {
        CHECK_BOOL(stats.UnusedRangeSizeMax > 0);
        CHECK_BOOL(stats.UnusedRangeSizeMin <= stats.UnusedRangeSizeMax);
    }
}

static void TestStats(const TestContext& ctx)
{
    wprintf(L"Test stats\n");

    D3D12MA::TotalStatistics begStats = {};
    ctx.allocator->CalculateStatistics(&begStats);

    const UINT count = 10;
    const UINT64 bufSize = 64ull * 1024;
    ResourceWithAllocation resources[count];

    D3D12MA::CALLOCATION_DESC allocDesc = D3D12MA::CALLOCATION_DESC{ D3D12_HEAP_TYPE_UPLOAD };

    D3D12_RESOURCE_DESC resourceDesc;
    FillResourceDescForBuffer(resourceDesc, bufSize);

    for(UINT i = 0; i < count; ++i)
    {
        if(i == count / 2)
            allocDesc.Flags |= D3D12MA::ALLOCATION_FLAG_COMMITTED;
        CHECK_HR( ctx.allocator->CreateResource(
            &allocDesc,
            &resourceDesc,
            D3D12_RESOURCE_STATE_GENERIC_READ,
            NULL,
            &resources[i].allocation,
            IID_PPV_ARGS(&resources[i].resource)) );
    }

    D3D12MA::TotalStatistics endStats = {};
    ctx.allocator->CalculateStatistics(&endStats);

    CHECK_BOOL(endStats.Total.Stats.BlockCount >= begStats.Total.Stats.BlockCount);
    CHECK_BOOL(endStats.Total.Stats.AllocationCount == begStats.Total.Stats.AllocationCount + count);
    CHECK_BOOL(endStats.Total.Stats.AllocationBytes == begStats.Total.Stats.AllocationBytes + count * bufSize);
    CHECK_BOOL(endStats.Total.AllocationSizeMin <= bufSize);
    CHECK_BOOL(endStats.Total.AllocationSizeMax >= bufSize);

    CHECK_BOOL(endStats.HeapType[1].Stats.BlockCount >= begStats.HeapType[1].Stats.BlockCount);
    CHECK_BOOL(endStats.HeapType[1].Stats.AllocationCount >= begStats.HeapType[1].Stats.AllocationCount + count);
    CHECK_BOOL(endStats.HeapType[1].Stats.AllocationBytes >= begStats.HeapType[1].Stats.AllocationBytes + count * bufSize);
    CHECK_BOOL(endStats.HeapType[1].AllocationSizeMin <= bufSize);
    CHECK_BOOL(endStats.HeapType[1].AllocationSizeMax >= bufSize);

    CHECK_BOOL(StatisticsEqual(begStats.HeapType[0], endStats.HeapType[0]));
    CHECK_BOOL(StatisticsEqual(begStats.HeapType[2], endStats.HeapType[2]));

    CheckStatistics(endStats.Total);
    CheckStatistics(endStats.HeapType[0]);
    CheckStatistics(endStats.HeapType[1]);
    CheckStatistics(endStats.HeapType[2]);

    D3D12MA::Budget localBudget = {}, nonLocalBudget = {};
    ctx.allocator->GetBudget(&localBudget, &nonLocalBudget);

    CHECK_BOOL(localBudget.Stats.AllocationBytes <= localBudget.Stats.BlockBytes);
    CHECK_BOOL(endStats.HeapType[3].Stats.BlockCount == 0); // No allocation from D3D12_HEAP_TYPE_CUSTOM in this test.
    if(!ctx.allocator->IsUMA())
    {
        // Discrete GPU
        CHECK_BOOL(localBudget.Stats.AllocationBytes == endStats.HeapType[0].Stats.AllocationBytes);
        CHECK_BOOL(localBudget.Stats.BlockBytes == endStats.HeapType[0].Stats.BlockBytes);
    
        CHECK_BOOL(nonLocalBudget.Stats.AllocationBytes <= nonLocalBudget.Stats.BlockBytes);
        CHECK_BOOL(nonLocalBudget.Stats.AllocationBytes == endStats.HeapType[1].Stats.AllocationBytes + endStats.HeapType[2].Stats.AllocationBytes);
        CHECK_BOOL(nonLocalBudget.Stats.BlockBytes ==
            endStats.HeapType[1].Stats.BlockBytes + endStats.HeapType[2].Stats.BlockBytes);
    }
    else
    {
        // Integrated GPU - all memory is local
        CHECK_BOOL(localBudget.Stats.AllocationBytes == endStats.HeapType[0].Stats.AllocationBytes +
            endStats.HeapType[1].Stats.AllocationBytes +
            endStats.HeapType[2].Stats.AllocationBytes);
        CHECK_BOOL(localBudget.Stats.BlockBytes == endStats.HeapType[0].Stats.BlockBytes +
            endStats.HeapType[1].Stats.BlockBytes +
            endStats.HeapType[2].Stats.BlockBytes);

        CHECK_BOOL(nonLocalBudget.Stats.AllocationBytes == 0);
        CHECK_BOOL(nonLocalBudget.Stats.BlockBytes == 0);
    }
}

static void TestTransfer(const TestContext& ctx)
{
    wprintf(L"Test mapping\n");

    const UINT count = 10;
    const UINT64 bufSize = 32ull * 1024;
    
    ResourceWithAllocation resourcesUpload[count];
    ResourceWithAllocation resourcesDefault[count];
    ResourceWithAllocation resourcesReadback[count];

    D3D12MA::CALLOCATION_DESC allocDescUpload = D3D12MA::CALLOCATION_DESC{ D3D12_HEAP_TYPE_UPLOAD };
    D3D12MA::CALLOCATION_DESC allocDescDefault = D3D12MA::CALLOCATION_DESC{ D3D12_HEAP_TYPE_DEFAULT };
    D3D12MA::CALLOCATION_DESC allocDescReadback = D3D12MA::CALLOCATION_DESC{ D3D12_HEAP_TYPE_READBACK };

    D3D12_RESOURCE_DESC resourceDesc;
    FillResourceDescForBuffer(resourceDesc, bufSize);

    // Create 3 sets of resources.
    for(UINT i = 0; i < count; ++i)
    {
        CHECK_HR( ctx.allocator->CreateResource(
            &allocDescUpload,
            &resourceDesc,
            D3D12_RESOURCE_STATE_GENERIC_READ,
            NULL,
            &resourcesUpload[i].allocation,
            IID_PPV_ARGS(&resourcesUpload[i].resource)) );

        CHECK_HR( ctx.allocator->CreateResource(
            &allocDescDefault,
            &resourceDesc,
            D3D12_RESOURCE_STATE_COPY_DEST,
            NULL,
            &resourcesDefault[i].allocation,
            IID_PPV_ARGS(&resourcesDefault[i].resource)) );

        CHECK_HR( ctx.allocator->CreateResource(
            &allocDescReadback,
            &resourceDesc,
            D3D12_RESOURCE_STATE_COPY_DEST,
            NULL,
            &resourcesReadback[i].allocation,
            IID_PPV_ARGS(&resourcesReadback[i].resource)) );
    }

    // Map and fill data in UPLOAD.
    for(UINT i = 0; i < count; ++i)
    {
        void* mappedPtr = nullptr;
        CHECK_HR( resourcesUpload[i].resource->Map(0, &EMPTY_RANGE, &mappedPtr) );

        FillData(mappedPtr, bufSize, i);

        // Unmap every other resource, leave others mapped.
        if((i % 2) != 0)
        {
            resourcesUpload[i].resource->Unmap(0, NULL);
        }
    }

    // Transfer from UPLOAD to DEFAULT, from there to READBACK.
    ID3D12GraphicsCommandList* cmdList = BeginCommandList();
    for(UINT i = 0; i < count; ++i)
    {
        cmdList->CopyBufferRegion(resourcesDefault[i].resource.Get(), 0, resourcesUpload[i].resource.Get(), 0, bufSize);
    }
    D3D12_RESOURCE_BARRIER barriers[count] = {};
    for(UINT i = 0; i < count; ++i)
    {
        barriers[i].Type = D3D12_RESOURCE_BARRIER_TYPE_TRANSITION;
        barriers[i].Transition.pResource = resourcesDefault[i].resource.Get();
        barriers[i].Transition.StateBefore = D3D12_RESOURCE_STATE_COPY_DEST;
        barriers[i].Transition.StateAfter = D3D12_RESOURCE_STATE_COPY_SOURCE;
        barriers[i].Transition.Subresource = D3D12_RESOURCE_BARRIER_ALL_SUBRESOURCES;
    }
    cmdList->ResourceBarrier(count, barriers);
    for(UINT i = 0; i < count; ++i)
    {
        cmdList->CopyBufferRegion(resourcesReadback[i].resource.Get(), 0, resourcesDefault[i].resource.Get(), 0, bufSize);
    }
    EndCommandList(cmdList);

    // Validate READBACK buffers.
    for(UINT i = count; i--; )
    {
        const D3D12_RANGE mapRange = {0, bufSize};
        void* mappedPtr = nullptr;
        CHECK_HR( resourcesReadback[i].resource->Map(0, &mapRange, &mappedPtr) );

        CHECK_BOOL( ValidateData(mappedPtr, bufSize, i) );

        // Unmap every 3rd resource, leave others mapped.
        if((i % 3) != 0)
        {
            resourcesReadback[i].resource->Unmap(0, &EMPTY_RANGE);
        }
    }
}

static void TestMultithreading(const TestContext& ctx)
{
    wprintf(L"Test multithreading\n");

    const UINT threadCount = 32;
    const UINT bufSizeMin = 1024ull;
    const UINT bufSizeMax = 1024ull * 1024;

    D3D12MA::CALLOCATION_DESC allocDesc = D3D12MA::CALLOCATION_DESC{ D3D12_HEAP_TYPE_UPLOAD };

    // Launch threads.
    std::thread threads[threadCount];
    for(UINT threadIndex = 0; threadIndex < threadCount; ++threadIndex)
    {
        auto threadFunc = [&, threadIndex]()
        {
            RandomNumberGenerator rand(threadIndex);

            std::vector<ResourceWithAllocation> resources;
            resources.reserve(256);

            // Create starting number of buffers.
            const UINT bufToCreateCount = 32;
            for(UINT bufIndex = 0; bufIndex < bufToCreateCount; ++bufIndex)
            {
                ResourceWithAllocation res = {};
                res.dataSeed = (threadIndex << 16) | bufIndex;
                res.size = AlignUp<UINT>(rand.Generate() % (bufSizeMax - bufSizeMin) + bufSizeMin, 16);

                D3D12_RESOURCE_DESC resourceDesc;
                FillResourceDescForBuffer(resourceDesc, res.size);

                CHECK_HR( ctx.allocator->CreateResource(
                    &allocDesc,
                    &resourceDesc,
                    D3D12_RESOURCE_STATE_GENERIC_READ,
                    NULL,
                    &res.allocation,
                    IID_PPV_ARGS(&res.resource)) );
                
                void* mappedPtr = nullptr;
                CHECK_HR( res.resource->Map(0, &EMPTY_RANGE, &mappedPtr) );

                FillData(mappedPtr, res.size, res.dataSeed);

                // Unmap some of them, leave others mapped.
                if(rand.GenerateBool())
                {
                    res.resource->Unmap(0, NULL);
                }

                resources.push_back(std::move(res));
            }
            
            Sleep(20);

            // Make a number of random allocate and free operations.
            const UINT operationCount = 128;
            for(UINT operationIndex = 0; operationIndex < operationCount; ++operationIndex)
            {
                const bool removePossible = !resources.empty();
                const bool remove = removePossible && rand.GenerateBool();
                if(remove)
                {
                    const UINT indexToRemove = rand.Generate() % resources.size();
                    resources.erase(resources.begin() + indexToRemove);
                }
                else // Create new buffer.
                {
                    ResourceWithAllocation res = {};
                    res.dataSeed = (threadIndex << 16) | operationIndex;
                    res.size = AlignUp<UINT>(rand.Generate() % (bufSizeMax - bufSizeMin) + bufSizeMin, 16);
                    D3D12_RESOURCE_DESC resourceDesc;
                    FillResourceDescForBuffer(resourceDesc, res.size);

                    CHECK_HR( ctx.allocator->CreateResource(
                        &allocDesc,
                        &resourceDesc,
                        D3D12_RESOURCE_STATE_GENERIC_READ,
                        NULL,
                        &res.allocation,
                        IID_PPV_ARGS(&res.resource)) );

                    void* mappedPtr = nullptr;
                    CHECK_HR( res.resource->Map(0, NULL, &mappedPtr) );

                    FillData(mappedPtr, res.size, res.dataSeed);

                    // Unmap some of them, leave others mapped.
                    if(rand.GenerateBool())
                    {
                        res.resource->Unmap(0, NULL);
                    }

                    resources.push_back(std::move(res));
                }
            }

            Sleep(20);

            // Validate data in all remaining buffers while deleting them.
            for(size_t resIndex = resources.size(); resIndex--; )
            {
                void* mappedPtr = nullptr;
                CHECK_HR( resources[resIndex].resource->Map(0, NULL, &mappedPtr) );

                ValidateData(mappedPtr, resources[resIndex].size, resources[resIndex].dataSeed);

                // Unmap some of them, leave others mapped.
                if((resIndex % 3) == 1)
                {
                    resources[resIndex].resource->Unmap(0, &EMPTY_RANGE);
                } 

                resources.pop_back();
            }
        };
        threads[threadIndex] = std::thread(threadFunc);
    }

    // Wait for threads to finish.
    for(UINT threadIndex = threadCount; threadIndex--; )
    {
        threads[threadIndex].join();
    }
}

static bool IsProtectedResourceSessionSupported(const TestContext& ctx)
{
    D3D12_FEATURE_DATA_PROTECTED_RESOURCE_SESSION_SUPPORT support = {};
    CHECK_HR(ctx.device->CheckFeatureSupport(
        D3D12_FEATURE_PROTECTED_RESOURCE_SESSION_SUPPORT, &support, sizeof support));
    return support.Support > D3D12_PROTECTED_RESOURCE_SESSION_SUPPORT_FLAG_NONE;
}

static void TestLinearAllocator(const TestContext& ctx)
{
    wprintf(L"Test linear allocator\n");

    RandomNumberGenerator rand{ 645332 };

    D3D12MA::CPOOL_DESC poolDesc = D3D12MA::CPOOL_DESC{
        D3D12_HEAP_TYPE_DEFAULT,
        D3D12_HEAP_FLAG_ALLOW_ONLY_BUFFERS,
        D3D12MA::POOL_FLAG_ALGORITHM_LINEAR,
        64 * KILOBYTE * 300, // blockSize; alignment of buffers is always 64 KB.
        1, // minBlockCount
        1 }; // maxBlockCount
    ComPtr<D3D12MA::Pool> pool;
    CHECK_HR(ctx.allocator->CreatePool(&poolDesc, &pool));

    D3D12_RESOURCE_DESC buffDesc = {};
    FillResourceDescForBuffer(buffDesc, 0);

    D3D12MA::CALLOCATION_DESC allocDesc = D3D12MA::CALLOCATION_DESC{ pool.Get() };

    constexpr size_t maxBufCount = 100;
    struct BufferInfo
    {
        ComPtr<ID3D12Resource> Buffer;
        ComPtr<D3D12MA::Allocation> Allocation;
    };
    std::vector<BufferInfo> buffInfo;

    constexpr UINT64 bufSizeMin = 16;
    constexpr UINT64 bufSizeMax = 1024;
    UINT64 prevOffset = 0;

    // Test one-time free.
    for (size_t i = 0; i < 2; ++i)
    {
        // Allocate number of buffers of varying size that surely fit into this block.
        UINT64 bufSumSize = 0;
        UINT64 allocSumSize = 0;
        for (size_t i = 0; i < maxBufCount; ++i)
        {
            buffDesc.Width = AlignUp<UINT64>(bufSizeMin + rand.Generate() % (bufSizeMax - bufSizeMin), 16);
            BufferInfo newBuffInfo;
            CHECK_HR(ctx.allocator->CreateResource(&allocDesc, &buffDesc, D3D12_RESOURCE_STATE_VERTEX_AND_CONSTANT_BUFFER,
                nullptr, &newBuffInfo.Allocation, IID_PPV_ARGS(&newBuffInfo.Buffer)));
            const UINT64 offset = newBuffInfo.Allocation->GetOffset();
            CHECK_BOOL(i == 0 || offset > prevOffset);
            prevOffset = offset;
            bufSumSize += buffDesc.Width;
            allocSumSize += newBuffInfo.Allocation->GetSize();
            buffInfo.push_back(std::move(newBuffInfo));
        }

        // Validate pool stats.
        D3D12MA::DetailedStatistics stats;
        pool->CalculateStatistics(&stats);
        CHECK_BOOL(stats.Stats.BlockBytes - stats.Stats.AllocationBytes == poolDesc.BlockSize - allocSumSize);
        CHECK_BOOL(allocSumSize >= bufSumSize);
        CHECK_BOOL(stats.Stats.AllocationCount == buffInfo.size());

        // Destroy the buffers in random order.
        while (!buffInfo.empty())
        {
            const size_t indexToDestroy = rand.Generate() % buffInfo.size();
            buffInfo.erase(buffInfo.begin() + indexToDestroy);
        }
    }

    // Test stack.
    {
        // Allocate number of buffers of varying size that surely fit into this block.
        for (size_t i = 0; i < maxBufCount; ++i)
        {
            buffDesc.Width = AlignUp<UINT64>(bufSizeMin + rand.Generate() % (bufSizeMax - bufSizeMin), 16);
            BufferInfo newBuffInfo;
            CHECK_HR(ctx.allocator->CreateResource(&allocDesc, &buffDesc, D3D12_RESOURCE_STATE_VERTEX_AND_CONSTANT_BUFFER,
                nullptr, &newBuffInfo.Allocation, IID_PPV_ARGS(&newBuffInfo.Buffer)));
            const UINT64 offset = newBuffInfo.Allocation->GetOffset();
            CHECK_BOOL(i == 0 || offset > prevOffset);
            buffInfo.push_back(std::move(newBuffInfo));
            prevOffset = offset;
        }

        // Destroy few buffers from top of the stack.
        for (size_t i = 0; i < maxBufCount / 5; ++i)
            buffInfo.pop_back();

        // Create some more
        for (size_t i = 0; i < maxBufCount / 5; ++i)
        {
            buffDesc.Width = AlignUp<UINT64>(bufSizeMin + rand.Generate() % (bufSizeMax - bufSizeMin), 16);
            BufferInfo newBuffInfo;
            CHECK_HR(ctx.allocator->CreateResource(&allocDesc, &buffDesc, D3D12_RESOURCE_STATE_VERTEX_AND_CONSTANT_BUFFER,
                nullptr, &newBuffInfo.Allocation, IID_PPV_ARGS(&newBuffInfo.Buffer)));
            const UINT64 offset = newBuffInfo.Allocation->GetOffset();
            CHECK_BOOL(i == 0 || offset > prevOffset);
            buffInfo.push_back(std::move(newBuffInfo));
            prevOffset = offset;
        }

        // Destroy the buffers in reverse order.
        while (!buffInfo.empty())
            buffInfo.pop_back();
    }

    // Test ring buffer.
    {
        // Allocate number of buffers that surely fit into this block.
        buffDesc.Width = bufSizeMax;
        for (size_t i = 0; i < maxBufCount; ++i)
        {
            BufferInfo newBuffInfo;
            CHECK_HR(ctx.allocator->CreateResource(&allocDesc, &buffDesc, D3D12_RESOURCE_STATE_VERTEX_AND_CONSTANT_BUFFER,
                nullptr, &newBuffInfo.Allocation, IID_PPV_ARGS(&newBuffInfo.Buffer)));
            const UINT64 offset = newBuffInfo.Allocation->GetOffset();
            CHECK_BOOL(i == 0 || offset > prevOffset);
            buffInfo.push_back(std::move(newBuffInfo));
            prevOffset = offset;
        }

        // Free and allocate new buffers so many times that we make sure we wrap-around at least once.
        const size_t buffersPerIter = maxBufCount / 10 - 1;
        const size_t iterCount = poolDesc.BlockSize / buffDesc.Width / buffersPerIter * 2;
        for (size_t iter = 0; iter < iterCount; ++iter)
        {
            buffInfo.erase(buffInfo.begin(), buffInfo.begin() + buffersPerIter);

            for (size_t bufPerIter = 0; bufPerIter < buffersPerIter; ++bufPerIter)
            {
                BufferInfo newBuffInfo;
                CHECK_HR(ctx.allocator->CreateResource(&allocDesc, &buffDesc, D3D12_RESOURCE_STATE_VERTEX_AND_CONSTANT_BUFFER,
                    nullptr, &newBuffInfo.Allocation, IID_PPV_ARGS(&newBuffInfo.Buffer)));
                buffInfo.push_back(std::move(newBuffInfo));
            }
        }

        // Allocate buffers until we reach out-of-memory.
        UINT32 debugIndex = 0;
        while (true)
        {
            BufferInfo newBuffInfo;
            HRESULT hr = ctx.allocator->CreateResource(&allocDesc, &buffDesc, D3D12_RESOURCE_STATE_VERTEX_AND_CONSTANT_BUFFER,
                nullptr, &newBuffInfo.Allocation, IID_PPV_ARGS(&newBuffInfo.Buffer));
            ++debugIndex;
            if (SUCCEEDED(hr))
            {
                buffInfo.push_back(std::move(newBuffInfo));
            }
            else
            {
                CHECK_BOOL(hr == E_OUTOFMEMORY);
                break;
            }
        }

        // Destroy the buffers in random order.
        while (!buffInfo.empty())
        {
            const size_t indexToDestroy = rand.Generate() % buffInfo.size();
            buffInfo.erase(buffInfo.begin() + indexToDestroy);
        }
    }

    // Test double stack.
    {
        // Allocate number of buffers of varying size that surely fit into this block, alternate from bottom/top.
        UINT64 prevOffsetLower = 0;
        UINT64 prevOffsetUpper = poolDesc.BlockSize;
        for (size_t i = 0; i < maxBufCount; ++i)
        {
            const bool upperAddress = (i % 2) != 0;
            if (upperAddress)
                allocDesc.Flags = D3D12MA::ALLOCATION_FLAG_UPPER_ADDRESS;
            else
                allocDesc.Flags = D3D12MA::ALLOCATION_FLAG_NONE;
            buffDesc.Width = AlignUp<UINT64>(bufSizeMin + rand.Generate() % (bufSizeMax - bufSizeMin), 16);
            BufferInfo newBuffInfo;
            CHECK_HR(ctx.allocator->CreateResource(&allocDesc, &buffDesc, D3D12_RESOURCE_STATE_VERTEX_AND_CONSTANT_BUFFER,
                nullptr, &newBuffInfo.Allocation, IID_PPV_ARGS(&newBuffInfo.Buffer)));
            const UINT64 offset = newBuffInfo.Allocation->GetOffset();
            if (upperAddress)
            {
                CHECK_BOOL(offset < prevOffsetUpper);
                prevOffsetUpper = offset;
            }
            else
            {
                CHECK_BOOL(offset >= prevOffsetLower);
                prevOffsetLower = offset;
            }
            CHECK_BOOL(prevOffsetLower < prevOffsetUpper);
            buffInfo.push_back(std::move(newBuffInfo));
        }

        // Destroy few buffers from top of the stack.
        for (size_t i = 0; i < maxBufCount / 5; ++i)
            buffInfo.pop_back();

        // Create some more
        for (size_t i = 0; i < maxBufCount / 5; ++i)
        {
            const bool upperAddress = (i % 2) != 0;
            if (upperAddress)
                allocDesc.Flags = D3D12MA::ALLOCATION_FLAG_UPPER_ADDRESS;
            else
                allocDesc.Flags = D3D12MA::ALLOCATION_FLAG_NONE;
            buffDesc.Width = AlignUp<UINT64>(bufSizeMin + rand.Generate() % (bufSizeMax - bufSizeMin), 16);
            BufferInfo newBuffInfo;
            CHECK_HR(ctx.allocator->CreateResource(&allocDesc, &buffDesc, D3D12_RESOURCE_STATE_VERTEX_AND_CONSTANT_BUFFER,
                nullptr, &newBuffInfo.Allocation, IID_PPV_ARGS(&newBuffInfo.Buffer)));
            buffInfo.push_back(std::move(newBuffInfo));
        }

        // Destroy the buffers in reverse order.
        while (!buffInfo.empty())
            buffInfo.pop_back();

        // Create buffers on both sides until we reach out of memory.
        prevOffsetLower = 0;
        prevOffsetUpper = poolDesc.BlockSize;
        for (size_t i = 0; true; ++i)
        {
            const bool upperAddress = (i % 2) != 0;
            if (upperAddress)
                allocDesc.Flags = D3D12MA::ALLOCATION_FLAG_UPPER_ADDRESS;
            else
                allocDesc.Flags = D3D12MA::ALLOCATION_FLAG_NONE;
            buffDesc.Width = AlignUp<UINT64>(bufSizeMin + rand.Generate() % (bufSizeMax - bufSizeMin), 16);
            BufferInfo newBuffInfo;
            HRESULT hr = ctx.allocator->CreateResource(&allocDesc, &buffDesc, D3D12_RESOURCE_STATE_VERTEX_AND_CONSTANT_BUFFER,
                nullptr, &newBuffInfo.Allocation, IID_PPV_ARGS(&newBuffInfo.Buffer));
            if (SUCCEEDED(hr))
            {
                const UINT64 offset = newBuffInfo.Allocation->GetOffset();
                if (upperAddress)
                {
                    CHECK_BOOL(offset < prevOffsetUpper);
                    prevOffsetUpper = offset;
                }
                else
                {
                    CHECK_BOOL(offset >= prevOffsetLower);
                    prevOffsetLower = offset;
                }
                CHECK_BOOL(prevOffsetLower < prevOffsetUpper);
                buffInfo.push_back(std::move(newBuffInfo));
            }
            else
                break;
        }

        // Destroy the buffers in random order.
        while (!buffInfo.empty())
        {
            const size_t indexToDestroy = rand.Generate() % buffInfo.size();
            buffInfo.erase(buffInfo.begin() + indexToDestroy);
        }

        // Create buffers on upper side only, constant size, until we reach out of memory.
        prevOffsetUpper = poolDesc.BlockSize;
        allocDesc.Flags = D3D12MA::ALLOCATION_FLAG_UPPER_ADDRESS;
        buffDesc.Width = bufSizeMax;
        while (true)
        {
            BufferInfo newBuffInfo;
            HRESULT hr = ctx.allocator->CreateResource(&allocDesc, &buffDesc, D3D12_RESOURCE_STATE_VERTEX_AND_CONSTANT_BUFFER,
                nullptr, &newBuffInfo.Allocation, IID_PPV_ARGS(&newBuffInfo.Buffer));
            if (SUCCEEDED(hr))
            {
                const UINT64 offset = newBuffInfo.Allocation->GetOffset();
                CHECK_BOOL(offset < prevOffsetUpper);
                prevOffsetUpper = offset;
                buffInfo.push_back(std::move(newBuffInfo));
            }
            else
                break;
        }

        // Destroy the buffers in reverse order.
        while (!buffInfo.empty())
        {
            const BufferInfo& currBufInfo = buffInfo.back();
            buffInfo.pop_back();
        }
    }
}

static void TestLinearAllocatorMultiBlock(const TestContext& ctx)
{
    wprintf(L"Test linear allocator multi block\n");

    RandomNumberGenerator rand{ 345673 };

    D3D12MA::CPOOL_DESC poolDesc = D3D12MA::CPOOL_DESC{
        D3D12_HEAP_TYPE_DEFAULT,
        D3D12_HEAP_FLAG_ALLOW_ONLY_BUFFERS,
        D3D12MA::POOL_FLAG_ALGORITHM_LINEAR };
    ComPtr<D3D12MA::Pool> pool;
    CHECK_HR(ctx.allocator->CreatePool(&poolDesc, &pool));

    D3D12_RESOURCE_DESC buffDesc = {};
    FillResourceDescForBuffer(buffDesc, 1024 * 1024);

    D3D12MA::CALLOCATION_DESC allocDesc = D3D12MA::CALLOCATION_DESC{ pool.Get() };

    struct BufferInfo
    {
        ComPtr<ID3D12Resource> Buffer;
        ComPtr<D3D12MA::Allocation> Allocation;
    };
    std::vector<BufferInfo> buffInfo;

    // Test one-time free.
    {
        // Allocate buffers until we move to a second block.
        ID3D12Heap* lastHeap = nullptr;
        while (true)
        {
            BufferInfo newBuffInfo;
            CHECK_HR(ctx.allocator->CreateResource(&allocDesc, &buffDesc, D3D12_RESOURCE_STATE_VERTEX_AND_CONSTANT_BUFFER,
                nullptr, &newBuffInfo.Allocation, IID_PPV_ARGS(&newBuffInfo.Buffer)));
            ID3D12Heap* heap = newBuffInfo.Allocation->GetHeap();
            buffInfo.push_back(std::move(newBuffInfo));
            if (lastHeap && heap != lastHeap)
            {
                break;
            }
            lastHeap = heap;
        }
        CHECK_BOOL(buffInfo.size() > 2);

        // Make sure that pool has now two blocks.
        D3D12MA::DetailedStatistics poolStats = {};
        pool->CalculateStatistics(&poolStats);
        CHECK_BOOL(poolStats.Stats.BlockCount == 2);

        // Destroy all the buffers in random order.
        while (!buffInfo.empty())
        {
            const size_t indexToDestroy = rand.Generate() % buffInfo.size();
            buffInfo.erase(buffInfo.begin() + indexToDestroy);
        }

        // Make sure that pool has now at most one block.
        pool->CalculateStatistics(&poolStats);
        CHECK_BOOL(poolStats.Stats.BlockCount <= 1);
    }

    // Test stack.
    {
        // Allocate buffers until we move to a second block.
        ID3D12Heap* lastHeap = nullptr;
        while (true)
        {
            BufferInfo newBuffInfo;
            CHECK_HR(ctx.allocator->CreateResource(&allocDesc, &buffDesc, D3D12_RESOURCE_STATE_VERTEX_AND_CONSTANT_BUFFER,
                nullptr, &newBuffInfo.Allocation, IID_PPV_ARGS(&newBuffInfo.Buffer)));
            ID3D12Heap* heap = newBuffInfo.Allocation->GetHeap();
            buffInfo.push_back(std::move(newBuffInfo));
            if (lastHeap && heap != lastHeap)
            {
                break;
            }
            lastHeap = heap;
        }
        CHECK_BOOL(buffInfo.size() > 2);

        // Add few more buffers.
        for (UINT32 i = 0; i < 5; ++i)
        {
            BufferInfo newBuffInfo;
            CHECK_HR(ctx.allocator->CreateResource(&allocDesc, &buffDesc, D3D12_RESOURCE_STATE_VERTEX_AND_CONSTANT_BUFFER,
                nullptr, &newBuffInfo.Allocation, IID_PPV_ARGS(&newBuffInfo.Buffer)));
            buffInfo.push_back(std::move(newBuffInfo));
        }

        // Make sure that pool has now two blocks.
        D3D12MA::DetailedStatistics poolStats = {};
        pool->CalculateStatistics(&poolStats);
        CHECK_BOOL(poolStats.Stats.BlockCount == 2);

        // Delete half of buffers, LIFO.
        for (size_t i = 0, countToDelete = buffInfo.size() / 2; i < countToDelete; ++i)
            buffInfo.pop_back();

        // Add one more buffer.
        BufferInfo newBuffInfo;
        CHECK_HR(ctx.allocator->CreateResource(&allocDesc, &buffDesc, D3D12_RESOURCE_STATE_VERTEX_AND_CONSTANT_BUFFER,
            nullptr, &newBuffInfo.Allocation, IID_PPV_ARGS(&newBuffInfo.Buffer)));
        buffInfo.push_back(std::move(newBuffInfo));

        // Make sure that pool has now one block.
        pool->CalculateStatistics(&poolStats);
        CHECK_BOOL(poolStats.Stats.BlockCount == 1);

        // Delete all the remaining buffers, LIFO.
        while (!buffInfo.empty())
            buffInfo.pop_back();
    }
}

static void ManuallyTestLinearAllocator(const TestContext& ctx)
{
    wprintf(L"Manually test linear allocator\n");

    RandomNumberGenerator rand{ 645332 };

    D3D12MA::TotalStatistics origStats;
    ctx.allocator->CalculateStatistics(&origStats);

    D3D12MA::CPOOL_DESC poolDesc = D3D12MA::CPOOL_DESC{
        D3D12_HEAP_TYPE_DEFAULT,
        D3D12_HEAP_FLAG_ALLOW_ONLY_BUFFERS,
        D3D12MA::POOL_FLAG_ALGORITHM_LINEAR,
        6 * 64 * KILOBYTE, // blockSize
        1, // minBlockCount
        1 }; // maxBlockCount
    ComPtr<D3D12MA::Pool> pool;
    CHECK_HR(ctx.allocator->CreatePool(&poolDesc, &pool));

    D3D12_RESOURCE_DESC buffDesc = {};
    FillResourceDescForBuffer(buffDesc, 0);

    D3D12MA::CALLOCATION_DESC allocDesc = D3D12MA::CALLOCATION_DESC{ pool.Get() };

    struct BufferInfo
    {
        ComPtr<ID3D12Resource> Buffer;
        ComPtr<D3D12MA::Allocation> Allocation;
    };
    std::vector<BufferInfo> buffInfo;
    BufferInfo newBuffInfo;

    // Test double stack.
    {
        /*
        Lower: Buffer 32 B, Buffer 1024 B, Buffer 32 B
        Upper: Buffer 16 B, Buffer 1024 B, Buffer 128 B

        Totally:
        1 block allocated
        393216 DirectX 12 bytes
        6 new allocations
        2256 bytes in allocations (384 KB according to alignment)
        */

        buffDesc.Width = 32;
        CHECK_HR(ctx.allocator->CreateResource(&allocDesc, &buffDesc, D3D12_RESOURCE_STATE_VERTEX_AND_CONSTANT_BUFFER,
            nullptr, &newBuffInfo.Allocation, IID_PPV_ARGS(&newBuffInfo.Buffer)));
        buffInfo.push_back(std::move(newBuffInfo));

        buffDesc.Width = 1024;
        CHECK_HR(ctx.allocator->CreateResource(&allocDesc, &buffDesc, D3D12_RESOURCE_STATE_VERTEX_AND_CONSTANT_BUFFER,
            nullptr, &newBuffInfo.Allocation, IID_PPV_ARGS(&newBuffInfo.Buffer)));
        buffInfo.push_back(std::move(newBuffInfo));

        buffDesc.Width = 32;
        CHECK_HR(ctx.allocator->CreateResource(&allocDesc, &buffDesc, D3D12_RESOURCE_STATE_VERTEX_AND_CONSTANT_BUFFER,
            nullptr, &newBuffInfo.Allocation, IID_PPV_ARGS(&newBuffInfo.Buffer)));
        buffInfo.push_back(std::move(newBuffInfo));

        allocDesc.Flags |= D3D12MA::ALLOCATION_FLAG_UPPER_ADDRESS;

        buffDesc.Width = 128;
        CHECK_HR(ctx.allocator->CreateResource(&allocDesc, &buffDesc, D3D12_RESOURCE_STATE_VERTEX_AND_CONSTANT_BUFFER,
            nullptr, &newBuffInfo.Allocation, IID_PPV_ARGS(&newBuffInfo.Buffer)));
        buffInfo.push_back(std::move(newBuffInfo));

        buffDesc.Width = 1024;
        CHECK_HR(ctx.allocator->CreateResource(&allocDesc, &buffDesc, D3D12_RESOURCE_STATE_VERTEX_AND_CONSTANT_BUFFER,
            nullptr, &newBuffInfo.Allocation, IID_PPV_ARGS(&newBuffInfo.Buffer)));
        buffInfo.push_back(std::move(newBuffInfo));

        buffDesc.Width = 16;
        CHECK_HR(ctx.allocator->CreateResource(&allocDesc, &buffDesc, D3D12_RESOURCE_STATE_VERTEX_AND_CONSTANT_BUFFER,
            nullptr, &newBuffInfo.Allocation, IID_PPV_ARGS(&newBuffInfo.Buffer)));
        buffInfo.push_back(std::move(newBuffInfo));

        D3D12MA::TotalStatistics currStats;
        ctx.allocator->CalculateStatistics(&currStats);
        D3D12MA::DetailedStatistics poolStats;
        pool->CalculateStatistics(&poolStats);

        WCHAR* statsStr = nullptr;
        ctx.allocator->BuildStatsString(&statsStr, FALSE);

        // PUT BREAKPOINT HERE TO CHECK.
        // Inspect: currStats versus origStats, poolStats, statsStr.
        int I = 0;

        ctx.allocator->FreeStatsString(statsStr);

        // Destroy the buffers in reverse order.
        while (!buffInfo.empty())
            buffInfo.pop_back();
    }
}

static void BenchmarkAlgorithmsCase(const TestContext& ctx,
    FILE* file,
    D3D12MA::POOL_FLAGS algorithm,
    bool empty,
    FREE_ORDER freeOrder)
{
    RandomNumberGenerator rand{ 16223 };

    const UINT64 bufSize = D3D12_DEFAULT_RESOURCE_PLACEMENT_ALIGNMENT;
    const size_t maxBufCapacity = 10000;
    const UINT32 iterationCount = 10;

    D3D12MA::CPOOL_DESC poolDesc = D3D12MA::CPOOL_DESC{
        D3D12_HEAP_TYPE_DEFAULT,
        D3D12_HEAP_FLAG_ALLOW_ONLY_BUFFERS,
        algorithm, // flags
        bufSize * maxBufCapacity, // blockSize
        1, // minBlockCount
        1 }; // maxBlockCount
    ComPtr<D3D12MA::Pool> pool;
    CHECK_HR(ctx.allocator->CreatePool(&poolDesc, &pool));

    D3D12_RESOURCE_ALLOCATION_INFO allocInfo = {};
    allocInfo.SizeInBytes = bufSize;

    D3D12MA::CALLOCATION_DESC allocDesc = D3D12MA::CALLOCATION_DESC{ pool.Get() };

    std::vector<ComPtr<D3D12MA::Allocation>> baseAllocations;
    const size_t allocCount = maxBufCapacity / 3;
    if (!empty)
    {
        // Make allocations up to 1/3 of pool size.
        for (UINT64 i = 0; i < allocCount; ++i)
        {
            ComPtr<D3D12MA::Allocation> alloc;
            CHECK_HR(ctx.allocator->AllocateMemory(&allocDesc, &allocInfo, &alloc));
            baseAllocations.push_back(std::move(alloc));
        }

        // Delete half of them, choose randomly.
        size_t allocsToDelete = baseAllocations.size() / 2;
        for (size_t i = 0; i < allocsToDelete; ++i)
        {
            const size_t index = (size_t)rand.Generate() % baseAllocations.size();
            baseAllocations.erase(baseAllocations.begin() + index);
        }
    }

    // BENCHMARK
    std::vector<ComPtr<D3D12MA::Allocation>> testAllocations;
    duration allocTotalDuration = duration::zero();
    duration freeTotalDuration = duration::zero();
    for (uint32_t iterationIndex = 0; iterationIndex < iterationCount; ++iterationIndex)
    {
        testAllocations.reserve(allocCount);
        // Allocations
        time_point allocTimeBeg = std::chrono::high_resolution_clock::now();
        for (size_t i = 0; i < allocCount; ++i)
        {
            ComPtr<D3D12MA::Allocation> alloc;
            CHECK_HR(ctx.allocator->AllocateMemory(&allocDesc, &allocInfo, &alloc));
            testAllocations.push_back(std::move(alloc));
        }
        allocTotalDuration += std::chrono::high_resolution_clock::now() - allocTimeBeg;

        // Deallocations
        switch (freeOrder)
        {
        case FREE_ORDER::FORWARD:
            // Leave testAllocations unchanged.
            break;
        case FREE_ORDER::BACKWARD:
            std::reverse(testAllocations.begin(), testAllocations.end());
            break;
        case FREE_ORDER::RANDOM:
            std::shuffle(testAllocations.begin(), testAllocations.end(), MyUniformRandomNumberGenerator(rand));
            break;
        default: assert(0);
        }

        time_point freeTimeBeg = std::chrono::high_resolution_clock::now();
        testAllocations.clear();
        freeTotalDuration += std::chrono::high_resolution_clock::now() - freeTimeBeg;

    }

    // Delete baseAllocations
    baseAllocations.clear();

    const float allocTotalSeconds = ToFloatSeconds(allocTotalDuration);
    const float freeTotalSeconds = ToFloatSeconds(freeTotalDuration);

    printf("    Algorithm=%s %s FreeOrder=%s: allocations %g s, free %g s\n",
        AlgorithmToStr(algorithm),
        empty ? "Empty" : "Not empty",
        FREE_ORDER_NAMES[(size_t)freeOrder],
        allocTotalSeconds,
        freeTotalSeconds);

    if (file)
    {
        std::string currTime;
        CurrentTimeToStr(currTime);

        fprintf(file, "%s,%s,%s,%u,%s,%g,%g\n",
            CODE_DESCRIPTION, currTime.c_str(),
            AlgorithmToStr(algorithm),
            empty ? 1 : 0,
            FREE_ORDER_NAMES[(uint32_t)freeOrder],
            allocTotalSeconds,
            freeTotalSeconds);
    }
}

static void BenchmarkAlgorithms(const TestContext& ctx, FILE* file)
{
    wprintf(L"Benchmark algorithms\n");

    if (file)
    {
        fprintf(file,
            "Code,Time,"
            "Algorithm,Empty,Free order,"
            "Allocation time (s),Deallocation time (s)\n");
    }

    UINT32 freeOrderCount = 1;
    if (ConfigType >= CONFIG_TYPE::CONFIG_TYPE_LARGE)
        freeOrderCount = 3;
    else if (ConfigType >= CONFIG_TYPE::CONFIG_TYPE_SMALL)
        freeOrderCount = 2;

    const UINT32 emptyCount = ConfigType >= CONFIG_TYPE::CONFIG_TYPE_SMALL ? 2 : 1;

    for (UINT32 freeOrderIndex = 0; freeOrderIndex < freeOrderCount; ++freeOrderIndex)
    {
        FREE_ORDER freeOrder = FREE_ORDER::COUNT;
        switch (freeOrderIndex)
        {
        case 0: freeOrder = FREE_ORDER::BACKWARD; break;
        case 1: freeOrder = FREE_ORDER::FORWARD; break;
        case 2: freeOrder = FREE_ORDER::RANDOM; break;
        default: assert(0);
        }

        for (UINT32 emptyIndex = 0; emptyIndex < emptyCount; ++emptyIndex)
        {
            for (UINT32 algorithmIndex = 0; algorithmIndex < 2; ++algorithmIndex)
            {
                D3D12MA::POOL_FLAGS algorithm;
                switch (algorithmIndex)
                {
                case 0:
                    algorithm = D3D12MA::POOL_FLAG_NONE;
                    break;
                case 1:
                    algorithm = D3D12MA::POOL_FLAG_ALGORITHM_LINEAR;
                    break;
                default:
                    assert(0);
                }

                BenchmarkAlgorithmsCase(ctx,
                    file,
                    algorithm,
                    (emptyIndex == 0), // empty
                    freeOrder);
            }
        }
    }
}

#ifdef __ID3D12Device4_INTERFACE_DEFINED__
static void TestDevice4(const TestContext& ctx)
{
    wprintf(L"Test ID3D12Device4\n");

    if(!IsProtectedResourceSessionSupported(ctx))
    {
        wprintf(L"D3D12_FEATURE_PROTECTED_RESOURCE_SESSION_SUPPORT returned no support for protected resource session.\n");
        return;
    }

    ComPtr<ID3D12Device4> dev4;
    HRESULT hr = ctx.device->QueryInterface(IID_PPV_ARGS(&dev4));
    if(FAILED(hr))
    {
        wprintf(L"QueryInterface for ID3D12Device4 FAILED.\n");
        return;
    }

    D3D12_PROTECTED_RESOURCE_SESSION_DESC sessionDesc = {};
    ComPtr<ID3D12ProtectedResourceSession> session;
    // This fails on the SOFTWARE adapter.
    hr = dev4->CreateProtectedResourceSession(&sessionDesc, IID_PPV_ARGS(&session));
    if(FAILED(hr))
    {
        wprintf(L"ID3D12Device4::CreateProtectedResourceSession FAILED.\n");
        return;
    }

    D3D12MA::CPOOL_DESC poolDesc = D3D12MA::CPOOL_DESC{
        D3D12_HEAP_TYPE_DEFAULT,
        D3D12_HEAP_FLAG_ALLOW_ONLY_BUFFERS };
    poolDesc.pProtectedSession = session.Get();

    ComPtr<D3D12MA::Pool> pool;
    hr = ctx.allocator->CreatePool(&poolDesc, &pool);
    if(FAILED(hr))
    {
        wprintf(L"Failed to create custom pool.\n");
        return;
    }

    D3D12_RESOURCE_DESC resourceDesc;
    FillResourceDescForBuffer(resourceDesc, 64 * KILOBYTE);

    for(UINT testIndex = 0; testIndex < 2; ++testIndex)
    {
        // Create a buffer
        D3D12MA::CALLOCATION_DESC allocDesc = D3D12MA::CALLOCATION_DESC{ pool.Get() };
        if(testIndex == 0)
            allocDesc.Flags = D3D12MA::ALLOCATION_FLAG_COMMITTED;
        ComPtr<D3D12MA::Allocation> bufAlloc;
        ComPtr<ID3D12Resource> bufRes;
        CHECK_HR(ctx.allocator->CreateResource(&allocDesc, &resourceDesc,
            D3D12_RESOURCE_STATE_COMMON, NULL,
            &bufAlloc, IID_PPV_ARGS(&bufRes)));
        CHECK_BOOL(bufAlloc && bufAlloc->GetResource() == bufRes.Get());
        // Make sure it's (not) committed.
        CHECK_BOOL((bufAlloc->GetHeap() == NULL) == (testIndex == 0));

        // Allocate memory/heap
        // Temporarily disabled on NVIDIA as it causes BSOD on RTX2080Ti driver 461.40.
        if(g_AdapterDesc.VendorId != VENDOR_ID_NVIDIA)
        {
            D3D12_RESOURCE_ALLOCATION_INFO heapAllocInfo = {
                D3D12_DEFAULT_RESOURCE_PLACEMENT_ALIGNMENT * 2, // SizeInBytes
                D3D12_DEFAULT_RESOURCE_PLACEMENT_ALIGNMENT, // Alignment
            };
            ComPtr<D3D12MA::Allocation> memAlloc;
            CHECK_HR(ctx.allocator->AllocateMemory(&allocDesc, &heapAllocInfo, &memAlloc));
            CHECK_BOOL(memAlloc->GetHeap());
        }
    }
}
#endif // #ifdef __ID3D12Device4_INTERFACE_DEFINED__

#ifdef __ID3D12Device8_INTERFACE_DEFINED__
static void TestDevice8(const TestContext& ctx)
{
    wprintf(L"Test ID3D12Device8\n");

    ComPtr<ID3D12Device8> dev8;
    CHECK_HR(ctx.device->QueryInterface(IID_PPV_ARGS(&dev8)));

    D3D12_RESOURCE_DESC1 resourceDesc;
    FillResourceDescForBuffer(resourceDesc, 1024 * 1024);

    // Create a committed buffer

    D3D12MA::CALLOCATION_DESC allocDesc = D3D12MA::CALLOCATION_DESC{
        D3D12_HEAP_TYPE_DEFAULT,
        D3D12MA::ALLOCATION_FLAG_COMMITTED };

    ComPtr<D3D12MA::Allocation> allocPtr0;
    ComPtr<ID3D12Resource> res0;
    CHECK_HR(ctx.allocator->CreateResource2(&allocDesc, &resourceDesc,
        D3D12_RESOURCE_STATE_COMMON, NULL,
        &allocPtr0, IID_PPV_ARGS(&res0)));
    CHECK_BOOL(allocPtr0->GetHeap() == NULL);

    // Create a heap and placed buffer in it

    allocDesc.Flags |= D3D12MA::ALLOCATION_FLAG_CAN_ALIAS;

    ComPtr<D3D12MA::Allocation> allocPtr1;
    ComPtr<ID3D12Resource> res1;
    CHECK_HR(ctx.allocator->CreateResource2(&allocDesc, &resourceDesc,
        D3D12_RESOURCE_STATE_COMMON, NULL,
        &allocPtr1, IID_PPV_ARGS(&res1)));
    CHECK_BOOL(allocPtr1->GetHeap() != NULL);

    // Create a placed buffer

    allocDesc.Flags &= ~D3D12MA::ALLOCATION_FLAG_COMMITTED;

    ComPtr<D3D12MA::Allocation> allocPtr2;
    ComPtr<ID3D12Resource> res2;
    CHECK_HR(ctx.allocator->CreateResource2(&allocDesc, &resourceDesc,
        D3D12_RESOURCE_STATE_COMMON, NULL,
        &allocPtr2, IID_PPV_ARGS(&res2)));
    CHECK_BOOL(allocPtr2->GetHeap()!= NULL);

    // Create an aliasing buffer
    ComPtr<ID3D12Resource> res3;
    CHECK_HR(ctx.allocator->CreateAliasingResource1(allocPtr2.Get(), 0, &resourceDesc,
        D3D12_RESOURCE_STATE_COMMON, NULL,
        IID_PPV_ARGS(&res3)));
}
#endif // #ifdef __ID3D12Device8_INTERFACE_DEFINED__

#ifdef __ID3D12Device10_INTERFACE_DEFINED__
static void TestDevice10(const TestContext& ctx)
{
    wprintf(L"Test ID3D12Device10\n");

    ComPtr<ID3D12Device10> dev10;
    if(FAILED(ctx.device->QueryInterface(IID_PPV_ARGS(&dev10))))
    {
        wprintf(L"QueryInterface for ID3D12Device10 failed!\n");
        return;
    }

    D3D12_RESOURCE_DESC1 resourceDesc = {};
    resourceDesc.Dimension = D3D12_RESOURCE_DIMENSION_TEXTURE2D;
    resourceDesc.Alignment = 0;
    resourceDesc.Width = 1920;
    resourceDesc.Height = 1080;
    resourceDesc.DepthOrArraySize = 1;
    resourceDesc.MipLevels = 1;
    resourceDesc.Format = DXGI_FORMAT_R8G8B8A8_UNORM;
    resourceDesc.SampleDesc.Count = 1;
    resourceDesc.SampleDesc.Quality = 0;
    resourceDesc.Layout = D3D12_TEXTURE_LAYOUT_UNKNOWN;

    // Create a committed texture

    D3D12MA::CALLOCATION_DESC allocDesc = D3D12MA::CALLOCATION_DESC{
        D3D12_HEAP_TYPE_DEFAULT,
        D3D12MA::ALLOCATION_FLAG_COMMITTED };

    ComPtr<D3D12MA::Allocation> allocPtr0;
    ComPtr<ID3D12Resource> res0;
    CHECK_HR(ctx.allocator->CreateResource3(&allocDesc, &resourceDesc,
        D3D12_BARRIER_LAYOUT_UNDEFINED, NULL, 0, NULL,
        &allocPtr0, IID_PPV_ARGS(&res0)));
    CHECK_BOOL(allocPtr0->GetHeap() == NULL);

    // Create a heap and placed texture in it

    allocDesc.Flags |= D3D12MA::ALLOCATION_FLAG_CAN_ALIAS;

    ComPtr<D3D12MA::Allocation> allocPtr1;
    ComPtr<ID3D12Resource> res1;
    CHECK_HR(ctx.allocator->CreateResource3(&allocDesc, &resourceDesc,
        D3D12_BARRIER_LAYOUT_UNDEFINED, NULL, 0, NULL,
        &allocPtr1, IID_PPV_ARGS(&res1)));
    CHECK_BOOL(allocPtr1->GetHeap() != NULL);

    // Create a placed texture

    allocDesc.Flags &= ~D3D12MA::ALLOCATION_FLAG_COMMITTED;

    ComPtr<D3D12MA::Allocation> allocPtr2;
    ComPtr<ID3D12Resource> res2;
    CHECK_HR(ctx.allocator->CreateResource3(&allocDesc, &resourceDesc,
        D3D12_BARRIER_LAYOUT_UNDEFINED, NULL, 0, NULL,
        &allocPtr2, IID_PPV_ARGS(&res2)));
    CHECK_BOOL(allocPtr2->GetHeap() != NULL);

    // Create an aliasing texture
    ComPtr<ID3D12Resource> res3;
    CHECK_HR(ctx.allocator->CreateAliasingResource2(allocPtr2.Get(), 0, &resourceDesc,
        D3D12_BARRIER_LAYOUT_UNDEFINED, NULL, 0, NULL,
        IID_PPV_ARGS(&res3)));
}
#endif // #ifdef __ID3D12Device10_INTERFACE_DEFINED__

static void TestGPUUploadHeap(const TestContext& ctx)
{
#if D3D12_SDK_VERSION >= 610
    using namespace D3D12MA;

    wprintf(L"Test GPU Upload Heap\n");

    const bool supported = ctx.allocator->IsGPUUploadHeapSupported();

    Budget begLocalBudget = {};
    ctx.allocator->GetBudget(&begLocalBudget, NULL);
    TotalStatistics begStats = {};
    ctx.allocator->CalculateStatistics(&begStats);

    // Create a buffer, likely placed.
    CALLOCATION_DESC allocDesc = CALLOCATION_DESC{ D3D12_HEAP_TYPE_GPU_UPLOAD };
    D3D12_RESOURCE_DESC resDesc;
    FillResourceDescForBuffer(resDesc, 64 * KILOBYTE);

    ComPtr<Allocation> alloc;
    HRESULT hr = ctx.allocator->CreateResource(&allocDesc, &resDesc,
        D3D12_RESOURCE_STATE_COMMON, NULL, &alloc, IID_NULL, NULL);
    if (!supported)
    {
        // Skip further tests. Just wanted to test that the respource creation fails with the right error code.
        CHECK_BOOL(hr == E_NOTIMPL);
        return;
    }
    CHECK_HR(hr);
    CHECK_BOOL(alloc && alloc->GetResource());
    CHECK_BOOL(alloc->GetResource()->GetGPUVirtualAddress() != 0);
    
    {
        D3D12_HEAP_PROPERTIES heapProps = {};
        D3D12_HEAP_FLAGS heapFlags = {};
        CHECK_HR(alloc->GetResource()->GetHeapProperties(&heapProps, &heapFlags));
        CHECK_BOOL(heapProps.Type == D3D12_HEAP_TYPE_GPU_UPLOAD);
    }

    // Create a committed one.
    CALLOCATION_DESC committedAllocDesc = allocDesc;
    committedAllocDesc.Flags |= ALLOCATION_FLAG_COMMITTED;
    ComPtr<Allocation> committedAlloc;
    CHECK_HR(ctx.allocator->CreateResource(&committedAllocDesc, &resDesc,
        D3D12_RESOURCE_STATE_COMMON, NULL, &committedAlloc, IID_NULL, NULL));
    CHECK_BOOL(committedAlloc && committedAlloc->GetResource());
    CHECK_BOOL(committedAlloc->GetHeap() == NULL); // Committed, heap is implicit and inaccessible.

    // Create a custom pool and a buffer inside of it.
    CPOOL_DESC poolDesc = CPOOL_DESC{ D3D12_HEAP_TYPE_GPU_UPLOAD, D3D12_HEAP_FLAG_ALLOW_ONLY_BUFFERS };
    ComPtr<Pool> pool;
    CHECK_HR(ctx.allocator->CreatePool(&poolDesc, &pool));
    
    CALLOCATION_DESC poolAllocDesc = CALLOCATION_DESC{ pool.Get() };
    ComPtr<Allocation> poolAlloc;
    CHECK_HR(ctx.allocator->CreateResource(&poolAllocDesc, &resDesc,
        D3D12_RESOURCE_STATE_COMMON, NULL, &poolAlloc, IID_NULL, NULL));
    CHECK_BOOL(poolAlloc && poolAlloc->GetResource());

    // Map the original buffer, write, then read
    {
        const auto res = alloc->GetResource();

        UINT* mappedData = NULL;
        CHECK_HR(res->Map(0, &EMPTY_RANGE, (void**)&mappedData)); // {0, 0} - not reading anything.
        for(UINT i = 0; i < resDesc.Width / sizeof(UINT); ++i)
        {
            mappedData[i] = i * 3;
        }
        res->Unmap(0, NULL); // NULL - written everything.

        CHECK_HR(res->Map(0, NULL, (void**)&mappedData)); // NULL - reading everything.
        CHECK_BOOL(mappedData[100] = 300);
        res->Unmap(0, &EMPTY_RANGE); // {0, 0} - not written anything.

    }

    // Create two big buffers.
    D3D12_RESOURCE_DESC bigResDesc = resDesc;
    bigResDesc.Width = 128 * MEGABYTE;

    ComPtr<Allocation> bigAllocs[2];
    for(UINT i = 0; i < 2; ++i)
    {
        CHECK_HR(ctx.allocator->CreateResource(&allocDesc, &bigResDesc,
            D3D12_RESOURCE_STATE_COMMON, NULL, &bigAllocs[i], IID_NULL, NULL));
        CHECK_BOOL(bigAllocs[i] && bigAllocs[i]->GetResource());
    }

    // Create a texture.
    constexpr UINT texSize = 256;
    D3D12_RESOURCE_DESC texDesc = {};
    texDesc.Dimension = D3D12_RESOURCE_DIMENSION_TEXTURE2D;
    texDesc.Alignment = 0;
    texDesc.Width = texSize;
    texDesc.Height = texSize;
    texDesc.DepthOrArraySize = 1;
    texDesc.MipLevels = 1;
    texDesc.Format = DXGI_FORMAT_R8G8B8A8_UNORM;
    texDesc.SampleDesc.Count = 1;
    texDesc.SampleDesc.Quality = 0;
    texDesc.Layout = D3D12_TEXTURE_LAYOUT_UNKNOWN;
    texDesc.Flags = D3D12_RESOURCE_FLAG_NONE;
    ComPtr<Allocation> texAlloc;
    CHECK_HR(ctx.allocator->CreateResource(&allocDesc, &texDesc,
        D3D12_RESOURCE_STATE_COMMON, NULL, &texAlloc, IID_NULL, NULL));
    CHECK_BOOL(texAlloc && texAlloc->GetResource());

    {
        std::vector<UINT> texPixels(texSize * texSize);
        // Contents of texPixels[i] doesn't matter.
        const auto texRes = texAlloc->GetResource();
        // Need to pass ppData == NULL for Map() to be used with a texture having D3D12_TEXTURE_LAYOUT_UNKNOWN.
        CHECK_HR(texRes->Map(0, &EMPTY_RANGE, NULL)); // {0, 0} - not reading anything.
        CHECK_HR(texRes->WriteToSubresource(
            0, // DstSubresource
            NULL, // pDstBox
            texPixels.data(), // pSrcData
            texSize * sizeof(DWORD), // SrcRowPitch
            texSize * texSize * sizeof(DWORD))); // SrcDepthPitch
        texRes->Unmap(0, NULL); // NULL - written everything.
    }

    // Check budget and stats
    constexpr UINT totalAllocCount = 6;
    Budget endLocalBudget = {};
    ctx.allocator->GetBudget(&endLocalBudget, NULL);
    TotalStatistics endStats = {};
    ctx.allocator->CalculateStatistics(&endStats);
    CHECK_BOOL(endLocalBudget.UsageBytes >= begLocalBudget.UsageBytes
        + 2 * bigResDesc.Width
        && "This can fail if GPU_UPLOAD falls back to system RAM e.g. when under PIX?");
    auto validateStats = [totalAllocCount, &bigResDesc](const Statistics& begStats, const Statistics& endStats)
    {
        CHECK_BOOL(endStats.BlockCount >= begStats.BlockCount);
        CHECK_BOOL(endStats.BlockBytes >= begStats.BlockBytes);
        CHECK_BOOL(endStats.AllocationCount == begStats.AllocationCount + totalAllocCount);
        CHECK_BOOL(endStats.AllocationBytes > begStats.AllocationBytes + 2 * bigResDesc.Width);
    };
    validateStats(begLocalBudget.Stats, endLocalBudget.Stats);
    validateStats(begStats.Total.Stats, endStats.Total.Stats);
    validateStats(begStats.MemorySegmentGroup[0].Stats, endStats.MemorySegmentGroup[0].Stats); // DXGI_MEMORY_SEGMENT_GROUP_LOCAL
    validateStats(begStats.HeapType[4].Stats, endStats.HeapType[4].Stats); // D3D12_HEAP_TYPE_GPU_UPLOAD
#endif
}

static void TestTightAlignment(const TestContext& ctx)
{
    using namespace D3D12MA;

    wprintf(L"Test resource tight alignment\n");

    if(!ctx.allocator->IsTightAlignmentSupported())
    {
        wprintf(L"    Skipped due to tight alignment not supported.\n");
        return;
    }

    // Use a custom heap to make sure our small buffers are not created as committed.
    POOL_DESC poolDesc = {};
    poolDesc.BlockSize = 1024 * 1024;
    poolDesc.MinBlockCount = poolDesc.MaxBlockCount = 1;

    D3D12_RESOURCE_DESC resDesc;
    FillResourceDescForBuffer(resDesc, 16);

    const D3D12_HEAP_TYPE heapTypes[] = { D3D12_HEAP_TYPE_DEFAULT, D3D12_HEAP_TYPE_UPLOAD };
    for (auto heapType : heapTypes)
    {
        poolDesc.HeapProperties.Type = heapType;
        ComPtr<Pool> pool;
        CHECK_HR(ctx.allocator->CreatePool(&poolDesc, &pool));

        ALLOCATION_DESC allocDesc = {};
        allocDesc.CustomPool = pool.Get();

        ComPtr<Allocation> allocs[2] = {};

        for (size_t i = 0; i < _countof(allocs); ++i)
        {
            CHECK_HR(ctx.allocator->CreateResource(&allocDesc, &resDesc,
                D3D12_RESOURCE_STATE_COMMON, NULL, &allocs[i], IID_NULL, NULL));
            CHECK_BOOL(allocs[i] && allocs[i]->GetResource());
        }
        
        // Print the offset of the 2nd buffer.
        wprintf(L"    In D3D12_HEAP_TYPE_%s, a %llu B buffer was aligned to %llu B.\n",
            HEAP_TYPE_NAMES[(size_t)heapType],
            resDesc.Width,
            allocs[1]->GetOffset());
    }
}

static void TestVirtualBlocks(const TestContext& ctx)
{
    wprintf(L"Test virtual blocks\n");

    using namespace D3D12MA;

    const UINT64 blockSize = 16 * MEGABYTE;
    const UINT64 alignment = 256;

    // # Create block 16 MB

    ComPtr<D3D12MA::VirtualBlock> block;
    CVIRTUAL_BLOCK_DESC blockDesc = CVIRTUAL_BLOCK_DESC{
        blockSize,
        VIRTUAL_BLOCK_FLAG_NONE,
        ctx.allocationCallbacks };
    CHECK_HR(CreateVirtualBlock(&blockDesc, &block));
    CHECK_BOOL(block);

    // # Allocate 8 MB

    CVIRTUAL_ALLOCATION_DESC allocDesc = CVIRTUAL_ALLOCATION_DESC{
        8 * MEGABYTE, // size
        alignment,
        D3D12MA::VIRTUAL_ALLOCATION_FLAG_NONE,
        (void*)(uintptr_t)1 }; // privateData
    VirtualAllocation alloc0;
    CHECK_HR(block->Allocate(&allocDesc, &alloc0, nullptr));

    // # Validate the allocation

    VIRTUAL_ALLOCATION_INFO alloc0Info = {};
    block->GetAllocationInfo(alloc0, &alloc0Info);
    CHECK_BOOL(alloc0Info.Offset < blockSize);
    CHECK_BOOL(alloc0Info.Size == allocDesc.Size);
    CHECK_BOOL(alloc0Info.pPrivateData == allocDesc.pPrivateData);

    // # Check SetUserData

    block->SetAllocationPrivateData(alloc0, (void*)(uintptr_t)2);
    block->GetAllocationInfo(alloc0, &alloc0Info);
    CHECK_BOOL(alloc0Info.pPrivateData == (void*)(uintptr_t)2);

    // # Allocate 4 MB

    allocDesc.Size = 4 * MEGABYTE;
    allocDesc.Alignment = alignment;
    VirtualAllocation alloc1;
    CHECK_HR(block->Allocate(&allocDesc, &alloc1, nullptr));

    VIRTUAL_ALLOCATION_INFO alloc1Info = {};
    block->GetAllocationInfo(alloc1, &alloc1Info);
    CHECK_BOOL(alloc1Info.Offset < blockSize);
    CHECK_BOOL(alloc1Info.Offset + 4 * MEGABYTE <= alloc0Info.Offset || alloc0Info.Offset + 8 * MEGABYTE <= alloc1Info.Offset); // Check if they don't overlap.

    // # Allocate another 8 MB - it should fail

    allocDesc.Size = 8 * MEGABYTE;
    allocDesc.Alignment = alignment;
    VirtualAllocation alloc2;
    CHECK_BOOL(FAILED(block->Allocate(&allocDesc, &alloc2, nullptr)));
    CHECK_BOOL(alloc2.AllocHandle == (AllocHandle)0);

    // # Free the 4 MB block. Now allocation of 8 MB should succeed.

    block->FreeAllocation(alloc1);
    UINT64 alloc2Offset;
    CHECK_HR(block->Allocate(&allocDesc, &alloc2, &alloc2Offset));
    CHECK_BOOL(alloc2Offset < blockSize);
    CHECK_BOOL(alloc2Offset + 4 * MEGABYTE <= alloc0Info.Offset || alloc0Info.Offset + 8 * MEGABYTE <= alloc2Offset); // Check if they don't overlap.

    // # Calculate statistics

    DetailedStatistics statInfo = {};
    block->CalculateStatistics(&statInfo);
    CHECK_BOOL(statInfo.Stats.AllocationCount == 2);
    CHECK_BOOL(statInfo.Stats.BlockCount == 1);
    CHECK_BOOL(statInfo.Stats.AllocationBytes == blockSize);
    CHECK_BOOL(statInfo.Stats.BlockBytes == blockSize);

    // # Generate JSON dump

    WCHAR* json = nullptr;
    block->BuildStatsString(&json);
    {
        std::wstring str(json);
        CHECK_BOOL(str.find(L"\"CustomData\": 1") != std::wstring::npos);
        CHECK_BOOL(str.find(L"\"CustomData\": 2") != std::wstring::npos);
    }
    block->FreeStatsString(json);

    // # Free alloc0, leave alloc2 unfreed.

    block->FreeAllocation(alloc0);

    // # Test alignment

    {
        constexpr size_t allocCount = 10;
        VirtualAllocation allocs[allocCount] = {};
        for (size_t i = 0; i < allocCount; ++i)
        {
            const bool alignment0 = i == allocCount - 1;
            allocDesc.Size = i * 3 + 15;
            allocDesc.Alignment = alignment0 ? 0 : 8;
            UINT64 offset;
            CHECK_HR(block->Allocate(&allocDesc, &allocs[i], &offset));
            if (!alignment0)
            {
                CHECK_BOOL(offset % allocDesc.Alignment == 0);
            }
        }

        for (size_t i = allocCount; i--; )
        {
            block->FreeAllocation(allocs[i]);
        }
    }

    // # Final cleanup

    block->FreeAllocation(alloc2);
}

static void TestVirtualBlocksAlgorithms(const TestContext& ctx)
{
    wprintf(L"Test virtual blocks algorithms\n");

    RandomNumberGenerator rand{ 3454335 };
    auto calcRandomAllocSize = [&rand]() -> UINT64 { return rand.Generate() % 20 + 5; };

    for (size_t algorithmIndex = 0; algorithmIndex < 2; ++algorithmIndex)
    {
        // Create the block
        D3D12MA::CVIRTUAL_BLOCK_DESC blockDesc = D3D12MA::CVIRTUAL_BLOCK_DESC{
            10'000,
            D3D12MA::VIRTUAL_BLOCK_FLAG_NONE,
            ctx.allocationCallbacks };
        switch (algorithmIndex)
        {
        case 0: blockDesc.Flags = D3D12MA::VIRTUAL_BLOCK_FLAG_NONE; break;
        case 1: blockDesc.Flags = D3D12MA::VIRTUAL_BLOCK_FLAG_ALGORITHM_LINEAR; break;
        }
        ComPtr<D3D12MA::VirtualBlock> block;
        CHECK_HR(D3D12MA::CreateVirtualBlock(&blockDesc, &block));

        struct AllocData
        {
            D3D12MA::VirtualAllocation allocation;
            UINT64 allocOffset, requestedSize, allocationSize;
        };
        std::vector<AllocData> allocations;

        // Make some allocations
        for (size_t i = 0; i < 20; ++i)
        {
            const UINT64 size = calcRandomAllocSize();
            D3D12MA::CVIRTUAL_ALLOCATION_DESC allocDesc = D3D12MA::CVIRTUAL_ALLOCATION_DESC{
                size,
                0, // alignment
                D3D12MA::VIRTUAL_ALLOCATION_FLAG_NONE,
                (void*)(uintptr_t)(size * 10) }; // privateData
            if (i < 10) {}
            else if (i < 20 && algorithmIndex == 1) allocDesc.Flags = D3D12MA::VIRTUAL_ALLOCATION_FLAG_UPPER_ADDRESS;

            AllocData alloc = {};
            alloc.requestedSize = allocDesc.Size;
            CHECK_HR(block->Allocate(&allocDesc, &alloc.allocation, nullptr));

            D3D12MA::VIRTUAL_ALLOCATION_INFO allocInfo;
            block->GetAllocationInfo(alloc.allocation, &allocInfo);
            CHECK_BOOL(allocInfo.Size >= allocDesc.Size);
            alloc.allocOffset = allocInfo.Offset;
            alloc.allocationSize = allocInfo.Size;

            allocations.push_back(alloc);
        }

        // Free some of the allocations
        for (size_t i = 0; i < 5; ++i)
        {
            const size_t index = rand.Generate() % allocations.size();
            block->FreeAllocation(allocations[index].allocation);
            allocations.erase(allocations.begin() + index);
        }

        // Allocate some more
        for (size_t i = 0; i < 6; ++i)
        {
            const UINT64 size = calcRandomAllocSize();
            D3D12MA::CVIRTUAL_ALLOCATION_DESC allocDesc = D3D12MA::CVIRTUAL_ALLOCATION_DESC{
                size,
                0, // alignment
                D3D12MA::VIRTUAL_ALLOCATION_FLAG_NONE,
                (void*)(uintptr_t)(size * 10) }; // privateData

            AllocData alloc = {};
            alloc.requestedSize = allocDesc.Size;
            CHECK_HR(block->Allocate(&allocDesc, &alloc.allocation, nullptr));

            D3D12MA::VIRTUAL_ALLOCATION_INFO allocInfo;
            block->GetAllocationInfo(alloc.allocation, &allocInfo);
            CHECK_BOOL(allocInfo.Size >= allocDesc.Size);
            alloc.allocOffset = allocInfo.Offset;
            alloc.allocationSize = allocInfo.Size;

            allocations.push_back(alloc);
        }

        // Allocate some with extra alignment
        for (size_t i = 0; i < 3; ++i)
        {
            const UINT64 size = calcRandomAllocSize();
            D3D12MA::CVIRTUAL_ALLOCATION_DESC allocDesc = D3D12MA::CVIRTUAL_ALLOCATION_DESC{
                size,
                16, // alignment
                D3D12MA::VIRTUAL_ALLOCATION_FLAG_NONE,
                (void*)(uintptr_t)(size * 10) }; // privateData

            AllocData alloc = {};
            alloc.requestedSize = allocDesc.Size;
            CHECK_HR(block->Allocate(&allocDesc, &alloc.allocation, nullptr));

            D3D12MA::VIRTUAL_ALLOCATION_INFO allocInfo;
            block->GetAllocationInfo(alloc.allocation, &allocInfo);
            CHECK_BOOL(allocInfo.Offset % 16 == 0);
            CHECK_BOOL(allocInfo.Size >= allocDesc.Size);
            alloc.allocOffset = allocInfo.Offset;
            alloc.allocationSize = allocInfo.Size;

            allocations.push_back(alloc);
        }

        // Check if the allocations don't overlap
        std::sort(allocations.begin(), allocations.end(), [](const AllocData& lhs, const AllocData& rhs) {
            return lhs.allocOffset < rhs.allocOffset; });
        for (size_t i = 0; i < allocations.size() - 1; ++i)
        {
            CHECK_BOOL(allocations[i + 1].allocOffset >= allocations[i].allocOffset + allocations[i].allocationSize);
        }

        // Check pPrivateData
        {
            const AllocData& alloc = allocations.back();
            D3D12MA::VIRTUAL_ALLOCATION_INFO allocInfo;
            block->GetAllocationInfo(alloc.allocation, &allocInfo);
            CHECK_BOOL((uintptr_t)allocInfo.pPrivateData == alloc.requestedSize * 10);

            block->SetAllocationPrivateData(alloc.allocation, (void*)(uintptr_t)666);
            block->GetAllocationInfo(alloc.allocation, &allocInfo);
            CHECK_BOOL((uintptr_t)allocInfo.pPrivateData == 666);
        }

        // Calculate statistics
        {
            UINT64 actualAllocSizeMin = UINT64_MAX, actualAllocSizeMax = 0, actualAllocSizeSum = 0;
            std::for_each(allocations.begin(), allocations.end(), [&](const AllocData& a) {
                actualAllocSizeMin = std::min(actualAllocSizeMin, a.allocationSize);
                actualAllocSizeMax = std::max(actualAllocSizeMax, a.allocationSize);
                actualAllocSizeSum += a.allocationSize;
                });

            D3D12MA::DetailedStatistics statInfo = {};
            block->CalculateStatistics(&statInfo);
            CHECK_BOOL(statInfo.Stats.AllocationCount == allocations.size());
            CHECK_BOOL(statInfo.Stats.BlockCount == 1);
            CHECK_BOOL(statInfo.Stats.BlockBytes == blockDesc.Size);
            CHECK_BOOL(statInfo.AllocationSizeMax == actualAllocSizeMax);
            CHECK_BOOL(statInfo.AllocationSizeMin == actualAllocSizeMin);
            CHECK_BOOL(statInfo.Stats.AllocationBytes >= actualAllocSizeSum);
        }

        // Build JSON dump string
        {
            WCHAR* json = nullptr;
            block->BuildStatsString(&json);
            int I = 0; // put a breakpoint here to debug
            block->FreeStatsString(json);
        }

        // Final cleanup
        block->Clear();
    }
}

static void TestVirtualBlocksAlgorithmsBenchmark(const TestContext& ctx)
{
    wprintf(L"Benchmark virtual blocks algorithms\n");

    const size_t ALLOCATION_COUNT = 7200;
    const UINT32 MAX_ALLOC_SIZE = 2056;

    D3D12MA::CVIRTUAL_BLOCK_DESC blockDesc = D3D12MA::CVIRTUAL_BLOCK_DESC{
        0,
        D3D12MA::VIRTUAL_BLOCK_FLAG_NONE,
        ctx.allocationCallbacks };

    RandomNumberGenerator rand{ 20092010 };

    UINT32 allocSizes[ALLOCATION_COUNT];
    for (size_t i = 0; i < ALLOCATION_COUNT; ++i)
    {
        allocSizes[i] = rand.Generate() % MAX_ALLOC_SIZE + 1;
        blockDesc.Size += allocSizes[i];
    }
    blockDesc.Size = static_cast<UINT64>(blockDesc.Size * 1.5); // 50% size margin in case of alignment

    for (UINT8 alignmentIndex = 0; alignmentIndex < 4; ++alignmentIndex)
    {
        UINT64 alignment;
        switch (alignmentIndex)
        {
        case 0: alignment = 1; break;
        case 1: alignment = 16; break;
        case 2: alignment = 64; break;
        case 3: alignment = 256; break;
        default: assert(0); break;
        }
        printf("    Alignment=%llu\n", alignment);

        for (UINT8 algorithmIndex = 0; algorithmIndex < 2; ++algorithmIndex)
        {
            switch (algorithmIndex)
            {
            case 0:
                blockDesc.Flags = D3D12MA::VIRTUAL_BLOCK_FLAG_NONE;
                break;
            case 1:
                blockDesc.Flags = D3D12MA::VIRTUAL_BLOCK_FLAG_ALGORITHM_LINEAR;
                break;
            default:
                assert(0);
            }

            D3D12MA::VirtualAllocation allocs[ALLOCATION_COUNT];
            ComPtr<D3D12MA::VirtualBlock> block;
            CHECK_HR(D3D12MA::CreateVirtualBlock(&blockDesc, &block));
            duration allocDuration = duration::zero();
            duration freeDuration = duration::zero();

            // Alloc
            time_point timeBegin = std::chrono::high_resolution_clock::now();
            for (size_t i = 0; i < ALLOCATION_COUNT; ++i)
            {
                D3D12MA::CVIRTUAL_ALLOCATION_DESC allocCreateInfo = D3D12MA::CVIRTUAL_ALLOCATION_DESC{
                    allocSizes[i],
                    alignment };

                CHECK_HR(block->Allocate(&allocCreateInfo, allocs + i, nullptr));
            }
            allocDuration += std::chrono::high_resolution_clock::now() - timeBegin;

            // Free
            timeBegin = std::chrono::high_resolution_clock::now();
            for (size_t i = ALLOCATION_COUNT; i;)
                block->FreeAllocation(allocs[--i]);
            freeDuration += std::chrono::high_resolution_clock::now() - timeBegin;

            printf("        Algorithm=%s  \tallocations %g s,   \tfree %g s\n",
                VirtualAlgorithmToStr(blockDesc.Flags),
                ToFloatSeconds(allocDuration),
                ToFloatSeconds(freeDuration));
        }
        printf("\n");
    }
}

static void ProcessDefragmentationPass(const TestContext& ctx, D3D12MA::DEFRAGMENTATION_PASS_MOVE_INFO& stepInfo)
{
    std::vector<D3D12_RESOURCE_BARRIER> startBarriers;
    std::vector<D3D12_RESOURCE_BARRIER> finalBarriers;

    bool defaultHeap = false;
    for (UINT32 i = 0; i < stepInfo.MoveCount; ++i)
    {
        if (stepInfo.pMoves[i].Operation == D3D12MA::DEFRAGMENTATION_MOVE_OPERATION_COPY)
        {
            const bool isDefaultHeap = stepInfo.pMoves[i].pSrcAllocation->GetHeap()->GetDesc().Properties.Type == D3D12_HEAP_TYPE_DEFAULT;
            // Create new resource
            D3D12_RESOURCE_DESC desc = stepInfo.pMoves[i].pSrcAllocation->GetResource()->GetDesc();

            // Fix for D3D12 ERROR: ID3D12Device::CreatePlacedResource: D3D12_RESOURCE_DESC::Alignment is invalid. The value is 8. When D3D12_RESOURCE_DESC::Flag bit for D3D12_RESOURCE_FLAG_USE_TIGHT_ALIGNMENT is set, Alignment must be 0. [ STATE_CREATION ERROR #721: CREATERESOURCE_INVALIDALIGNMENT]
            if ((desc.Flags & D3D12_RESOURCE_FLAG_USE_TIGHT_ALIGNMENT_COPY) != 0)
                desc.Alignment = 0;

            ComPtr<ID3D12Resource> dstRes;
            CHECK_HR(ctx.device->CreatePlacedResource(stepInfo.pMoves[i].pDstTmpAllocation->GetHeap(),
                stepInfo.pMoves[i].pDstTmpAllocation->GetOffset(), &desc,
                isDefaultHeap ? D3D12_RESOURCE_STATE_COPY_DEST : D3D12_RESOURCE_STATE_GENERIC_READ,
                nullptr, IID_PPV_ARGS(&dstRes)));
            stepInfo.pMoves[i].pDstTmpAllocation->SetResource(dstRes.Get());

            // Perform barriers only if not in right state
            if (isDefaultHeap)
            {
                defaultHeap = true;
                // Move new resource into previous state
                D3D12_RESOURCE_BARRIER barrier = {};
                barrier.Type = D3D12_RESOURCE_BARRIER_TYPE_TRANSITION;
                barrier.Flags = D3D12_RESOURCE_BARRIER_FLAG_NONE;
                barrier.Transition.Subresource = D3D12_RESOURCE_BARRIER_ALL_SUBRESOURCES;
                barrier.Transition.pResource = dstRes.Get();
                barrier.Transition.StateAfter = (D3D12_RESOURCE_STATES)(uintptr_t)stepInfo.pMoves[i].pSrcAllocation->GetPrivateData();
                barrier.Transition.StateBefore = D3D12_RESOURCE_STATE_COPY_DEST;
                finalBarriers.emplace_back(barrier);

                // Move resource into right state
                barrier.Transition.pResource = stepInfo.pMoves[i].pSrcAllocation->GetResource();
                barrier.Transition.StateBefore = barrier.Transition.StateAfter;
                barrier.Transition.StateAfter = D3D12_RESOURCE_STATE_COPY_SOURCE;
                startBarriers.emplace_back(barrier);
            }
        }
    }

    if (defaultHeap)
    {
        ID3D12GraphicsCommandList* cl = BeginCommandList();
        cl->ResourceBarrier(static_cast<UINT>(startBarriers.size()), startBarriers.data());

        // Copy resources
        for (UINT32 i = 0; i < stepInfo.MoveCount; ++i)
        {
            if (stepInfo.pMoves[i].Operation == D3D12MA::DEFRAGMENTATION_MOVE_OPERATION_COPY)
            {
                ID3D12Resource* dstRes = stepInfo.pMoves[i].pDstTmpAllocation->GetResource();
                ID3D12Resource* srcRes = stepInfo.pMoves[i].pSrcAllocation->GetResource();

                if (stepInfo.pMoves[i].pDstTmpAllocation->GetHeap()->GetDesc().Properties.Type == D3D12_HEAP_TYPE_DEFAULT)
                {
                    cl->CopyResource(dstRes, srcRes);
                }
                else
                {
                    D3D12_RANGE range = {};
                    void* dst;
                    CHECK_HR(dstRes->Map(0, &range, &dst));
                    void* src;
                    CHECK_HR(srcRes->Map(0, &range, &src));
                    memcpy(dst, src, stepInfo.pMoves[i].pSrcAllocation->GetSize());
                    dstRes->Unmap(0, nullptr);
                    srcRes->Unmap(0, nullptr);
                }
            }
        }

        cl->ResourceBarrier(static_cast<UINT>(finalBarriers.size()), finalBarriers.data());
        EndCommandList(cl);
    }
    else
    {
        // Copy only CPU-side
        for (UINT32 i = 0; i < stepInfo.MoveCount; ++i)
        {
            if (stepInfo.pMoves[i].Operation == D3D12MA::DEFRAGMENTATION_MOVE_OPERATION_COPY)
            {
                D3D12_RANGE range = {};

                void* dst;
                ID3D12Resource* dstRes = stepInfo.pMoves[i].pDstTmpAllocation->GetResource();
                CHECK_HR(dstRes->Map(0, &range, &dst));

                void* src;
                ID3D12Resource* srcRes = stepInfo.pMoves[i].pSrcAllocation->GetResource();
                CHECK_HR(srcRes->Map(0, &range, &src));

                memcpy(dst, src, stepInfo.pMoves[i].pSrcAllocation->GetSize());
                dstRes->Unmap(0, nullptr);
                srcRes->Unmap(0, nullptr);
            }
        }
    }
}

static void Defragment(const TestContext& ctx,
    D3D12MA::DEFRAGMENTATION_DESC& defragDesc,
    D3D12MA::Pool* pool,
    D3D12MA::DEFRAGMENTATION_STATS* defragStats = nullptr)
{
    ComPtr<D3D12MA::DefragmentationContext> defragCtx;
    if (pool != nullptr)
    {
        CHECK_HR(pool->BeginDefragmentation(&defragDesc, &defragCtx));
    }
    else
        ctx.allocator->BeginDefragmentation(&defragDesc, &defragCtx);

    HRESULT hr = S_OK;
    D3D12MA::DEFRAGMENTATION_PASS_MOVE_INFO pass = {};
    while ((hr = defragCtx->BeginPass(&pass)) == S_FALSE)
    {
        ProcessDefragmentationPass(ctx, pass);

        if ((hr = defragCtx->EndPass(&pass)) == S_OK)
            break;
        CHECK_BOOL(hr == S_FALSE);
    }
    CHECK_HR(hr);
    if (defragStats != nullptr)
        defragCtx->GetStats(defragStats);
}

static void TestDefragmentationSimple(const TestContext& ctx)
{
    wprintf(L"Test defragmentation simple\n");

    RandomNumberGenerator rand(667);

    const UINT ALLOC_SEED = 20220310;
    const UINT64 BUF_SIZE = 0x10000;
    const UINT64 BLOCK_SIZE = BUF_SIZE * 8;

    const UINT64 MIN_BUF_SIZE = 32;
    const UINT64 MAX_BUF_SIZE = BUF_SIZE * 4;
    auto RandomBufSize = [&]() -> UINT64
    {
        return AlignUp<UINT64>(rand.Generate() % (MAX_BUF_SIZE - MIN_BUF_SIZE + 1) + MIN_BUF_SIZE, 64);
    };

    D3D12MA::CPOOL_DESC poolDesc = D3D12MA::CPOOL_DESC{
        D3D12_HEAP_TYPE_UPLOAD,
        D3D12_HEAP_FLAG_ALLOW_ONLY_BUFFERS,
        D3D12MA::POOL_FLAG_NONE,
        BLOCK_SIZE };
    ComPtr<D3D12MA::Pool> pool;
    CHECK_HR(ctx.allocator->CreatePool(&poolDesc, &pool));

    D3D12MA::CALLOCATION_DESC allocDesc = D3D12MA::CALLOCATION_DESC{ pool.Get() };

    D3D12_RESOURCE_DESC resDesc = {};
    FillResourceDescForBuffer(resDesc, BUF_SIZE);

    D3D12MA::DEFRAGMENTATION_DESC defragDesc = {};
    defragDesc.Flags = D3D12MA::DEFRAGMENTATION_FLAG_ALGORITHM_FAST;

    // Defragmentation of empty pool.
    {
        ComPtr<D3D12MA::DefragmentationContext> defragCtx = nullptr;
        CHECK_HR(pool->BeginDefragmentation(&defragDesc, &defragCtx));

        D3D12MA::DEFRAGMENTATION_PASS_MOVE_INFO pass = {};
        CHECK_BOOL(defragCtx->BeginPass(&pass) == S_OK);

        D3D12MA::DEFRAGMENTATION_STATS defragStats = {};
        defragCtx->GetStats(&defragStats);
        CHECK_BOOL(defragStats.AllocationsMoved == 0 && defragStats.BytesFreed == 0 &&
            defragStats.BytesMoved == 0 && defragStats.HeapsFreed == 0);
    }

    D3D12_RANGE mapRange = {};
    void* mapPtr;
    std::vector<ComPtr<D3D12MA::Allocation>> allocations;

    // persistentlyMappedOption = 0 - not persistently mapped.
    // persistentlyMappedOption = 1 - persistently mapped.
    for (UINT8 persistentlyMappedOption = 0; persistentlyMappedOption < 2; ++persistentlyMappedOption)
    {
        wprintf(L"  Persistently mapped option = %u\n", persistentlyMappedOption);
        const bool persistentlyMapped = persistentlyMappedOption != 0;

        // # Test 1
        // Buffers of fixed size.
        // Fill 2 blocks. Remove odd buffers. Defragment everything.
        // Expected result: at least 1 block freed.
        {
            for (size_t i = 0; i < BLOCK_SIZE / BUF_SIZE * 2; ++i)
            {
                ComPtr<D3D12MA::Allocation> alloc;
                CHECK_HR(ctx.allocator->CreateResource(&allocDesc, &resDesc, D3D12_RESOURCE_STATE_GENERIC_READ,
                    nullptr, &alloc, IID_NULL, nullptr));
                if (persistentlyMapped)
                {
                    CHECK_HR(alloc->GetResource()->Map(0, &mapRange, &mapPtr));
                }

                allocations.emplace_back(std::move(alloc));
            }

            for (size_t i = 1; i < allocations.size(); ++i)
                allocations.erase(allocations.begin() + i);
            FillAllocationsData(allocations.data(), allocations.size(), ALLOC_SEED);

            // Set data for defragmentation retrieval
            for (auto& alloc : allocations)
                alloc->SetPrivateData((void*)D3D12_RESOURCE_STATE_GENERIC_READ);

            D3D12MA::DEFRAGMENTATION_STATS defragStats;
            Defragment(ctx, defragDesc, pool.Get(), & defragStats);
            CHECK_BOOL(defragStats.AllocationsMoved == 4 && defragStats.BytesMoved == 4 * BUF_SIZE);

            ValidateAllocationsData(allocations.data(), allocations.size(), ALLOC_SEED);
            allocations.clear();
        }

        // # Test 2
        // Buffers of fixed size.
        // Fill 2 blocks. Remove odd buffers. Defragment one buffer at time.
        // Expected result: Each of 4 interations makes some progress.
        {
            for (size_t i = 0; i < BLOCK_SIZE / BUF_SIZE * 2; ++i)
            {
                ComPtr<D3D12MA::Allocation> alloc;
                CHECK_HR(ctx.allocator->CreateResource(&allocDesc, &resDesc, D3D12_RESOURCE_STATE_GENERIC_READ,
                    nullptr, &alloc, IID_NULL, nullptr));
                if (persistentlyMapped)
                {
                    CHECK_HR(alloc->GetResource()->Map(0, &mapRange, &mapPtr));
                }

                allocations.emplace_back(std::move(alloc));
            }

            for (size_t i = 1; i < allocations.size(); ++i)
                allocations.erase(allocations.begin() + i);
            FillAllocationsData(allocations.data(), allocations.size(), ALLOC_SEED);

            // Set data for defragmentation retrieval
            for (auto& alloc : allocations)
                alloc->SetPrivateData((void*)D3D12_RESOURCE_STATE_GENERIC_READ);

            defragDesc.MaxAllocationsPerPass = 1;
            defragDesc.MaxBytesPerPass = BUF_SIZE;

            ComPtr<D3D12MA::DefragmentationContext> defragCtx;
            CHECK_HR(pool->BeginDefragmentation(&defragDesc, &defragCtx));

            for (size_t i = 0; i < BLOCK_SIZE / BUF_SIZE / 2; ++i)
            {
                D3D12MA::DEFRAGMENTATION_PASS_MOVE_INFO pass = {};
                CHECK_BOOL(defragCtx->BeginPass(&pass) == S_FALSE);

                ProcessDefragmentationPass(ctx, pass);

                CHECK_BOOL(defragCtx->EndPass(&pass) == S_FALSE);
            }

            D3D12MA::DEFRAGMENTATION_STATS defragStats = {};
            defragCtx->GetStats(&defragStats);
            CHECK_BOOL(defragStats.AllocationsMoved == 4 && defragStats.BytesMoved == 4 * BUF_SIZE);

            ValidateAllocationsData(allocations.data(), allocations.size(), ALLOC_SEED);
            allocations.clear();
        }

        // # Test 3
        // Buffers of variable size.
        // Create a number of buffers. Remove some percent of them.
        // Defragment while having some percent of them unmovable.
        // Expected result: Just simple validation.
        {
            for (size_t i = 0; i < 100; ++i)
            {
                D3D12_RESOURCE_DESC localResDesc = resDesc;
                localResDesc.Width = RandomBufSize();

                ComPtr<D3D12MA::Allocation> alloc;
                CHECK_HR(ctx.allocator->CreateResource(&allocDesc, &localResDesc, D3D12_RESOURCE_STATE_GENERIC_READ,
                    nullptr, &alloc, IID_NULL, nullptr));
                if (persistentlyMapped)
                {
                    CHECK_HR(alloc->GetResource()->Map(0, &mapRange, &mapPtr));
                }

                allocations.emplace_back(std::move(alloc));
            }

            const UINT32 percentToDelete = 60;
            const size_t numberToDelete = allocations.size() * percentToDelete / 100;
            for (size_t i = 0; i < numberToDelete; ++i)
            {
                size_t indexToDelete = rand.Generate() % (UINT32)allocations.size();
                allocations.erase(allocations.begin() + indexToDelete);
            }
            FillAllocationsData(allocations.data(), allocations.size(), ALLOC_SEED);

            // Non-movable allocations will be at the beginning of allocations array.
            const UINT32 percentNonMovable = 20;
            const size_t numberNonMovable = allocations.size() * percentNonMovable / 100;
            for (size_t i = 0; i < numberNonMovable; ++i)
            {
                size_t indexNonMovable = i + rand.Generate() % (UINT32)(allocations.size() - i);
                if (indexNonMovable != i)
                    std::swap(allocations[i], allocations[indexNonMovable]);
            }

            // Set data for defragmentation retrieval
            for (auto& alloc : allocations)
                alloc->SetPrivateData((void*)D3D12_RESOURCE_STATE_GENERIC_READ);

            defragDesc.MaxAllocationsPerPass = 0;
            defragDesc.MaxBytesPerPass = 0;

            ComPtr<D3D12MA::DefragmentationContext> defragCtx;
            CHECK_HR(pool->BeginDefragmentation(&defragDesc, &defragCtx));

            HRESULT hr = S_OK;
            D3D12MA::DEFRAGMENTATION_PASS_MOVE_INFO pass = {};
            while ((hr = defragCtx->BeginPass(&pass)) == S_FALSE)
            {
                D3D12MA::DEFRAGMENTATION_MOVE* end = pass.pMoves + pass.MoveCount;
                for (UINT32 i = 0; i < numberNonMovable; ++i)
                {
                    D3D12MA::DEFRAGMENTATION_MOVE* move = std::find_if(pass.pMoves, end, [&](D3D12MA::DEFRAGMENTATION_MOVE& move) { return move.pSrcAllocation == allocations[i].Get(); });
                    if (move != end)
                        move->Operation = D3D12MA::DEFRAGMENTATION_MOVE_OPERATION_IGNORE;
                }

                ProcessDefragmentationPass(ctx, pass);

                if ((hr = defragCtx->EndPass(&pass)) == S_OK)
                    break;
                CHECK_BOOL(hr == S_FALSE);
            }
            CHECK_BOOL(hr == S_OK);

            ValidateAllocationsData(allocations.data(), allocations.size(), ALLOC_SEED);
            allocations.clear();
        }
    }
}

static void TestDefragmentationAlgorithms(const TestContext& ctx)
{
    wprintf(L"Test defragmentation algorithms\n");

    RandomNumberGenerator rand(669);

    const UINT ALLOC_SEED = 20091225;
    const UINT64 BUF_SIZE = 0x10000;
    const UINT64 BLOCK_SIZE = BUF_SIZE * 400;

    const UINT64 MIN_BUF_SIZE = 32;
    const UINT64 MAX_BUF_SIZE = BUF_SIZE * 4;
    auto RandomBufSize = [&]() -> UINT64
    {
        return AlignUp<UINT64>(rand.Generate() % (MAX_BUF_SIZE - MIN_BUF_SIZE + 1) + MIN_BUF_SIZE, 64);
    };

    D3D12MA::CPOOL_DESC poolDesc = D3D12MA::CPOOL_DESC{
        D3D12_HEAP_TYPE_UPLOAD,
        D3D12_HEAP_FLAG_ALLOW_ONLY_BUFFERS,
        D3D12MA::POOL_FLAG_NONE,
        BLOCK_SIZE };
    ComPtr<D3D12MA::Pool> pool;
    CHECK_HR(ctx.allocator->CreatePool(&poolDesc, &pool));

    D3D12MA::CALLOCATION_DESC allocDesc = D3D12MA::CALLOCATION_DESC{ pool.Get() };

    D3D12_RESOURCE_DESC resDesc = {};
    FillResourceDescForBuffer(resDesc, BUF_SIZE);

    D3D12MA::DEFRAGMENTATION_DESC defragDesc = {};

    std::vector<ComPtr<D3D12MA::Allocation>> allocations;

    for (UINT8 i = 0; i < 3; ++i)
    {
        switch (i)
        {
        case 0:
            defragDesc.Flags = D3D12MA::DEFRAGMENTATION_FLAG_ALGORITHM_FAST;
            break;
        case 1:
            defragDesc.Flags = D3D12MA::DEFRAGMENTATION_FLAG_ALGORITHM_BALANCED;
            break;
        case 2:
            defragDesc.Flags = D3D12MA::DEFRAGMENTATION_FLAG_ALGORITHM_FULL;
            break;
        }
        wprintf(L"  Algorithm = %s\n", DefragmentationAlgorithmToStr(defragDesc.Flags));

        // 0 - Without immovable allocations
        // 1 - With immovable allocations
        for (uint8_t j = 0; j < 2; ++j)
        {
            for (size_t i = 0; i < 800; ++i)
            {
                resDesc.Width = RandomBufSize();

                ComPtr<D3D12MA::Allocation> alloc;
                CHECK_HR(ctx.allocator->CreateResource(&allocDesc, &resDesc, D3D12_RESOURCE_STATE_GENERIC_READ,
                    nullptr, &alloc, IID_NULL, nullptr));
                allocations.emplace_back(std::move(alloc));
            }

            const UINT32 percentToDelete = 55;
            const size_t numberToDelete = allocations.size() * percentToDelete / 100;
            for (size_t i = 0; i < numberToDelete; ++i)
            {
                size_t indexToDelete = rand.Generate() % (uint32_t)allocations.size();
                allocations.erase(allocations.begin() + indexToDelete);
            }
            FillAllocationsData(allocations.data(), allocations.size(), ALLOC_SEED);

            // Non-movable allocations will be at the beginning of allocations array.
            const UINT32 percentNonMovable = 20;
            const size_t numberNonMovable = j == 0 ? 0 : (allocations.size() * percentNonMovable / 100);
            for (size_t i = 0; i < numberNonMovable; ++i)
            {
                size_t indexNonMovable = i + rand.Generate() % (UINT32)(allocations.size() - i);
                if (indexNonMovable != i)
                    std::swap(allocations[i], allocations[indexNonMovable]);
            }

            // Set data for defragmentation retrieval
            for (auto& alloc : allocations)
                alloc->SetPrivateData((void*)D3D12_RESOURCE_STATE_GENERIC_READ);

            std::wstring output = DefragmentationAlgorithmToStr(defragDesc.Flags);
            if (j == 0)
                output += L"_NoMove";
            else
                output += L"_Move";
            SaveStatsStringToFile(ctx, (output + L"_Before.json").c_str());

            ComPtr<D3D12MA::DefragmentationContext> defragCtx;
            CHECK_HR(pool->BeginDefragmentation(&defragDesc, &defragCtx));

            HRESULT hr = S_OK;
            D3D12MA::DEFRAGMENTATION_PASS_MOVE_INFO pass = {};
            while ((hr = defragCtx->BeginPass(&pass)) == S_FALSE)
            {
                D3D12MA::DEFRAGMENTATION_MOVE* end = pass.pMoves + pass.MoveCount;
                for (UINT32 i = 0; i < numberNonMovable; ++i)
                {
                    D3D12MA::DEFRAGMENTATION_MOVE* move = std::find_if(pass.pMoves, end, [&](D3D12MA::DEFRAGMENTATION_MOVE& move) { return move.pSrcAllocation == allocations[i].Get(); });
                    if (move != end)
                        move->Operation = D3D12MA::DEFRAGMENTATION_MOVE_OPERATION_IGNORE;
                }
                for (UINT32 i = 0; i < pass.MoveCount; ++i)
                {
                    auto it = std::find_if(allocations.begin(), allocations.end(), [&](const ComPtr<D3D12MA::Allocation>& alloc) { return pass.pMoves[i].pSrcAllocation == alloc.Get(); });
                    assert(it != allocations.end());
                }

                ProcessDefragmentationPass(ctx, pass);

                if ((hr = defragCtx->EndPass(&pass)) == S_OK)
                    break;
                CHECK_BOOL(hr == S_FALSE);
            }
            CHECK_BOOL(hr == S_OK);

            SaveStatsStringToFile(ctx, (output + L"_After.json").c_str());
            ValidateAllocationsData(allocations.data(), allocations.size(), ALLOC_SEED);
            allocations.clear();
        }
    }
}

static void TestDefragmentationFull(const TestContext& ctx)
{
    const UINT ALLOC_SEED = 20101220;
    std::vector<ComPtr<D3D12MA::Allocation>> allocations;

    D3D12MA::CALLOCATION_DESC allocDesc = D3D12MA::CALLOCATION_DESC{
        D3D12_HEAP_TYPE_UPLOAD,
        D3D12MA::ALLOCATION_FLAG_NONE,
        NULL, // privateData
        D3D12_HEAP_FLAG_ALLOW_ONLY_BUFFERS };

    D3D12_RESOURCE_DESC resDesc = {};
    FillResourceDescForBuffer(resDesc, 0x10000);

    // Create initial allocations.
    for (size_t i = 0; i < 400; ++i)
    {
        ComPtr<D3D12MA::Allocation> alloc;
        CHECK_HR(ctx.allocator->CreateResource(&allocDesc, &resDesc, D3D12_RESOURCE_STATE_GENERIC_READ,
            nullptr, &alloc, IID_NULL, nullptr));
        allocations.emplace_back(std::move(alloc));
    }
    FillAllocationsData(allocations.data(), allocations.size(), ALLOC_SEED);

    // Delete random allocations
    const size_t allocationsToDeletePercent = 80;
    size_t allocationsToDelete = allocations.size() * allocationsToDeletePercent / 100;
    for (size_t i = 0; i < allocationsToDelete; ++i)
    {
        size_t index = (size_t)rand() % allocations.size();
        allocations.erase(allocations.begin() + index);
    }
    SaveStatsStringToFile(ctx, L"FullBefore.json");

    {
        // Set data for defragmentation retrieval
        for (auto& alloc : allocations)
            alloc->SetPrivateData((void*)D3D12_RESOURCE_STATE_GENERIC_READ);

        const UINT32 defragCount = 1;
        for (UINT32 defragIndex = 0; defragIndex < defragCount; ++defragIndex)
        {
            D3D12MA::DEFRAGMENTATION_DESC defragDesc = {};
            defragDesc.Flags = D3D12MA::DEFRAGMENTATION_FLAG_ALGORITHM_FULL;

            wprintf(L"Test defragmentation full #%u\n", defragIndex);

            time_point begTime = std::chrono::high_resolution_clock::now();

            D3D12MA::DEFRAGMENTATION_STATS stats;
            Defragment(ctx, defragDesc, nullptr, &stats);

            float defragmentDuration = ToFloatSeconds(std::chrono::high_resolution_clock::now() - begTime);

            wprintf(L"Moved allocations %u, bytes %llu\n", stats.AllocationsMoved, stats.BytesMoved);
            wprintf(L"Freed blocks %u, bytes %llu\n", stats.HeapsFreed, stats.BytesFreed);
            wprintf(L"Time: %.2f s\n", defragmentDuration);

            SaveStatsStringToFile(ctx, (L"FullAfter_" + std::to_wstring(defragIndex) + L".json").c_str());
        }
    }

    ValidateAllocationsData(allocations.data(), allocations.size(), ALLOC_SEED);
}

static void TestDefragmentationGpu(const TestContext& ctx)
{
    wprintf(L"Test defragmentation GPU\n");

    const UINT ALLOC_SEED = 20180314;
    std::vector<ComPtr<D3D12MA::Allocation>> allocations;

    // Create that many allocations to surely fill 3 new blocks of 256 MB.
    const UINT64 bufSizeMin = 5ull * 1024 * 1024;
    const UINT64 bufSizeMax = 10ull * 1024 * 1024;
    const UINT64 totalSize = 3ull * 256 * 1024 * 1024;
    const size_t bufCount = (size_t)(totalSize / bufSizeMin);
    const size_t percentToLeave = 30;
    const size_t percentNonMovable = 3;
    RandomNumberGenerator rand = { 234522 };

    D3D12_RESOURCE_DESC resDesc = {};
    FillResourceDescForBuffer(resDesc, 0x10000);

    D3D12MA::CALLOCATION_DESC allocDesc = D3D12MA::CALLOCATION_DESC{
        D3D12_HEAP_TYPE_DEFAULT,
        D3D12MA::ALLOCATION_FLAG_NONE,
        NULL, // privateData
        D3D12_HEAP_FLAG_ALLOW_ONLY_BUFFERS };

    // Create all intended buffers.
    for (size_t i = 0; i < bufCount; ++i)
    {
        resDesc.Width = AlignUp(rand.Generate() % (bufSizeMax - bufSizeMin) + bufSizeMin, 32ull);

        ComPtr<D3D12MA::Allocation> alloc;
        CHECK_HR(ctx.allocator->CreateResource(&allocDesc, &resDesc, D3D12_RESOURCE_STATE_COPY_DEST,
            nullptr, &alloc, IID_NULL, nullptr));
        allocations.emplace_back(std::move(alloc));
    }

    // Destroy some percentage of them.
    {
        const size_t buffersToDestroy = RoundDiv<size_t>(bufCount * (100 - percentToLeave), 100);
        for (size_t i = 0; i < buffersToDestroy; ++i)
        {
            const size_t index = rand.Generate() % allocations.size();
            allocations.erase(allocations.begin() + index);
        }
    }

    // Set data for defragmentation retrieval
    for (auto& alloc : allocations)
        alloc->SetPrivateData((void*)D3D12_RESOURCE_STATE_VERTEX_AND_CONSTANT_BUFFER);

    // Fill them with meaningful data.
    FillAllocationsDataGPU(ctx, allocations.data(), allocations.size(), ALLOC_SEED);

    SaveStatsStringToFile(ctx, L"GPU_defragmentation_A_before.json");
    // Defragment using GPU only.
    {
        const size_t numberNonMovable = allocations.size() * percentNonMovable / 100;
        for (size_t i = 0; i < numberNonMovable; ++i)
        {
            size_t indexNonMovable = i + rand.Generate() % (UINT32)(allocations.size() - i);
            if (indexNonMovable != i)
                std::swap(allocations[i], allocations[indexNonMovable]);
        }

        D3D12MA::DEFRAGMENTATION_DESC defragDesc = {};
        D3D12MA::DEFRAGMENTATION_STATS stats;
        Defragment(ctx, defragDesc, nullptr, &stats);

        CHECK_BOOL(stats.AllocationsMoved > 0 && stats.BytesMoved > 0);
        CHECK_BOOL(stats.HeapsFreed > 0 && stats.BytesFreed > 0);
    }

    SaveStatsStringToFile(ctx, L"GPU_defragmentation_B_after.json");
    ValidateAllocationsDataGPU(ctx, allocations.data(), allocations.size(), ALLOC_SEED);
}

static void TestDefragmentationIncrementalBasic(const TestContext& ctx)
{
    wprintf(L"Test defragmentation incremental basic\n");

    const UINT ALLOC_SEED = 20210918;
    std::vector<ComPtr<D3D12MA::Allocation>> allocations;

    // Create that many allocations to surely fill 3 new blocks of 256 MB.
    const std::array<UINT32, 3> imageSizes = { 256, 512, 1024 };
    const UINT64 bufSizeMin = 5ull * 1024 * 1024;
    const UINT64 bufSizeMax = 10ull * 1024 * 1024;
    const UINT64 totalSize = 3ull * 256 * 1024 * 1024;
    const size_t imageCount = totalSize / ((size_t)imageSizes[0] * imageSizes[0] * 4) / 2;
    const size_t bufCount = (size_t)(totalSize / bufSizeMin) / 2;
    const size_t percentToLeave = 30;
    RandomNumberGenerator rand = { 234522 };

    D3D12MA::CALLOCATION_DESC allocDesc = D3D12MA::CALLOCATION_DESC{ D3D12_HEAP_TYPE_DEFAULT };

    D3D12_RESOURCE_DESC resDesc = {};
    resDesc.Dimension = D3D12_RESOURCE_DIMENSION_TEXTURE2D;
    resDesc.Alignment = 0;
    resDesc.DepthOrArraySize = 1;
    resDesc.MipLevels = 1;
    resDesc.Format = DXGI_FORMAT_R8G8B8A8_UNORM;
    resDesc.SampleDesc.Count = 1;
    resDesc.SampleDesc.Quality = 0;
    resDesc.Layout = D3D12_TEXTURE_LAYOUT_UNKNOWN;
    resDesc.Flags = D3D12_RESOURCE_FLAG_NONE;

    // Create all intended images.
    for (size_t i = 0; i < imageCount; ++i)
    {
        const UINT32 size = imageSizes[rand.Generate() % 3];
        resDesc.Width = size;
        resDesc.Height = size;

        ComPtr<D3D12MA::Allocation> alloc;
        CHECK_HR(ctx.allocator->CreateResource(&allocDesc, &resDesc, D3D12_RESOURCE_STATE_COPY_DEST,
            nullptr, &alloc, IID_NULL, nullptr));

        alloc->SetPrivateData((void*)D3D12_RESOURCE_STATE_PIXEL_SHADER_RESOURCE);
        allocations.emplace_back(std::move(alloc));
    }

    // And all buffers
    FillResourceDescForBuffer(resDesc, 0x10000);
    for (size_t i = 0; i < bufCount; ++i)
    {
        resDesc.Width = AlignUp(rand.Generate() % (bufSizeMax - bufSizeMin) + bufSizeMin, 32ull);

        ComPtr<D3D12MA::Allocation> alloc;
        CHECK_HR(ctx.allocator->CreateResource(&allocDesc, &resDesc, D3D12_RESOURCE_STATE_COPY_DEST,
            nullptr, &alloc, IID_NULL, nullptr));

        alloc->SetPrivateData((void*)D3D12_RESOURCE_STATE_VERTEX_AND_CONSTANT_BUFFER);
        allocations.emplace_back(std::move(alloc));
    }

    // Destroy some percentage of them.
    {
        const size_t allocationsToDestroy = RoundDiv<size_t>((imageCount + bufCount) * (100 - percentToLeave), 100);
        for (size_t i = 0; i < allocationsToDestroy; ++i)
        {
            const size_t index = rand.Generate() % allocations.size();
            allocations.erase(allocations.begin() + index);
        }
    }

    // Fill them with meaningful data.
    FillAllocationsDataGPU(ctx, allocations.data(), allocations.size(), ALLOC_SEED);

    SaveStatsStringToFile(ctx, L"GPU_defragmentation_incremental_basic_A_before.json");
    // Defragment using GPU only.
    {
        D3D12MA::DEFRAGMENTATION_DESC defragDesc = {};
        ComPtr<D3D12MA::DefragmentationContext> defragCtx;
        ctx.allocator->BeginDefragmentation(&defragDesc, &defragCtx);

        HRESULT hr = S_OK;
        D3D12MA::DEFRAGMENTATION_PASS_MOVE_INFO pass = {};
        while ((hr = defragCtx->BeginPass(&pass)) == S_FALSE)
        {
            // Ignore data outside of test
            for (UINT32 i = 0; i < pass.MoveCount; ++i)
            {
                auto it = std::find_if(allocations.begin(), allocations.end(), [&](const ComPtr<D3D12MA::Allocation>& alloc) { return pass.pMoves[i].pSrcAllocation == alloc.Get(); });
                if (it == allocations.end())
                    pass.pMoves[i].Operation = D3D12MA::DEFRAGMENTATION_MOVE_OPERATION_IGNORE;
            }

            ProcessDefragmentationPass(ctx, pass);

            if ((hr = defragCtx->EndPass(&pass)) == S_OK)
                break;
            CHECK_BOOL(hr == S_FALSE);
        }
        CHECK_BOOL(hr == S_OK);

        D3D12MA::DEFRAGMENTATION_STATS stats = {};
        defragCtx->GetStats(&stats);
        CHECK_BOOL(stats.AllocationsMoved > 0 && stats.BytesMoved > 0);
        CHECK_BOOL(stats.HeapsFreed > 0 && stats.BytesFreed > 0);
    }

    SaveStatsStringToFile(ctx, L"GPU_defragmentation_incremental_basic_B_after.json");
    ValidateAllocationsDataGPU(ctx, allocations.data(), allocations.size(), ALLOC_SEED);
}

void TestDefragmentationIncrementalComplex(const TestContext& ctx)
{
    wprintf(L"Test defragmentation incremental complex\n");

    const UINT ALLOC_SEED = 20180112;
    std::vector<ComPtr<D3D12MA::Allocation>> allocations;

    // Create that many allocations to surely fill 3 new blocks of 256 MB.
    const std::array<UINT32, 3> imageSizes = { 256, 512, 1024 };
    const UINT64 bufSizeMin = 5ull * 1024 * 1024;
    const UINT64 bufSizeMax = 10ull * 1024 * 1024;
    const UINT64 totalSize = 3ull * 256 * 1024 * 1024;
    const size_t imageCount = (size_t)(totalSize / (imageSizes[0] * imageSizes[0] * 4)) / 2;
    const size_t bufCount = (size_t)(totalSize / bufSizeMin) / 2;
    const size_t percentToLeave = 30;
    RandomNumberGenerator rand = { 234522 };

    D3D12MA::CALLOCATION_DESC allocDesc = D3D12MA::CALLOCATION_DESC{ D3D12_HEAP_TYPE_DEFAULT };

    D3D12_RESOURCE_DESC resDesc = {};
    resDesc.Dimension = D3D12_RESOURCE_DIMENSION_TEXTURE2D;
    resDesc.Alignment = 0;
    resDesc.DepthOrArraySize = 1;
    resDesc.MipLevels = 1;
    resDesc.Format = DXGI_FORMAT_R8G8B8A8_UNORM;
    resDesc.SampleDesc.Count = 1;
    resDesc.SampleDesc.Quality = 0;
    resDesc.Layout = D3D12_TEXTURE_LAYOUT_UNKNOWN;
    resDesc.Flags = D3D12_RESOURCE_FLAG_NONE;

    // Create all intended images.
    for (size_t i = 0; i < imageCount; ++i)
    {
        const UINT32 size = imageSizes[rand.Generate() % 3];
        resDesc.Width = size;
        resDesc.Height = size;

        ComPtr<D3D12MA::Allocation> alloc;
        CHECK_HR(ctx.allocator->CreateResource(&allocDesc, &resDesc, D3D12_RESOURCE_STATE_COPY_DEST,
            nullptr, &alloc, IID_NULL, nullptr));

        alloc->SetPrivateData((void*)D3D12_RESOURCE_STATE_PIXEL_SHADER_RESOURCE);
        allocations.emplace_back(std::move(alloc));
    }

    // And all buffers
    FillResourceDescForBuffer(resDesc, 0x10000);
    for (size_t i = 0; i < bufCount; ++i)
    {
        resDesc.Width = AlignUp(rand.Generate() % (bufSizeMax - bufSizeMin) + bufSizeMin, 32ull);

        ComPtr<D3D12MA::Allocation> alloc;
        CHECK_HR(ctx.allocator->CreateResource(&allocDesc, &resDesc, D3D12_RESOURCE_STATE_COPY_DEST,
            nullptr, &alloc, IID_NULL, nullptr));

        alloc->SetPrivateData((void*)D3D12_RESOURCE_STATE_VERTEX_AND_CONSTANT_BUFFER);
        allocations.emplace_back(std::move(alloc));
    }

    // Destroy some percentage of them.
    {
        const size_t allocationsToDestroy = RoundDiv<size_t>((imageCount + bufCount) * (100 - percentToLeave), 100);
        for (size_t i = 0; i < allocationsToDestroy; ++i)
        {
            const size_t index = rand.Generate() % allocations.size();
            allocations.erase(allocations.begin() + index);
        }
    }

    // Fill them with meaningful data.
    FillAllocationsDataGPU(ctx, allocations.data(), allocations.size(), ALLOC_SEED);

    SaveStatsStringToFile(ctx, L"GPU_defragmentation_incremental_complex_A_before.json");

    const size_t maxAdditionalAllocations = 100;
    std::vector<ComPtr<D3D12MA::Allocation>> additionalAllocations;
    additionalAllocations.reserve(maxAdditionalAllocations);

    const auto makeAdditionalAllocation = [&]()
    {
        if (additionalAllocations.size() < maxAdditionalAllocations)
        {
            resDesc.Width = AlignUp(bufSizeMin + rand.Generate() % (bufSizeMax - bufSizeMin), 16ull);
            ComPtr<D3D12MA::Allocation> alloc;
            CHECK_HR(ctx.allocator->CreateResource(&allocDesc, &resDesc, D3D12_RESOURCE_STATE_VERTEX_AND_CONSTANT_BUFFER,
                nullptr, &alloc, IID_NULL, nullptr));
            alloc->SetPrivateData((void*)D3D12_RESOURCE_STATE_VERTEX_AND_CONSTANT_BUFFER);
            additionalAllocations.emplace_back(std::move(alloc));
        }
    };

    // Defragment using GPU only.
    {
        D3D12MA::DEFRAGMENTATION_DESC defragDesc = {};
        defragDesc.Flags = D3D12MA::DEFRAGMENTATION_FLAG_ALGORITHM_FULL;

        ComPtr<D3D12MA::DefragmentationContext> defragCtx;
        ctx.allocator->BeginDefragmentation(&defragDesc, &defragCtx);

        makeAdditionalAllocation();

        HRESULT hr = S_OK;
        D3D12MA::DEFRAGMENTATION_PASS_MOVE_INFO pass = {};
        while ((hr = defragCtx->BeginPass(&pass)) == S_FALSE)
        {
            makeAdditionalAllocation();

            // Ignore data outside of test
            for (UINT32 i = 0; i < pass.MoveCount; ++i)
            {
                auto it = std::find_if(allocations.begin(), allocations.end(), [&](const ComPtr<D3D12MA::Allocation>& alloc) { return pass.pMoves[i].pSrcAllocation == alloc.Get(); });
                if (it == allocations.end())
                {
                    auto it = std::find_if(additionalAllocations.begin(), additionalAllocations.end(), [&](const ComPtr<D3D12MA::Allocation>& alloc) { return pass.pMoves[i].pSrcAllocation == alloc.Get(); });
                    if (it == additionalAllocations.end())
                        pass.pMoves[i].Operation = D3D12MA::DEFRAGMENTATION_MOVE_OPERATION_IGNORE;
                }
            }

            ProcessDefragmentationPass(ctx, pass);

            makeAdditionalAllocation();

            if ((hr = defragCtx->EndPass(&pass)) == S_OK)
                break;
            CHECK_BOOL(hr == S_FALSE);
        }
        CHECK_BOOL(hr == S_OK);

        D3D12MA::DEFRAGMENTATION_STATS stats = {};
        defragCtx->GetStats(&stats);

        CHECK_BOOL(stats.AllocationsMoved > 0 && stats.BytesMoved > 0);
        CHECK_BOOL(stats.HeapsFreed > 0 && stats.BytesFreed > 0);
    }

    SaveStatsStringToFile(ctx, L"GPU_defragmentation_incremental_complex_B_after.json");
    ValidateAllocationsDataGPU(ctx, allocations.data(), allocations.size(), ALLOC_SEED);
}

static void TestGroupVirtual(const TestContext& ctx)
{
    TestVirtualBlocks(ctx);
    TestVirtualBlocksAlgorithms(ctx);
    TestVirtualBlocksAlgorithmsBenchmark(ctx);
}

static void TestGroupBasics(const TestContext& ctx)
{
#if D3D12MA_DEBUG_MARGIN
    TestDebugMargin(ctx);
    TestDebugMarginNotInVirtualAllocator(ctx);
#else
    TestJson(ctx);
    TestCommittedResourcesAndJson(ctx);
    TestSmallBuffers(ctx);
    TestCustomHeapFlags(ctx);
    TestPlacedResources(ctx);
    TestOtherComInterface(ctx);
    TestCustomPools(ctx);
    TestCustomPool_MinAllocationAlignment(ctx);
    TestCustomPool_Committed(ctx);
    TestCustomPool_AlwaysCommitted(ctx);
    TestPoolsAndAllocationParameters(ctx);
    TestCustomHeaps(ctx);
    TestStandardCustomCommittedPlaced(ctx);
    TestAliasingMemory(ctx);
    TestAliasingImplicitCommitted(ctx);
    TestPoolMsaaTextureAsCommitted(ctx);
    TestMapping(ctx);
    TestStats(ctx);
    TestTransfer(ctx);
    TestMultithreading(ctx);
    TestLinearAllocator(ctx);
    TestLinearAllocatorMultiBlock(ctx);
    ManuallyTestLinearAllocator(ctx);
#ifdef __ID3D12Device4_INTERFACE_DEFINED__
    TestDevice4(ctx);
#endif
#ifdef __ID3D12Device8_INTERFACE_DEFINED__
    TestDevice8(ctx);
#endif
#ifdef __ID3D12Device10_INTERFACE_DEFINED__
    TestDevice10(ctx);
#endif

    TestGPUUploadHeap(ctx);
    TestTightAlignment(ctx);

    FILE* file;
    fopen_s(&file, "Results.csv", "w");
    assert(file != NULL);
    BenchmarkAlgorithms(ctx, file);
    fclose(file);
#endif // #if D3D12_DEBUG_MARGIN
}

static void TestGroupDefragmentation(const TestContext& ctx)
{
    TestDefragmentationSimple(ctx);
    TestDefragmentationAlgorithms(ctx);
    TestDefragmentationFull(ctx);
    TestDefragmentationGpu(ctx);
    TestDefragmentationIncrementalBasic(ctx);
    TestDefragmentationIncrementalComplex(ctx);
}

void Test(const TestContext& ctx)
{
    wprintf(L"TESTS BEGIN\n");

    if(false)
    {
        ////////////////////////////////////////////////////////////////////////////////
        // Temporarily insert custom tests here:
        return;
    }

    TestGroupVirtual(ctx);
    TestGroupBasics(ctx);
    TestGroupDefragmentation(ctx);

    wprintf(L"TESTS END\n");
}
<|MERGE_RESOLUTION|>--- conflicted
+++ resolved
@@ -1,4434 +1,4428 @@
-//
-// Copyright (c) 2019-2025 Advanced Micro Devices, Inc. All rights reserved.
-//
-// Permission is hereby granted, free of charge, to any person obtaining a copy
-// of this software and associated documentation files (the "Software"), to deal
-// in the Software without restriction, including without limitation the rights
-// to use, copy, modify, merge, publish, distribute, sublicense, and/or sell
-// copies of the Software, and to permit persons to whom the Software is
-// furnished to do so, subject to the following conditions:
-//
-// The above copyright notice and this permission notice shall be included in
-// all copies or substantial portions of the Software.
-//
-// THE SOFTWARE IS PROVIDED "AS IS", WITHOUT WARRANTY OF ANY KIND, EXPRESS OR
-// IMPLIED, INCLUDING BUT NOT LIMITED TO THE WARRANTIES OF MERCHANTABILITY,
-// FITNESS FOR A PARTICULAR PURPOSE AND NONINFRINGEMENT.  IN NO EVENT SHALL THE
-// AUTHORS OR COPYRIGHT HOLDERS BE LIABLE FOR ANY CLAIM, DAMAGES OR OTHER
-// LIABILITY, WHETHER IN AN ACTION OF CONTRACT, TORT OR OTHERWISE, ARISING FROM,
-// OUT OF OR IN CONNECTION WITH THE SOFTWARE OR THE USE OR OTHER DEALINGS IN
-// THE SOFTWARE.
-//
-
-#include "Common.h"
-#include "Tests.h"
-#include <thread>
-
-// Define to the same value as you did for D3D12MemAlloc.cpp.
-#ifndef D3D12MA_DEBUG_MARGIN
-    #define D3D12MA_DEBUG_MARGIN 0
-#endif
-
-extern ID3D12GraphicsCommandList* BeginCommandList();
-extern DXGI_ADAPTER_DESC1 g_AdapterDesc;
-extern void EndCommandList(ID3D12GraphicsCommandList* cmdList);
-
-enum CONFIG_TYPE
-{
-    CONFIG_TYPE_MINIMUM,
-    CONFIG_TYPE_SMALL,
-    CONFIG_TYPE_AVERAGE,
-    CONFIG_TYPE_LARGE,
-    CONFIG_TYPE_MAXIMUM,
-    CONFIG_TYPE_COUNT
-};
-
-enum class FREE_ORDER { FORWARD, BACKWARD, RANDOM, COUNT };
-
-static const char* CODE_DESCRIPTION = "D3D12MA Tests";
-static constexpr UINT64 KILOBYTE = 1024;
-static constexpr UINT64 MEGABYTE = 1024 * KILOBYTE;
-static constexpr CONFIG_TYPE ConfigType = CONFIG_TYPE_AVERAGE;
-static const char* FREE_ORDER_NAMES[] = { "FORWARD", "BACKWARD", "RANDOM", };
-
-<<<<<<< HEAD
-constexpr D3D12_RESOURCE_FLAGS D3D12_RESOURCE_FLAG_USE_TIGHT_ALIGNMENT_COPY = (D3D12_RESOURCE_FLAGS)0x400;
-
-=======
->>>>>>> 1f8aa44c
-// Indexes match enum D3D12_HEAP_TYPE.
-static const WCHAR* const HEAP_TYPE_NAMES[] =
-{
-    L"",
-    L"DEFAULT",
-    L"UPLOAD",
-    L"READBACK",
-    L"CUSTOM",
-    L"GPU_UPLOAD",
-};
-
-<<<<<<< HEAD
-=======
-bool operator==(const D3D12MA::Statistics& lhs, const D3D12MA::Statistics& rhs)
-{
-    return lhs.BlockCount == rhs.BlockCount &&
-        lhs.AllocationCount == rhs.AllocationCount &&
-        lhs.BlockBytes == rhs.BlockBytes &&
-        lhs.AllocationBytes == rhs.AllocationBytes;
-}
-
->>>>>>> 1f8aa44c
-static void CurrentTimeToStr(std::string& out)
-{
-    time_t rawTime; time(&rawTime);
-    struct tm timeInfo; localtime_s(&timeInfo, &rawTime);
-    char timeStr[128];
-    strftime(timeStr, _countof(timeStr), "%c", &timeInfo);
-    out = timeStr;
-}
-
-static float ToFloatSeconds(duration d)
-{
-    return std::chrono::duration_cast<std::chrono::duration<float>>(d).count();
-}
-
-static const char* AlgorithmToStr(D3D12MA::POOL_FLAGS algorithm)
-{
-    switch (algorithm)
-    {
-    case D3D12MA::POOL_FLAG_ALGORITHM_LINEAR:
-        return "Linear";
-    case 0:
-        return "TLSF";
-    default:
-        assert(0);
-        return "";
-    }
-}
-
-static const char* VirtualAlgorithmToStr(D3D12MA::VIRTUAL_BLOCK_FLAGS algorithm)
-{
-    switch (algorithm)
-    {
-    case D3D12MA::VIRTUAL_BLOCK_FLAG_ALGORITHM_LINEAR:
-        return "Linear";
-    case 0:
-        return "TLSF";
-    default:
-        assert(0);
-        return "";
-    }
-}
-
-static const wchar_t* DefragmentationAlgorithmToStr(UINT32 algorithm)
-{
-    switch (algorithm)
-    {
-    case D3D12MA::DEFRAGMENTATION_FLAG_ALGORITHM_BALANCED:
-        return L"Balanced";
-    case D3D12MA::DEFRAGMENTATION_FLAG_ALGORITHM_FAST:
-        return L"Fast";
-    case D3D12MA::DEFRAGMENTATION_FLAG_ALGORITHM_FULL:
-        return L"Full";
-    case 0:
-        return L"Default";
-    default:
-        assert(0);
-        return L"";
-    }
-}
-
-struct ResourceWithAllocation
-{
-    ComPtr<ID3D12Resource> resource;
-    ComPtr<D3D12MA::Allocation> allocation;
-    UINT64 size = UINT64_MAX;
-    UINT dataSeed = 0;
-
-    void Reset()
-    {
-        resource.Reset();
-        allocation.Reset();
-        size = UINT64_MAX;
-        dataSeed = 0;
-    }
-};
-
-template<typename D3D12_RESOURCE_DESC_T>
-static void FillResourceDescForBuffer(D3D12_RESOURCE_DESC_T& outResourceDesc, UINT64 size)
-{
-    outResourceDesc = {};
-    outResourceDesc.Dimension = D3D12_RESOURCE_DIMENSION_BUFFER;
-    outResourceDesc.Alignment = 0;
-    outResourceDesc.Width = size;
-    outResourceDesc.Height = 1;
-    outResourceDesc.DepthOrArraySize = 1;
-    outResourceDesc.MipLevels = 1;
-    outResourceDesc.Format = DXGI_FORMAT_UNKNOWN;
-    outResourceDesc.SampleDesc.Count = 1;
-    outResourceDesc.SampleDesc.Quality = 0;
-    outResourceDesc.Layout = D3D12_TEXTURE_LAYOUT_ROW_MAJOR;
-    outResourceDesc.Flags = D3D12_RESOURCE_FLAG_NONE;
-}
-
-static void FillData(void* outPtr, const UINT64 sizeInBytes, UINT seed)
-{
-    UINT* outValues = (UINT*)outPtr;
-    const UINT64 sizeInValues = sizeInBytes / sizeof(UINT);
-    UINT value = seed;
-    for(UINT i = 0; i < sizeInValues; ++i)
-    {
-        outValues[i] = value++;
-    }
-}
-
-static void FillAllocationsData(const ComPtr<D3D12MA::Allocation>* allocs, size_t allocCount, UINT seed)
-{
-    std::for_each(allocs, allocs + allocCount, [seed](const ComPtr<D3D12MA::Allocation>& alloc)
-        {
-            D3D12_RANGE range = {};
-            void* ptr;
-            CHECK_HR(alloc->GetResource()->Map(0, &range, &ptr));
-            FillData(ptr, alloc->GetSize(), seed);
-            alloc->GetResource()->Unmap(0, nullptr);
-        });
-}
-
-static void FillAllocationsDataGPU(const TestContext& ctx, const ComPtr<D3D12MA::Allocation>* allocs, size_t allocCount, UINT seed)
-{
-    D3D12MA::CALLOCATION_DESC allocDesc = D3D12MA::CALLOCATION_DESC{
-        D3D12_HEAP_TYPE_UPLOAD,
-        D3D12MA::ALLOCATION_FLAG_COMMITTED,
-        NULL, // privateData
-        D3D12_HEAP_FLAG_ALLOW_ONLY_BUFFERS }; // extraHeapFlags
-
-    std::vector<D3D12_RESOURCE_BARRIER> barriers;
-    std::vector<ComPtr<D3D12MA::Allocation>> uploadAllocs;
-    barriers.reserve(allocCount);
-    uploadAllocs.reserve(allocCount);
-
-    // Move resource into right state
-    D3D12_RESOURCE_BARRIER barrier = {};
-    barrier.Type = D3D12_RESOURCE_BARRIER_TYPE_TRANSITION;
-    barrier.Flags = D3D12_RESOURCE_BARRIER_FLAG_NONE;
-    barrier.Transition.Subresource = D3D12_RESOURCE_BARRIER_ALL_SUBRESOURCES;
-    barrier.Transition.StateBefore = D3D12_RESOURCE_STATE_COPY_DEST;
-
-    ID3D12GraphicsCommandList* cl = BeginCommandList();
-    std::for_each(allocs, allocs + allocCount, [&](const ComPtr<D3D12MA::Allocation>& alloc)
-        {
-            // Copy only buffers for now
-            D3D12_RESOURCE_DESC resDesc = alloc->GetResource()->GetDesc();
-            if (resDesc.Dimension == D3D12_RESOURCE_DIMENSION_BUFFER)
-            {
-                // Fix for D3D12 ERROR: ID3D12Device::CreatePlacedResource: D3D12_RESOURCE_DESC::Alignment is invalid. The value is 8. When D3D12_RESOURCE_DESC::Flag bit for D3D12_RESOURCE_FLAG_USE_TIGHT_ALIGNMENT is set, Alignment must be 0. [ STATE_CREATION ERROR #721: CREATERESOURCE_INVALIDALIGNMENT]
-                if ((resDesc.Flags & D3D12_RESOURCE_FLAG_USE_TIGHT_ALIGNMENT_COPY) != 0)
-                    resDesc.Alignment = 0;
-
-                ComPtr<D3D12MA::Allocation> uploadAlloc;
-                CHECK_HR(ctx.allocator->CreateResource(&allocDesc, &resDesc, D3D12_RESOURCE_STATE_GENERIC_READ,
-                    nullptr, &uploadAlloc, IID_NULL, nullptr));
-
-                D3D12_RANGE range = {};
-                void* ptr;
-                CHECK_HR(uploadAlloc->GetResource()->Map(0, &range, &ptr));
-                FillData(ptr, resDesc.Width, seed);
-                uploadAlloc->GetResource()->Unmap(0, nullptr);
-
-                cl->CopyResource(alloc->GetResource(), uploadAlloc->GetResource());
-                uploadAllocs.emplace_back(std::move(uploadAlloc));
-            }
-
-            barrier.Transition.pResource = alloc->GetResource();
-            barrier.Transition.StateAfter = (D3D12_RESOURCE_STATES)(uintptr_t)alloc->GetPrivateData();
-            barriers.emplace_back(barrier);
-        });
-    cl->ResourceBarrier(static_cast<UINT>(allocCount), barriers.data());
-    EndCommandList(cl);
-}
-
-static bool ValidateData(const void* ptr, const UINT64 sizeInBytes, UINT seed)
-{
-    const UINT* values = (const UINT*)ptr;
-    const UINT64 sizeInValues = sizeInBytes / sizeof(UINT);
-    UINT value = seed;
-    for(UINT i = 0; i < sizeInValues; ++i)
-    {
-        if(values[i] != value++)
-        {
-            //CHECK_BOOL(0 && "ValidateData failed.");
-            return false;
-        }
-    }
-    return true;
-}
-
-static bool ValidateDataZero(const void* ptr, const UINT64 sizeInBytes)
-{
-    const UINT* values = (const UINT*)ptr;
-    const UINT64 sizeInValues = sizeInBytes / sizeof(UINT);
-    for(UINT i = 0; i < sizeInValues; ++i)
-    {
-        if(values[i] != 0)
-        {
-            //CHECK_BOOL(0 && "ValidateData failed.");
-            return false;
-        }
-    }
-    return true;
-}
-
-static void ValidateAllocationsData(const ComPtr<D3D12MA::Allocation>* allocs, size_t allocCount, UINT seed)
-{
-    std::for_each(allocs, allocs + allocCount, [seed](const ComPtr<D3D12MA::Allocation>& alloc)
-        {
-            D3D12_RANGE range = {};
-            void* ptr;
-            CHECK_HR(alloc->GetResource()->Map(0, &range, &ptr));
-            CHECK_BOOL(ValidateData(ptr, alloc->GetSize(), seed));
-            alloc->GetResource()->Unmap(0, nullptr);
-        });
-}
-
-static void ValidateAllocationsDataGPU(const TestContext& ctx, const ComPtr<D3D12MA::Allocation>* allocs, size_t allocCount, UINT seed)
-{
-    D3D12MA::CALLOCATION_DESC allocDesc = D3D12MA::CALLOCATION_DESC{
-        D3D12_HEAP_TYPE_READBACK,
-        D3D12MA::ALLOCATION_FLAG_COMMITTED,
-        NULL, // privateData
-        D3D12_HEAP_FLAG_ALLOW_ONLY_BUFFERS }; // extraHeapFlags
-
-    std::vector<D3D12_RESOURCE_BARRIER> barriers;
-    std::vector<ComPtr<D3D12MA::Allocation>> downloadAllocs;
-    barriers.reserve(allocCount);
-    downloadAllocs.reserve(allocCount);
-
-    // Move resource into right state
-    D3D12_RESOURCE_BARRIER barrier = {};
-    barrier.Type = D3D12_RESOURCE_BARRIER_TYPE_TRANSITION;
-    barrier.Flags = D3D12_RESOURCE_BARRIER_FLAG_NONE;
-    barrier.Transition.Subresource = D3D12_RESOURCE_BARRIER_ALL_SUBRESOURCES;
-    barrier.Transition.StateAfter = D3D12_RESOURCE_STATE_COPY_SOURCE;
-
-    ID3D12GraphicsCommandList* cl = BeginCommandList();
-    size_t resCount = allocCount;
-    std::for_each(allocs, allocs + allocCount, [&](const ComPtr<D3D12MA::Allocation>& alloc)
-        {
-            // Check only buffers for now
-            D3D12_RESOURCE_DESC resDesc = alloc->GetResource()->GetDesc();
-            if (resDesc.Dimension == D3D12_RESOURCE_DIMENSION_BUFFER)
-            {
-                // Fix for D3D12 ERROR: ID3D12Device::CreatePlacedResource: D3D12_RESOURCE_DESC::Alignment is invalid. The value is 8. When D3D12_RESOURCE_DESC::Flag bit for D3D12_RESOURCE_FLAG_USE_TIGHT_ALIGNMENT is set, Alignment must be 0. [ STATE_CREATION ERROR #721: CREATERESOURCE_INVALIDALIGNMENT]
-                if ((resDesc.Flags & D3D12_RESOURCE_FLAG_USE_TIGHT_ALIGNMENT_COPY) != 0)
-                    resDesc.Alignment = 0;
-
-                ComPtr<D3D12MA::Allocation> downloadAlloc;
-                CHECK_HR(ctx.allocator->CreateResource(&allocDesc, &resDesc, D3D12_RESOURCE_STATE_COPY_DEST,
-                    nullptr, &downloadAlloc, IID_NULL, nullptr));
-
-                barrier.Transition.pResource = alloc->GetResource();
-                barrier.Transition.StateBefore = (D3D12_RESOURCE_STATES)(uintptr_t)alloc->GetPrivateData();
-                barriers.emplace_back(barrier);
-                downloadAllocs.emplace_back(std::move(downloadAlloc));
-            }
-            else
-                --resCount;
-        });
-
-    cl->ResourceBarrier(static_cast<UINT>(resCount), barriers.data());
-    for (size_t i = 0, j = 0; i < resCount; ++j)
-    {
-        if (allocs[j]->GetResource()->GetDesc().Dimension == D3D12_RESOURCE_DIMENSION_BUFFER)
-        {
-            cl->CopyResource(downloadAllocs.at(i)->GetResource(), allocs[j]->GetResource());
-            barriers.at(i).Transition.StateAfter = barriers.at(i).Transition.StateBefore;
-            barriers.at(i).Transition.StateBefore = D3D12_RESOURCE_STATE_COPY_SOURCE;
-            ++i;
-        }
-    }
-    cl->ResourceBarrier(static_cast<UINT>(resCount), barriers.data());
-    EndCommandList(cl);
-
-    for (auto& alloc : downloadAllocs)
-    {
-        D3D12_RANGE range = {};
-        void* ptr;
-        CHECK_HR(alloc->GetResource()->Map(0, &range, &ptr));
-        CHECK_BOOL(ValidateData(ptr, alloc->GetResource()->GetDesc().Width, seed));
-        alloc->GetResource()->Unmap(0, nullptr);
-    }
-}
-
-static void SaveStatsStringToFile(const TestContext& ctx, const wchar_t* dstFilePath, BOOL detailed = TRUE)
-{
-    WCHAR* s = nullptr;
-    ctx.allocator->BuildStatsString(&s, detailed);
-    SaveFile(dstFilePath, s, wcslen(s) * sizeof(WCHAR));
-    ctx.allocator->FreeStatsString(s);
-}
-
-
-static void TestDebugMargin(const TestContext& ctx)
-{
-    using namespace D3D12MA;
-
-    if(D3D12MA_DEBUG_MARGIN == 0)
-    {
-        return;
-    }
-
-    wprintf(L"Test D3D12MA_DEBUG_MARGIN = %u\n", (uint32_t)D3D12MA_DEBUG_MARGIN);
-
-    ALLOCATION_DESC allocDesc = {};
-
-    D3D12_RESOURCE_DESC resDesc = {};
-
-    CPOOL_DESC poolDesc = CPOOL_DESC{ D3D12_HEAP_TYPE_UPLOAD, D3D12_HEAP_FLAG_ALLOW_ONLY_BUFFERS };
-
-    for(size_t algorithmIndex = 0; algorithmIndex < 2; ++algorithmIndex)
-    {
-        switch(algorithmIndex)
-        {
-        case 0: poolDesc.Flags = POOL_FLAG_NONE; break;
-        case 1: poolDesc.Flags = POOL_FLAG_ALGORITHM_LINEAR; break;
-        default: assert(0);
-        }
-        ComPtr<Pool> pool;
-        CHECK_HR(ctx.allocator->CreatePool(&poolDesc, &pool));
-
-        allocDesc.CustomPool = pool.Get();
-
-        // Create few buffers of different size.
-        const size_t BUF_COUNT = 10;
-        ComPtr<Allocation> buffers[BUF_COUNT];
-        for(size_t allocIndex = 0; allocIndex < 10; ++allocIndex)
-        {
-            const bool isLast = allocIndex == BUF_COUNT - 1;
-            FillResourceDescForBuffer(resDesc, (UINT64)(allocIndex + 1) * 0x10000);
-
-            CHECK_HR(ctx.allocator->CreateResource(
-                &allocDesc,
-                &resDesc,
-                D3D12_RESOURCE_STATE_GENERIC_READ,
-                nullptr,
-                &buffers[allocIndex],
-                IID_NULL, nullptr));
-        }
-
-        // JSON dump
-        wchar_t* json = nullptr;
-        ctx.allocator->BuildStatsString(&json, TRUE);
-        int I = 1; // Put breakpoint here to manually inspect json in a debugger.
-
-        // Check if their offsets preserve margin between them.
-        std::sort(buffers, buffers + BUF_COUNT, [](const ComPtr<Allocation>& lhs, const ComPtr<Allocation>& rhs) -> bool
-            {
-                if(lhs->GetHeap() != rhs->GetHeap())
-                {
-                    return lhs->GetHeap() < rhs->GetHeap();
-                }
-                return lhs->GetOffset() < rhs->GetOffset();
-            });
-        for(size_t i = 1; i < BUF_COUNT; ++i)
-        {
-            if(buffers[i]->GetHeap() == buffers[i - 1]->GetHeap())
-            {
-                const UINT64 allocStart = buffers[i]->GetOffset();
-                const UINT64 prevAllocEnd = buffers[i - 1]->GetOffset() + buffers[i - 1]->GetSize();
-                CHECK_BOOL(allocStart >= prevAllocEnd + D3D12MA_DEBUG_MARGIN);
-            }
-        }
-
-        ctx.allocator->FreeStatsString(json);
-    }
-}
-
-static void TestDebugMarginNotInVirtualAllocator(const TestContext& ctx)
-{
-    wprintf(L"Test D3D12MA_DEBUG_MARGIN not applied to virtual allocator\n");
-    using namespace D3D12MA;
-    constexpr size_t ALLOCATION_COUNT = 10;
-    for(size_t algorithmIndex = 0; algorithmIndex < 2; ++algorithmIndex)
-    {
-        CVIRTUAL_BLOCK_DESC blockDesc = CVIRTUAL_BLOCK_DESC{ ALLOCATION_COUNT * MEGABYTE };
-        switch(algorithmIndex)
-        {
-        case 0: blockDesc.Flags = VIRTUAL_BLOCK_FLAG_NONE; break;
-        case 1: blockDesc.Flags = VIRTUAL_BLOCK_FLAG_ALGORITHM_LINEAR; break;
-        default: assert(0);
-        }
-
-        ComPtr<VirtualBlock> block;
-        CHECK_HR(CreateVirtualBlock(&blockDesc, &block));
-
-        // Fill the entire block
-        VirtualAllocation allocs[ALLOCATION_COUNT];
-        for(size_t i = 0; i < ALLOCATION_COUNT; ++i)
-        {
-            CVIRTUAL_ALLOCATION_DESC allocDesc = CVIRTUAL_ALLOCATION_DESC{ 1 * MEGABYTE, 0 };
-            CHECK_HR(block->Allocate(&allocDesc, &allocs[i], nullptr));
-        }
-
-        block->Clear();
-    }
-}
-
-static void TestJson(const TestContext& ctx)
-{
-    wprintf(L"Test JSON\n");
-
-    std::vector<ComPtr<D3D12MA::Pool>> pools;
-    std::vector<ComPtr<D3D12MA::Allocation>> allocs;
-
-    D3D12MA::ALLOCATION_DESC allocDesc = {};
-    D3D12_RESOURCE_DESC resDesc = {};
-    resDesc.Alignment = 0;
-    resDesc.MipLevels = 1;
-    resDesc.SampleDesc.Count = 1;
-    resDesc.SampleDesc.Quality = 0;
-
-    D3D12_RESOURCE_ALLOCATION_INFO allocInfo = {};
-    allocInfo.Alignment = D3D12_DEFAULT_RESOURCE_PLACEMENT_ALIGNMENT;
-    allocInfo.SizeInBytes = D3D12_DEFAULT_RESOURCE_PLACEMENT_ALIGNMENT;
-
-    // Select if using custom pool or default
-    for (UINT8 poolType = 0; poolType < 2; ++poolType)
-    {
-        // Select different heaps
-        for (UINT8 heapType = 0; heapType < 5; ++heapType)
-        {
-            D3D12_RESOURCE_STATES state;
-            D3D12_CPU_PAGE_PROPERTY cpuPageType = D3D12_CPU_PAGE_PROPERTY_UNKNOWN;
-            D3D12_MEMORY_POOL memoryPool = D3D12_MEMORY_POOL_UNKNOWN;
-            switch (heapType)
-            {
-            case 0:
-                allocDesc.HeapType = D3D12_HEAP_TYPE_DEFAULT;
-                state = D3D12_RESOURCE_STATE_COMMON;
-                break;
-            case 1:
-                allocDesc.HeapType = D3D12_HEAP_TYPE_UPLOAD;
-                state = D3D12_RESOURCE_STATE_GENERIC_READ;
-                break;
-            case 2:
-                allocDesc.HeapType = D3D12_HEAP_TYPE_READBACK;
-                state = D3D12_RESOURCE_STATE_COPY_DEST;
-                break;
-            case 3:
-                allocDesc.HeapType = D3D12_HEAP_TYPE_CUSTOM;
-                state = D3D12_RESOURCE_STATE_COMMON;
-                cpuPageType = D3D12_CPU_PAGE_PROPERTY_NOT_AVAILABLE;
-                memoryPool = ctx.allocator->IsUMA() ? D3D12_MEMORY_POOL_L0 : D3D12_MEMORY_POOL_L1;
-                break;
-            case 4:
-                allocDesc.HeapType = D3D12_HEAP_TYPE_CUSTOM;
-                state = D3D12_RESOURCE_STATE_GENERIC_READ;
-                cpuPageType = D3D12_CPU_PAGE_PROPERTY_WRITE_COMBINE;
-                memoryPool = D3D12_MEMORY_POOL_L0;
-                break;
-            }
-            // Skip custom heaps for default pools
-            if (poolType == 0 && heapType > 2)
-                continue;
-            const bool texturesPossible = heapType == 0 || heapType == 3;
-
-            // Select different resource region types
-            for (UINT8 resType = 0; resType < 3; ++resType)
-            {
-                allocDesc.ExtraHeapFlags = D3D12_HEAP_FLAG_ALLOW_ONLY_BUFFERS;
-                D3D12_RESOURCE_FLAGS resFlags = D3D12_RESOURCE_FLAG_NONE;
-                if (texturesPossible)
-                {
-                    switch (resType)
-                    {
-                    case 1:
-                        allocDesc.ExtraHeapFlags = D3D12_HEAP_FLAG_ALLOW_ONLY_NON_RT_DS_TEXTURES;
-                        break;
-                    case 2:
-                        allocDesc.ExtraHeapFlags = D3D12_HEAP_FLAG_ALLOW_ONLY_RT_DS_TEXTURES;
-                        resFlags = D3D12_RESOURCE_FLAG_ALLOW_RENDER_TARGET;
-                        break;
-                    }
-                }
-
-                switch (poolType)
-                {
-                case 0:
-                    allocDesc.CustomPool = nullptr;
-                    break;
-                case 1:
-                {
-                    ComPtr<D3D12MA::Pool> pool;
-                    D3D12MA::POOL_DESC poolDesc = {};
-                    poolDesc.HeapFlags = allocDesc.ExtraHeapFlags;
-                    poolDesc.HeapProperties.Type = allocDesc.HeapType;
-                    poolDesc.HeapProperties.CPUPageProperty = cpuPageType;
-                    poolDesc.HeapProperties.MemoryPoolPreference = memoryPool;
-                    CHECK_HR(ctx.allocator->CreatePool(&poolDesc, &pool));
-
-                    allocDesc.CustomPool = pool.Get();
-                    pools.emplace_back(std::move(pool));
-                    break;
-                }
-                }
-
-                // Select different allocation flags
-                for (UINT8 allocFlag = 0; allocFlag < 2; ++allocFlag)
-                {
-                    switch (allocFlag)
-                    {
-                    case 0:
-                        allocDesc.Flags = D3D12MA::ALLOCATION_FLAG_NONE;
-                        break;
-                    case 1:
-                        allocDesc.Flags = D3D12MA::ALLOCATION_FLAG_COMMITTED;
-                        break;
-                    }
-
-                    // Select different alloc types (block, buffer, texture, etc.)
-                    for (UINT8 allocType = 0; allocType < 5; ++allocType)
-                    {
-                        // Select different data stored in the allocation
-                        for (UINT8 data = 0; data < 4; ++data)
-                        {
-                            ComPtr<D3D12MA::Allocation> alloc;
-
-                            if (texturesPossible && resType != 0)
-                            {
-                                resDesc.Layout = D3D12_TEXTURE_LAYOUT_UNKNOWN;
-                                resDesc.Format = DXGI_FORMAT_R8G8B8A8_UNORM;
-                                switch (allocType % 3)
-                                {
-                                case 0:
-                                    resDesc.Dimension = D3D12_RESOURCE_DIMENSION_TEXTURE1D;
-                                    resDesc.Width = 512;
-                                    resDesc.Height = 1;
-                                    resDesc.DepthOrArraySize = 1;
-                                    resDesc.Flags = resFlags;
-                                    CHECK_HR(ctx.allocator->CreateResource(&allocDesc, &resDesc, state, nullptr, &alloc, IID_NULL, nullptr));
-                                    break;
-                                case 1:
-                                    resDesc.Dimension = D3D12_RESOURCE_DIMENSION_TEXTURE2D;
-                                    resDesc.Width = 1024;
-                                    resDesc.Height = 512;
-                                    resDesc.DepthOrArraySize = 1;
-                                    resDesc.Flags = resFlags;
-                                    CHECK_HR(ctx.allocator->CreateResource(&allocDesc, &resDesc, state, nullptr, &alloc, IID_NULL, nullptr));
-                                    break;
-                                case 2:
-                                    resDesc.Dimension = D3D12_RESOURCE_DIMENSION_TEXTURE3D;
-                                    resDesc.Width = 512;
-                                    resDesc.Height = 256;
-                                    resDesc.DepthOrArraySize = 128;
-                                    resDesc.Flags = resFlags;
-                                    CHECK_HR(ctx.allocator->CreateResource(&allocDesc, &resDesc, state, nullptr, &alloc, IID_NULL, nullptr));
-                                    break;
-                                }
-                            }
-                            else
-                            {
-                                switch (allocType % 2)
-                                {
-                                case 0:
-                                    CHECK_HR(ctx.allocator->AllocateMemory(&allocDesc, &allocInfo, &alloc));
-                                    break;
-                                case 1:
-                                    FillResourceDescForBuffer(resDesc, 1024);
-                                    CHECK_HR(ctx.allocator->CreateResource(&allocDesc, &resDesc, state, nullptr, &alloc, IID_NULL, nullptr));
-                                    break;
-                                }
-                            }
-
-                            switch (data)
-                            {
-                            case 1:
-                                alloc->SetPrivateData((void*)16112007);
-                                break;
-                            case 2:
-                                alloc->SetName(L"SHEPURD");
-                                break;
-                            case 3:
-                                alloc->SetPrivateData((void*)26012010);
-                                alloc->SetName(L"JOKER");
-                                break;
-                            }
-                            allocs.emplace_back(std::move(alloc));
-                        }
-                    }
-
-                }
-            }
-        }
-    }
-    SaveStatsStringToFile(ctx, L"JSON_D3D12.json");
-}
-
-static void TestCommittedResourcesAndJson(const TestContext& ctx)
-{
-    wprintf(L"Test committed resources and JSON\n");
-    
-    const UINT count = 4;
-    const UINT64 bufSize = 32ull * 1024;
-    const wchar_t* names[count] = {
-        L"Resource\nFoo\r\nBar",
-        L"Resource \"'&<>?#@!&-=_+[]{};:,./\\",
-        nullptr,
-        L"",
-    };
-
-    ResourceWithAllocation resources[count];
-
-    D3D12MA::CALLOCATION_DESC allocDesc = D3D12MA::CALLOCATION_DESC{
-        D3D12_HEAP_TYPE_DEFAULT,
-        D3D12MA::ALLOCATION_FLAG_COMMITTED };
-
-    D3D12_RESOURCE_DESC resourceDesc;
-    FillResourceDescForBuffer(resourceDesc, bufSize);
-
-    for(UINT i = 0; i < count; ++i)
-    {
-        const bool receiveExplicitResource = i < 2;
-
-        CHECK_HR( ctx.allocator->CreateResource(
-            &allocDesc,
-            &resourceDesc,
-            D3D12_RESOURCE_STATE_COPY_DEST,
-            NULL,
-            &resources[i].allocation,
-            __uuidof(ID3D12Resource),
-            receiveExplicitResource ? (void**)&resources[i].resource : NULL));
-
-        if(receiveExplicitResource)
-        {
-            ID3D12Resource* res = resources[i].resource.Get();
-            CHECK_BOOL(res && res == resources[i].allocation->GetResource());
-            const ULONG refCountAfterAdd = res->AddRef();
-            CHECK_BOOL(refCountAfterAdd == 3);
-            res->Release();
-        }
-        
-        // Make sure it has implicit heap.
-        CHECK_BOOL( resources[i].allocation->GetHeap() == NULL && resources[i].allocation->GetOffset() == 0 );
-
-        resources[i].allocation->SetName(names[i]);
-    }
-
-    // Check names.
-    for(UINT i = 0; i < count; ++i)
-    {
-        const wchar_t* const allocName = resources[i].allocation->GetName();
-        if(allocName)
-        {
-            CHECK_BOOL( wcscmp(allocName, names[i]) == 0 );
-        }
-        else
-        {
-            CHECK_BOOL(names[i] == NULL);
-        }
-    }
-
-    WCHAR* jsonString;
-    ctx.allocator->BuildStatsString(&jsonString, TRUE);
-    CHECK_BOOL(wcsstr(jsonString, L"\"Resource\\nFoo\\r\\nBar\"") != NULL);
-    CHECK_BOOL(wcsstr(jsonString, L"\"Resource \\\"'&<>?#@!&-=_+[]{};:,.\\/\\\\\"") != NULL);
-    CHECK_BOOL(wcsstr(jsonString, L"\"\"") != NULL);
-    ctx.allocator->FreeStatsString(jsonString);
-}
-
-static void TestSmallBuffers(const TestContext& ctx)
-{
-    wprintf(L"Test small buffers\n");
-
-    D3D12MA::CPOOL_DESC poolDesc = D3D12MA::CPOOL_DESC{
-        D3D12_HEAP_TYPE_DEFAULT,
-        D3D12_HEAP_FLAG_ALLOW_ONLY_BUFFERS };
-    ComPtr<D3D12MA::Pool> pool;
-    CHECK_HR(ctx.allocator->CreatePool(&poolDesc, &pool));
-
-    D3D12MA::CALLOCATION_DESC allocDesc = D3D12MA::CALLOCATION_DESC{ pool.Get() };
-
-    D3D12_RESOURCE_DESC resDesc;
-    FillResourceDescForBuffer(resDesc, 8 * KILOBYTE);
-
-    D3D12_RESOURCE_DESC largeResDesc = resDesc;
-    largeResDesc.Width = 128 * KILOBYTE;
-
-    std::vector<ResourceWithAllocation> resources;
-
-    // A large buffer placed inside the heap to allocate first block.
-    {
-        resources.emplace_back();
-        ResourceWithAllocation& resWithAlloc = resources.back();
-        CHECK_HR(ctx.allocator->CreateResource(&allocDesc, &largeResDesc, D3D12_RESOURCE_STATE_COMMON,
-            nullptr, &resWithAlloc.allocation, IID_PPV_ARGS(&resWithAlloc.resource)));
-        CHECK_BOOL(resWithAlloc.allocation && resWithAlloc.allocation->GetResource());
-        CHECK_BOOL(resWithAlloc.allocation->GetHeap()); // Expected to be placed.
-    }
-
-    // Test 1: COMMITTED.
-    {
-        resources.emplace_back();
-        ResourceWithAllocation& resWithAlloc = resources.back();
-        allocDesc.Flags = D3D12MA::ALLOCATION_FLAG_COMMITTED;
-        CHECK_HR(ctx.allocator->CreateResource(&allocDesc, &resDesc, D3D12_RESOURCE_STATE_COMMON,
-            nullptr, &resWithAlloc.allocation, IID_PPV_ARGS(&resWithAlloc.resource)));
-        CHECK_BOOL(resWithAlloc.allocation && resWithAlloc.allocation->GetResource());
-        CHECK_BOOL(!resWithAlloc.allocation->GetHeap()); // Expected to be committed.
-    }
-
-    // Test 2: Default.
-    {
-        resources.emplace_back();
-        ResourceWithAllocation& resWithAlloc = resources.back();
-        allocDesc.Flags = D3D12MA::ALLOCATION_FLAG_NONE;
-        CHECK_HR(ctx.allocator->CreateResource(&allocDesc, &resDesc, D3D12_RESOURCE_STATE_COMMON,
-            nullptr, &resWithAlloc.allocation, IID_PPV_ARGS(&resWithAlloc.resource)));
-        CHECK_BOOL(resWithAlloc.allocation && resWithAlloc.allocation->GetResource());
-        // May or may not be committed, depending on the PREFER_SMALL_BUFFERS_COMMITTED
-        // and TIGHT_ALIGNMENT settings.
-        const bool isCommitted = resWithAlloc.allocation->GetHeap() == NULL;
-        if (isCommitted)
-            wprintf(L"    Small buffer %llu B inside a custom pool was created as committed.\n", resDesc.Width);
-        else
-            wprintf(L"    Small buffer %llu B inside a custom pool was created as placed.\n", resDesc.Width);
-    }
-
-    // Test 3: NEVER_ALLOCATE.
-    {
-        resources.emplace_back();
-        ResourceWithAllocation& resWithAlloc = resources.back();
-        allocDesc.Flags = D3D12MA::ALLOCATION_FLAG_NEVER_ALLOCATE;
-        CHECK_HR(ctx.allocator->CreateResource(&allocDesc, &resDesc, D3D12_RESOURCE_STATE_COMMON,
-            nullptr, &resWithAlloc.allocation, IID_PPV_ARGS(&resWithAlloc.resource)));
-        CHECK_BOOL(resWithAlloc.allocation && resWithAlloc.allocation->GetResource());
-        CHECK_BOOL(resWithAlloc.allocation->GetHeap()); // Expected to be placed.
-    }
-}
-
-static void TestCustomHeapFlags(const TestContext& ctx)
-{
-    wprintf(L"Test custom heap flags\n");
-
-    // 1. Just memory heap with custom flags
-    {
-        D3D12MA::CALLOCATION_DESC allocDesc = D3D12MA::CALLOCATION_DESC{
-            D3D12_HEAP_TYPE_DEFAULT,
-            D3D12MA::ALLOCATION_FLAG_NONE,
-            NULL, // privateData
-            D3D12_HEAP_FLAG_ALLOW_ONLY_NON_RT_DS_TEXTURES |
-            D3D12_HEAP_FLAG_SHARED }; // Extra flag.
-
-        D3D12_RESOURCE_ALLOCATION_INFO resAllocInfo = {};
-        resAllocInfo.SizeInBytes = D3D12_DEFAULT_RESOURCE_PLACEMENT_ALIGNMENT;
-        resAllocInfo.Alignment = D3D12_DEFAULT_RESOURCE_PLACEMENT_ALIGNMENT;
-
-        ResourceWithAllocation res;
-        CHECK_HR( ctx.allocator->AllocateMemory(&allocDesc, &resAllocInfo, &res.allocation) );
-
-        // Must be created as separate allocation.
-        CHECK_BOOL( res.allocation->GetOffset() == 0 );
-    }
-
-    // 2. Committed resource with custom flags
-    {
-        D3D12_RESOURCE_DESC resourceDesc = {};
-        resourceDesc.Dimension = D3D12_RESOURCE_DIMENSION_TEXTURE2D;
-        resourceDesc.Alignment = 0;
-        resourceDesc.Width = 1920;
-        resourceDesc.Height = 1080;
-        resourceDesc.DepthOrArraySize = 1;
-        resourceDesc.MipLevels = 1;
-        resourceDesc.Format = DXGI_FORMAT_R8G8B8A8_UNORM;
-        resourceDesc.SampleDesc.Count = 1;
-        resourceDesc.SampleDesc.Quality = 0;
-        resourceDesc.Layout = D3D12_TEXTURE_LAYOUT_ROW_MAJOR;
-        resourceDesc.Flags = D3D12_RESOURCE_FLAG_ALLOW_CROSS_ADAPTER;
-
-        D3D12MA::CALLOCATION_DESC allocDesc = D3D12MA::CALLOCATION_DESC{
-            D3D12_HEAP_TYPE_DEFAULT,
-            D3D12MA::ALLOCATION_FLAG_NONE,
-            NULL, // privateData,
-            D3D12_HEAP_FLAG_SHARED | D3D12_HEAP_FLAG_SHARED_CROSS_ADAPTER };
-
-        ResourceWithAllocation res;
-        CHECK_HR( ctx.allocator->CreateResource(
-            &allocDesc,
-            &resourceDesc,
-            D3D12_RESOURCE_STATE_COMMON,
-            NULL,
-            &res.allocation,
-            IID_PPV_ARGS(&res.resource)) );
-
-        // Must be created as committed.
-        CHECK_BOOL( res.allocation->GetHeap() == NULL );
-    }
-}
-
-static void TestPlacedResources(const TestContext& ctx)
-{
-    wprintf(L"Test placed resources\n");
-
-    const bool alwaysCommitted = (ctx.allocatorFlags & D3D12MA::ALLOCATOR_FLAG_ALWAYS_COMMITTED) != 0;
-
-    const UINT count = 4;
-    const UINT64 bufSize = 64ull * 1024;
-    ResourceWithAllocation resources[count];
-
-    D3D12MA::CALLOCATION_DESC allocDesc = D3D12MA::CALLOCATION_DESC{ D3D12_HEAP_TYPE_DEFAULT };
-
-    D3D12_RESOURCE_DESC resourceDesc;
-    FillResourceDescForBuffer(resourceDesc, bufSize);
-
-    for(UINT i = 0; i < count; ++i)
-    {
-        CHECK_HR( ctx.allocator->CreateResource(
-            &allocDesc,
-            &resourceDesc,
-            D3D12_RESOURCE_STATE_GENERIC_READ,
-            NULL,
-            &resources[i].allocation,
-            IID_PPV_ARGS(&resources[i].resource)) );
-
-        // Make sure it doesn't have implicit heap.
-        if(!alwaysCommitted)
-        {
-            CHECK_BOOL( resources[i].allocation->GetHeap() != NULL );
-        }
-    }
-
-    // Make sure at least some of the resources belong to the same heap, but their memory ranges don't overlap.
-    bool sameHeapFound = false;
-    for(size_t i = 0; i < count; ++i)
-    {
-        for(size_t j = i + 1; j < count; ++j)
-        {
-            const ResourceWithAllocation& resI = resources[i];
-            const ResourceWithAllocation& resJ = resources[j];
-            if(resI.allocation->GetHeap() != NULL &&
-                resI.allocation->GetHeap() == resJ.allocation->GetHeap())
-            {
-                sameHeapFound = true;
-                CHECK_BOOL(resI.allocation->GetOffset() + resI.allocation->GetSize() <= resJ.allocation->GetOffset() ||
-                    resJ.allocation->GetOffset() + resJ.allocation->GetSize() <= resI.allocation->GetOffset());
-            }
-        }
-    }
-    if(!alwaysCommitted)
-    {
-        CHECK_BOOL(sameHeapFound);
-    }
-
-    // Additionally create a texture to see if no error occurs due to bad handling of Resource Tier.
-    resourceDesc = {};
-    resourceDesc.Dimension = D3D12_RESOURCE_DIMENSION_TEXTURE2D;
-    resourceDesc.Alignment = 0;
-    resourceDesc.Width = 1024;
-    resourceDesc.Height = 1024;
-    resourceDesc.DepthOrArraySize = 1;
-    resourceDesc.MipLevels = 1;
-    resourceDesc.Format = DXGI_FORMAT_R8G8B8A8_UNORM;
-    resourceDesc.SampleDesc.Count = 1;
-    resourceDesc.SampleDesc.Quality = 0;
-    resourceDesc.Layout = D3D12_TEXTURE_LAYOUT_UNKNOWN;
-    resourceDesc.Flags = D3D12_RESOURCE_FLAG_NONE;
-    ResourceWithAllocation textureRes;
-    CHECK_HR( ctx.allocator->CreateResource(
-        &allocDesc,
-        &resourceDesc,
-        D3D12_RESOURCE_STATE_COPY_DEST,
-        NULL,
-        &textureRes.allocation,
-        IID_PPV_ARGS(&textureRes.resource)) );
-    
-    // Additionally create an MSAA render target to see if no error occurs due to bad handling of Resource Tier.
-    resourceDesc = {};
-    resourceDesc.Dimension = D3D12_RESOURCE_DIMENSION_TEXTURE2D;
-    resourceDesc.Alignment = 0;
-    resourceDesc.Width = 1920;
-    resourceDesc.Height = 1080;
-    resourceDesc.DepthOrArraySize = 1;
-    resourceDesc.MipLevels = 1;
-    resourceDesc.Format = DXGI_FORMAT_R8G8B8A8_UNORM;
-    resourceDesc.SampleDesc.Count = 2;
-    resourceDesc.SampleDesc.Quality = 0;
-    resourceDesc.Layout = D3D12_TEXTURE_LAYOUT_UNKNOWN;
-    resourceDesc.Flags = D3D12_RESOURCE_FLAG_ALLOW_RENDER_TARGET;
-    ResourceWithAllocation renderTargetRes;
-    CHECK_HR( ctx.allocator->CreateResource(
-        &allocDesc,
-        &resourceDesc,
-        D3D12_RESOURCE_STATE_RENDER_TARGET,
-        NULL,
-        &renderTargetRes.allocation,
-        IID_PPV_ARGS(&renderTargetRes.resource)) );
-}
-
-static void TestOtherComInterface(const TestContext& ctx)
-{
-    wprintf(L"Test other COM interface\n");
-
-    D3D12_RESOURCE_DESC resDesc;
-    FillResourceDescForBuffer(resDesc, 0x10000);
-
-    for(uint32_t i = 0; i < 2; ++i)
-    {
-        D3D12MA::CALLOCATION_DESC allocDesc = D3D12MA::CALLOCATION_DESC{ D3D12_HEAP_TYPE_DEFAULT };
-        if(i == 1)
-        {
-            allocDesc.Flags = D3D12MA::ALLOCATION_FLAG_COMMITTED;
-        }
-
-        ComPtr<D3D12MA::Allocation> alloc;
-        ComPtr<ID3D12Pageable> pageable;
-        CHECK_HR(ctx.allocator->CreateResource(
-            &allocDesc,
-            &resDesc,
-            D3D12_RESOURCE_STATE_COMMON,
-            nullptr, // pOptimizedClearValue
-            &alloc,
-            IID_PPV_ARGS(&pageable)));
-
-        // Do something with the interface to make sure it's valid.
-        ComPtr<ID3D12Device> device;
-        CHECK_HR(pageable->GetDevice(IID_PPV_ARGS(&device)));
-        CHECK_BOOL(device.Get() == ctx.device);
-    }
-}
-
-static void TestCustomPools(const TestContext& ctx)
-{
-    wprintf(L"Test custom pools\n");
-
-    // # Fetch global stats 1
-
-    D3D12MA::TotalStatistics globalStatsBeg = {};
-    ctx.allocator->CalculateStatistics(&globalStatsBeg);
-
-    // # Create pool, 1..2 blocks of 11 MB
-
-    D3D12MA::CPOOL_DESC poolDesc = D3D12MA::CPOOL_DESC{
-        D3D12_HEAP_TYPE_DEFAULT,
-        D3D12_HEAP_FLAG_ALLOW_ONLY_BUFFERS,
-        D3D12MA::POOL_FLAG_NONE,
-        11 * MEGABYTE, // blockSize
-        1, // minBlockCount
-        2, // maxBlockCount
-        D3D12_RESIDENCY_PRIORITY_HIGH }; // Test some residency priority, by the way.
-
-    ComPtr<D3D12MA::Pool> pool;
-    CHECK_HR( ctx.allocator->CreatePool(&poolDesc, &pool) );
-
-    // # Validate stats for empty pool
-
-    D3D12MA::DetailedStatistics poolStats = {};
-    pool->CalculateStatistics(&poolStats);
-    CHECK_BOOL( poolStats.Stats.BlockCount == 1 );
-    CHECK_BOOL( poolStats.Stats.AllocationCount == 0 );
-    CHECK_BOOL( poolStats.Stats.AllocationBytes == 0 );
-    CHECK_BOOL( poolStats.Stats.BlockBytes - poolStats.Stats.AllocationBytes ==
-        poolStats.Stats.BlockCount * poolDesc.BlockSize );
-
-    // # SetName and GetName
-
-    static const wchar_t* NAME = L"Custom pool name 1";
-    pool->SetName(NAME);
-    CHECK_BOOL( wcscmp(pool->GetName(), NAME) == 0 );
-
-    // # Create buffers 2x 5 MB
-
-    D3D12MA::CALLOCATION_DESC allocDesc = D3D12MA::CALLOCATION_DESC{ pool.Get() };
-    allocDesc.ExtraHeapFlags = (D3D12_HEAP_FLAGS)0xCDCDCDCD; // Should be ignored.
-    allocDesc.HeapType = (D3D12_HEAP_TYPE)0xCDCDCDCD; // Should be ignored.
-
-    const UINT64 BUFFER_SIZE = 5 * MEGABYTE;
-    D3D12_RESOURCE_DESC resDesc;
-    FillResourceDescForBuffer(resDesc, BUFFER_SIZE);
-
-    ComPtr<D3D12MA::Allocation> allocs[4];
-    for(uint32_t i = 0; i < 2; ++i)
-    {
-        CHECK_HR( ctx.allocator->CreateResource(&allocDesc, &resDesc,
-            D3D12_RESOURCE_STATE_GENERIC_READ,
-            NULL, // pOptimizedClearValue
-            &allocs[i],
-            __uuidof(ID3D12Resource), NULL) ); // riidResource, ppvResource
-    }
-
-    // # Validate pool stats now
-
-    pool->CalculateStatistics(&poolStats);
-    CHECK_BOOL( poolStats.Stats.BlockCount == 1 );
-    CHECK_BOOL( poolStats.Stats.AllocationCount == 2 );
-    CHECK_BOOL( poolStats.Stats.AllocationBytes == 2 * BUFFER_SIZE );
-    CHECK_BOOL( poolStats.Stats.BlockBytes - poolStats.Stats.AllocationBytes ==
-        poolDesc.BlockSize - poolStats.Stats.AllocationBytes );
-
-    // # Check that global stats are updated as well
-
-    D3D12MA::TotalStatistics globalStatsCurr = {};
-    ctx.allocator->CalculateStatistics(&globalStatsCurr);
-
-    CHECK_BOOL( globalStatsCurr.Total.Stats.AllocationCount ==
-        globalStatsBeg.Total.Stats.AllocationCount + poolStats.Stats.AllocationCount );
-    CHECK_BOOL( globalStatsCurr.Total.Stats.BlockCount ==
-        globalStatsBeg.Total.Stats.BlockCount + poolStats.Stats.BlockCount );
-    CHECK_BOOL( globalStatsCurr.Total.Stats.AllocationBytes ==
-        globalStatsBeg.Total.Stats.AllocationBytes + poolStats.Stats.AllocationBytes );
-
-    // # NEVER_ALLOCATE and COMMITTED should fail
-    // (Committed allocations not allowed in this pool because BlockSize != 0.)
-
-    for(uint32_t i = 0; i < 2; ++i)
-    {
-        allocDesc.Flags = i == 0 ?
-            D3D12MA::ALLOCATION_FLAG_NEVER_ALLOCATE:
-            D3D12MA::ALLOCATION_FLAG_COMMITTED;
-        ComPtr<D3D12MA::Allocation> alloc;
-        const HRESULT hr = ctx.allocator->CreateResource(&allocDesc, &resDesc,
-            D3D12_RESOURCE_STATE_GENERIC_READ,
-            NULL, // pOptimizedClearValue
-            &alloc,
-            __uuidof(ID3D12Resource), NULL); // riidResource, ppvResource
-        CHECK_BOOL( FAILED(hr) );
-    }
-
-    // # 3 more buffers. 3rd should fail.
-
-    allocDesc.Flags = D3D12MA::ALLOCATION_FLAG_NONE;
-    for(uint32_t i = 2; i < 5; ++i)
-    {
-        ComPtr<D3D12MA::Allocation> alloc;
-        HRESULT hr = ctx.allocator->CreateResource(&allocDesc, &resDesc,
-            D3D12_RESOURCE_STATE_GENERIC_READ,
-            NULL, // pOptimizedClearValue
-            &alloc,
-            __uuidof(ID3D12Resource), NULL); // riidResource, ppvResource
-        if(i < 4)
-        {
-            CHECK_HR( hr );
-            allocs[i] = std::move(alloc);
-        }
-        else
-        {
-            CHECK_BOOL( FAILED(hr) );
-        }
-    }
-
-    pool->CalculateStatistics(&poolStats);
-    CHECK_BOOL( poolStats.Stats.BlockCount == 2 );
-    CHECK_BOOL( poolStats.Stats.AllocationCount == 4 );
-    CHECK_BOOL( poolStats.Stats.AllocationBytes == 4 * BUFFER_SIZE );
-    CHECK_BOOL( poolStats.Stats.BlockBytes - poolStats.Stats.AllocationBytes ==
-        poolStats.Stats.BlockCount * poolDesc.BlockSize - poolStats.Stats.AllocationBytes );
-
-    // # Make room, AllocateMemory, CreateAliasingResource
-
-    allocs[3].Reset();
-    allocs[0].Reset();
-
-    D3D12_RESOURCE_ALLOCATION_INFO resAllocInfo = {};
-    resAllocInfo.SizeInBytes = 5 * MEGABYTE;
-    resAllocInfo.Alignment = D3D12_DEFAULT_RESOURCE_PLACEMENT_ALIGNMENT;
-
-    CHECK_HR( ctx.allocator->AllocateMemory(&allocDesc, &resAllocInfo, &allocs[0]) );
-
-    resDesc.Width = 1 * MEGABYTE;
-    ComPtr<ID3D12Resource> res;
-    CHECK_HR( ctx.allocator->CreateAliasingResource(allocs[0].Get(),
-        0, // AllocationLocalOffset
-        &resDesc,
-        D3D12_RESOURCE_STATE_GENERIC_READ,
-        NULL, // pOptimizedClearValue
-        IID_PPV_ARGS(&res)) );
-
-    // JSON dump
-    wchar_t* json = nullptr;
-    ctx.allocator->BuildStatsString(&json, TRUE);
-    ctx.allocator->FreeStatsString(json);
-}
-
-static void TestPoolsAndAllocationParameters(const TestContext& ctx)
-{
-    wprintf(L"Test pools and allocation parameters\n");
-
-    ComPtr<D3D12MA::Pool> pool1, pool2;
-    std::vector<ComPtr<D3D12MA::Allocation>> bufs;
-
-    D3D12MA::ALLOCATION_DESC allocDesc = {};
-
-    uint32_t totalNewAllocCount = 0, totalNewBlockCount = 0;
-    D3D12MA::TotalStatistics statsBeg, statsEnd;
-    ctx.allocator->CalculateStatistics(&statsBeg);
-
-    HRESULT hr;
-    ComPtr<D3D12MA::Allocation> alloc;
-
-    // poolTypeI:
-    // 0 = default pool
-    // 1 = custom pool, default (flexible) block size and block count
-    // 2 = custom pool, fixed block size and limited block count
-    for(size_t poolTypeI = 0; poolTypeI < 3; ++poolTypeI)
-    {
-        if(poolTypeI == 0)
-        {
-            allocDesc.HeapType = D3D12_HEAP_TYPE_DEFAULT;
-            allocDesc.CustomPool = nullptr;
-        }
-        else if(poolTypeI == 1)
-        {
-            D3D12MA::CPOOL_DESC poolDesc = D3D12MA::CPOOL_DESC{};
-            poolDesc.HeapProperties.Type = D3D12_HEAP_TYPE_DEFAULT;
-            poolDesc.HeapFlags = D3D12_HEAP_FLAG_ALLOW_ONLY_BUFFERS;
-            hr = ctx.allocator->CreatePool(&poolDesc, &pool1);
-            CHECK_HR(hr);
-            allocDesc.CustomPool = pool1.Get();
-        }
-        else if(poolTypeI == 2)
-        {
-            D3D12MA::CPOOL_DESC poolDesc = D3D12MA::CPOOL_DESC{
-                D3D12_HEAP_TYPE_DEFAULT,
-                D3D12_HEAP_FLAG_ALLOW_ONLY_BUFFERS,
-                D3D12MA::POOL_FLAG_NONE,
-                2 * MEGABYTE + MEGABYTE / 2, // blockSize = 2.5 MB
-                0, // minBlockCount
-                1 }; // maxBlockCount
-            hr = ctx.allocator->CreatePool(&poolDesc, &pool2);
-            CHECK_HR(hr);
-            allocDesc.CustomPool = pool2.Get();
-        }
-
-        uint32_t poolAllocCount = 0, poolBlockCount = 0;
-        D3D12_RESOURCE_DESC resDesc;
-        FillResourceDescForBuffer(resDesc, MEGABYTE);
-
-        // Default parameters
-        allocDesc.Flags = D3D12MA::ALLOCATION_FLAG_NONE;
-        hr = ctx.allocator->CreateResource(&allocDesc, &resDesc, D3D12_RESOURCE_STATE_COPY_DEST, nullptr, &alloc, IID_NULL, nullptr);
-        CHECK_BOOL(SUCCEEDED(hr) && alloc && alloc->GetResource());
-        ID3D12Heap* const defaultAllocHeap = alloc->GetHeap();
-        const UINT64 defaultAllocOffset = alloc->GetOffset();
-        bufs.push_back(std::move(alloc));
-        ++poolAllocCount;
-
-        // COMMITTED. Should not try pool2 as it may assert on invalid call.
-        if(poolTypeI != 2)
-        {
-            allocDesc.Flags = D3D12MA::ALLOCATION_FLAG_COMMITTED;
-            hr = ctx.allocator->CreateResource(&allocDesc, &resDesc, D3D12_RESOURCE_STATE_COPY_DEST, nullptr, &alloc, IID_NULL, nullptr);
-            CHECK_BOOL(SUCCEEDED(hr) && alloc && alloc->GetResource());
-            CHECK_BOOL(alloc->GetOffset() == 0); // Committed
-            CHECK_BOOL(alloc->GetHeap() == nullptr); // Committed
-            bufs.push_back(std::move(alloc));
-            ++poolAllocCount;
-        }
-
-        // NEVER_ALLOCATE #1
-        allocDesc.Flags = D3D12MA::ALLOCATION_FLAG_NEVER_ALLOCATE;
-        hr = ctx.allocator->CreateResource(&allocDesc, &resDesc, D3D12_RESOURCE_STATE_COPY_DEST, nullptr, &alloc, IID_NULL, nullptr);
-        CHECK_BOOL(SUCCEEDED(hr) && alloc && alloc->GetResource());
-        CHECK_BOOL(alloc->GetHeap() == defaultAllocHeap); // Same memory block as default one.
-        CHECK_BOOL(alloc->GetOffset() != defaultAllocOffset);
-        bufs.push_back(std::move(alloc));
-        ++poolAllocCount;
-
-        // NEVER_ALLOCATE #2. Should fail in pool2 as it has no space.
-        allocDesc.Flags = D3D12MA::ALLOCATION_FLAG_NEVER_ALLOCATE;
-        hr = ctx.allocator->CreateResource(&allocDesc, &resDesc, D3D12_RESOURCE_STATE_COPY_DEST, nullptr, &alloc, IID_NULL, nullptr);
-        if(poolTypeI == 2)
-            CHECK_BOOL(FAILED(hr));
-        else
-        {
-            CHECK_BOOL(SUCCEEDED(hr) && alloc && alloc->GetResource());
-            bufs.push_back(std::move(alloc));
-            ++poolAllocCount;
-        }
-
-        // Pool stats
-        switch(poolTypeI)
-        {
-        case 0: poolBlockCount = 1; break; // At least 1 added for dedicated allocation.
-        case 1: poolBlockCount = 2; break; // 1 for custom pool block and 1 for dedicated allocation.
-        case 2: poolBlockCount = 1; break; // Only custom pool, no dedicated allocation.
-        }
-
-        if(poolTypeI > 0)
-        {
-            D3D12MA::DetailedStatistics poolStats = {};
-            (poolTypeI == 2 ? pool2 : pool1)->CalculateStatistics(&poolStats);
-            CHECK_BOOL(poolStats.Stats.AllocationCount == poolAllocCount);
-            CHECK_BOOL(poolStats.Stats.AllocationBytes == poolAllocCount * MEGABYTE);
-            CHECK_BOOL(poolStats.Stats.BlockCount == poolBlockCount);
-        }
-
-        totalNewAllocCount += poolAllocCount;
-        totalNewBlockCount += poolBlockCount;
-    }
-
-    ctx.allocator->CalculateStatistics(&statsEnd);
-
-    CHECK_BOOL(statsEnd.Total.Stats.AllocationCount ==
-        statsBeg.Total.Stats.AllocationCount + totalNewAllocCount);
-    CHECK_BOOL(statsEnd.Total.Stats.BlockCount >=
-        statsBeg.Total.Stats.BlockCount + totalNewBlockCount);
-    CHECK_BOOL(statsEnd.Total.Stats.AllocationBytes ==
-        statsBeg.Total.Stats.AllocationBytes + totalNewAllocCount * MEGABYTE);
-}
-
-static void TestCustomPool_MinAllocationAlignment(const TestContext& ctx)
-{
-    wprintf(L"Test custom pool MinAllocationAlignment\n");
-
-    const UINT64 BUFFER_SIZE = 32;
-    constexpr size_t BUFFER_COUNT = 4;
-    const UINT64 MIN_ALIGNMENT = 128 * 1024;
-
-    D3D12MA::CPOOL_DESC poolDesc = D3D12MA::CPOOL_DESC{
-        D3D12_HEAP_TYPE_UPLOAD,
-        D3D12_HEAP_FLAG_ALLOW_ONLY_BUFFERS };
-    poolDesc.MinAllocationAlignment = MIN_ALIGNMENT;
-
-    ComPtr<D3D12MA::Pool> pool;
-    CHECK_HR( ctx.allocator->CreatePool(&poolDesc, &pool) );
-
-    D3D12MA::CALLOCATION_DESC allocDesc = D3D12MA::CALLOCATION_DESC{ pool.Get() };
-
-    D3D12_RESOURCE_DESC resDesc;
-    FillResourceDescForBuffer(resDesc, BUFFER_SIZE);
-
-    ComPtr<D3D12MA::Allocation> allocs[BUFFER_COUNT];
-    for(size_t i = 0; i < BUFFER_COUNT; ++i)
-    {
-        CHECK_HR( ctx.allocator->CreateResource(&allocDesc, &resDesc,
-            D3D12_RESOURCE_STATE_GENERIC_READ,
-            NULL, // pOptimizedClearValue
-            &allocs[i],
-            IID_NULL, NULL) ); // riidResource, ppvResource
-        CHECK_BOOL(allocs[i]->GetOffset() % MIN_ALIGNMENT == 0);
-    }
-}
-
-static void TestCustomPool_Committed(const TestContext& ctx)
-{
-    wprintf(L"Test custom pool committed\n");
-
-    const UINT64 BUFFER_SIZE = 32;
-
-    D3D12MA::CPOOL_DESC poolDesc = D3D12MA::CPOOL_DESC{
-        D3D12_HEAP_TYPE_DEFAULT,
-        D3D12_HEAP_FLAG_ALLOW_ONLY_BUFFERS };
-    ComPtr<D3D12MA::Pool> pool;
-    CHECK_HR( ctx.allocator->CreatePool(&poolDesc, &pool) );
-
-    D3D12MA::CALLOCATION_DESC allocDesc = D3D12MA::CALLOCATION_DESC{
-        pool.Get(),
-        D3D12MA::ALLOCATION_FLAG_COMMITTED };
-
-    D3D12_RESOURCE_DESC resDesc;
-    FillResourceDescForBuffer(resDesc, BUFFER_SIZE);
-
-    ComPtr<D3D12MA::Allocation> alloc;
-    CHECK_HR( ctx.allocator->CreateResource(&allocDesc, &resDesc,
-        D3D12_RESOURCE_STATE_COMMON,
-        NULL, // pOptimizedClearValue
-        &alloc,
-        IID_NULL, NULL) ); // riidResource, ppvResource
-    CHECK_BOOL(alloc->GetHeap() == NULL);
-    CHECK_BOOL(alloc->GetResource() != NULL);
-    CHECK_BOOL(alloc->GetOffset() == 0);
-}
-
-static void TestCustomPool_AlwaysCommitted(const TestContext& ctx)
-{
-    wprintf(L"Test custom pool always committed\n");
-
-    const UINT64 BUFFER_SIZE = 256;
-
-    D3D12MA::CPOOL_DESC poolDesc = D3D12MA::CPOOL_DESC{
-        D3D12_HEAP_TYPE_DEFAULT,
-        D3D12_HEAP_FLAG_ALLOW_ONLY_BUFFERS,
-        D3D12MA::POOL_FLAG_ALWAYS_COMMITTED };
-    ComPtr<D3D12MA::Pool> pool;
-    CHECK_HR(ctx.allocator->CreatePool(&poolDesc, &pool));
-
-    D3D12MA::CALLOCATION_DESC allocDesc = D3D12MA::CALLOCATION_DESC{ pool.Get() };
-
-    D3D12_RESOURCE_DESC resDesc;
-    FillResourceDescForBuffer(resDesc, BUFFER_SIZE);
-
-    ComPtr<D3D12MA::Allocation> alloc;
-    CHECK_HR(ctx.allocator->CreateResource(&allocDesc, &resDesc,
-        D3D12_RESOURCE_STATE_COMMON,
-        NULL, // pOptimizedClearValue
-        &alloc,
-        IID_NULL, NULL)); // riidResource, ppvResource
-    CHECK_BOOL(alloc->GetHeap() == NULL);
-    CHECK_BOOL(alloc->GetResource() != NULL);
-    CHECK_BOOL(alloc->GetOffset() == 0);
-
-    D3D12MA::Statistics stats = {};
-    pool->GetStatistics(&stats);
-    CHECK_BOOL(stats.AllocationBytes >= BUFFER_SIZE);
-    CHECK_BOOL(stats.AllocationCount == 1);
-    CHECK_BOOL(stats.BlockBytes >= BUFFER_SIZE);
-    CHECK_BOOL(stats.BlockCount == 1);
-
-    D3D12MA::DetailedStatistics detailedStats = {};
-    pool->CalculateStatistics(&detailedStats);
-    CHECK_BOOL(detailedStats.Stats == stats);
-    CHECK_BOOL(detailedStats.AllocationSizeMin == stats.AllocationBytes);
-    CHECK_BOOL(detailedStats.AllocationSizeMax == stats.AllocationBytes);
-    CHECK_BOOL(detailedStats.UnusedRangeCount == 0);
-    CHECK_BOOL(detailedStats.UnusedRangeSizeMax == 0);
-}
-
-static HRESULT TestCustomHeap(const TestContext& ctx, const D3D12_HEAP_PROPERTIES& heapProps)
-{
-    D3D12MA::TotalStatistics globalStatsBeg = {};
-    ctx.allocator->CalculateStatistics(&globalStatsBeg);
-
-    D3D12MA::CPOOL_DESC poolDesc = D3D12MA::CPOOL_DESC{
-        heapProps,
-        D3D12_HEAP_FLAG_ALLOW_ONLY_BUFFERS,
-        D3D12MA::POOL_FLAG_NONE,
-        10 * MEGABYTE, // blockSize
-        1, // minBlockCount
-        1 }; // maxBlockCount
-
-    const UINT64 BUFFER_SIZE = 1 * MEGABYTE;
-
-    ComPtr<D3D12MA::Pool> pool;
-    HRESULT hr = ctx.allocator->CreatePool(&poolDesc, &pool);
-    if(SUCCEEDED(hr))
-    {
-        D3D12MA::CALLOCATION_DESC allocDesc = D3D12MA::CALLOCATION_DESC{ pool.Get() };
-
-        D3D12_RESOURCE_DESC resDesc;
-        FillResourceDescForBuffer(resDesc, BUFFER_SIZE);
-
-        // Pool already allocated a block. We don't expect CreatePlacedResource to fail.
-        ComPtr<D3D12MA::Allocation> alloc;
-        CHECK_HR( ctx.allocator->CreateResource(&allocDesc, &resDesc,
-            D3D12_RESOURCE_STATE_COPY_DEST,
-            NULL, // pOptimizedClearValue
-            &alloc,
-            __uuidof(ID3D12Resource), NULL) ); // riidResource, ppvResource
-
-        D3D12MA::TotalStatistics globalStatsCurr = {};
-        ctx.allocator->CalculateStatistics(&globalStatsCurr);
-
-        // Make sure it is accounted only in CUSTOM heap not any of the standard heaps.
-        CHECK_BOOL(memcmp(&globalStatsCurr.HeapType[0], &globalStatsBeg.HeapType[0], sizeof(D3D12MA::DetailedStatistics)) == 0);
-        CHECK_BOOL(memcmp(&globalStatsCurr.HeapType[1], &globalStatsBeg.HeapType[1], sizeof(D3D12MA::DetailedStatistics)) == 0);
-        CHECK_BOOL(memcmp(&globalStatsCurr.HeapType[2], &globalStatsBeg.HeapType[2], sizeof(D3D12MA::DetailedStatistics)) == 0);
-        CHECK_BOOL( globalStatsCurr.HeapType[3].Stats.AllocationCount == globalStatsBeg.HeapType[3].Stats.AllocationCount + 1 );
-        CHECK_BOOL( globalStatsCurr.HeapType[3].Stats.BlockCount == globalStatsBeg.HeapType[3].Stats.BlockCount + 1 );
-        CHECK_BOOL( globalStatsCurr.HeapType[3].Stats.AllocationBytes == globalStatsBeg.HeapType[3].Stats.AllocationBytes + BUFFER_SIZE );
-        CHECK_BOOL( globalStatsCurr.Total.Stats.AllocationCount == globalStatsBeg.Total.Stats.AllocationCount + 1 );
-        CHECK_BOOL( globalStatsCurr.Total.Stats.BlockCount == globalStatsBeg.Total.Stats.BlockCount + 1 );
-        CHECK_BOOL( globalStatsCurr.Total.Stats.AllocationBytes == globalStatsBeg.Total.Stats.AllocationBytes + BUFFER_SIZE );
-
-        // Map and write some data.
-        if(heapProps.CPUPageProperty == D3D12_CPU_PAGE_PROPERTY_WRITE_COMBINE ||
-            heapProps.CPUPageProperty == D3D12_CPU_PAGE_PROPERTY_WRITE_BACK)
-        {
-            ID3D12Resource* const res = alloc->GetResource();
-
-            UINT* mappedPtr = nullptr;
-            const D3D12_RANGE readRange = {0, 0};
-            CHECK_HR(res->Map(0, &readRange, (void**)&mappedPtr));
-            
-            *mappedPtr = 0xDEADC0DE;
-            
-            res->Unmap(0, nullptr);
-        }
-    }
-
-    return hr;
-}
-
-static void TestCustomHeaps(const TestContext& ctx)
-{
-    wprintf(L"Test custom heap\n");
-
-    D3D12_HEAP_PROPERTIES heapProps = {};
-
-    // Use custom pool but the same as READBACK, which should be always available.
-    heapProps.Type = D3D12_HEAP_TYPE_CUSTOM;
-    heapProps.CPUPageProperty = D3D12_CPU_PAGE_PROPERTY_WRITE_BACK;
-    heapProps.MemoryPoolPreference = D3D12_MEMORY_POOL_L0; // System memory
-    HRESULT hr = TestCustomHeap(ctx, heapProps);
-    CHECK_HR(hr);
-}
-
-static void TestStandardCustomCommittedPlaced(const TestContext& ctx)
-{
-    wprintf(L"Test standard, custom, committed, placed\n");
-
-    static const D3D12_HEAP_TYPE heapType = D3D12_HEAP_TYPE_DEFAULT;
-    static const UINT64 bufferSize = 1024;
-
-    D3D12MA::CPOOL_DESC poolDesc = D3D12MA::CPOOL_DESC{
-        heapType,
-        D3D12_HEAP_FLAG_ALLOW_ONLY_BUFFERS };
-    ComPtr<D3D12MA::Pool> pool;
-    CHECK_HR(ctx.allocator->CreatePool(&poolDesc, &pool));
-
-    std::vector<ComPtr<D3D12MA::Allocation>> allocations;
-    
-    D3D12MA::TotalStatistics statsBeg = {};
-    D3D12MA::DetailedStatistics poolStatInfoBeg = {};
-    ctx.allocator->CalculateStatistics(&statsBeg);
-    pool->CalculateStatistics(&poolStatInfoBeg);
-
-    size_t poolAllocCount = 0;
-
-    D3D12_RESOURCE_DESC resDesc = {};
-    FillResourceDescForBuffer(resDesc, bufferSize);
-
-    for(uint32_t standardCustomI = 0; standardCustomI < 2; ++standardCustomI)
-    {
-        const bool useCustomPool = standardCustomI > 0;
-        for(uint32_t flagsI = 0; flagsI < 3; ++flagsI)
-        {
-            const bool useCommitted = flagsI > 0;
-            const bool neverAllocate = flagsI > 1;
-
-            D3D12MA::ALLOCATION_DESC allocDesc = {};
-            if(useCustomPool)
-            {
-                allocDesc.CustomPool = pool.Get();
-                allocDesc.HeapType = (D3D12_HEAP_TYPE)0xCDCDCDCD; // Should be ignored.
-                allocDesc.ExtraHeapFlags = (D3D12_HEAP_FLAGS)0xCDCDCDCD; // Should be ignored.
-            }
-            else
-                allocDesc.HeapType = heapType;
-            if(useCommitted)
-                allocDesc.Flags |= D3D12MA::ALLOCATION_FLAG_COMMITTED;
-            if(neverAllocate)
-                allocDesc.Flags |= D3D12MA::ALLOCATION_FLAG_NEVER_ALLOCATE;
-
-            ComPtr<D3D12MA::Allocation> allocPtr = NULL;
-            HRESULT hr = ctx.allocator->CreateResource(&allocDesc, &resDesc,
-                D3D12_RESOURCE_STATE_COMMON,
-                NULL, // pOptimizedClearValue
-                &allocPtr, IID_NULL, NULL);
-            CHECK_BOOL(SUCCEEDED(hr) == (allocPtr != NULL));
-            if(allocPtr)
-            {
-                allocations.push_back(allocPtr);
-                if(useCustomPool)
-                    ++poolAllocCount;
-            }
-
-            bool expectSuccess = !neverAllocate; // NEVER_ALLOCATE should always fail with COMMITTED.
-            CHECK_BOOL(expectSuccess == SUCCEEDED(hr));
-            if(SUCCEEDED(hr) && useCommitted)
-            {
-                CHECK_BOOL(allocPtr->GetHeap() == NULL); // Committed allocation has implicit heap.
-            }
-        }
-    }
-
-    D3D12MA::TotalStatistics statsEnd = {};
-    D3D12MA::DetailedStatistics poolStatInfoEnd = {};
-    ctx.allocator->CalculateStatistics(&statsEnd);
-    pool->CalculateStatistics(&poolStatInfoEnd);
-
-    CHECK_BOOL(statsEnd.Total.Stats.AllocationCount == statsBeg.Total.Stats.AllocationCount + allocations.size());
-    CHECK_BOOL(statsEnd.Total.Stats.AllocationBytes >= statsBeg.Total.Stats.AllocationBytes + allocations.size() * bufferSize);
-    CHECK_BOOL(statsEnd.HeapType[0].Stats.AllocationCount == statsBeg.HeapType[0].Stats.AllocationCount + allocations.size());
-    CHECK_BOOL(statsEnd.HeapType[0].Stats.AllocationBytes >= statsBeg.HeapType[0].Stats.AllocationBytes + allocations.size() * bufferSize);
-    CHECK_BOOL(poolStatInfoEnd.Stats.AllocationCount == poolStatInfoBeg.Stats.AllocationCount + poolAllocCount);
-    CHECK_BOOL(poolStatInfoEnd.Stats.AllocationBytes >= poolStatInfoBeg.Stats.AllocationBytes + poolAllocCount * bufferSize);
-}
-
-static void TestAliasingMemory(const TestContext& ctx)
-{
-    wprintf(L"Test aliasing memory\n");
-
-    D3D12_RESOURCE_DESC resDesc1 = {};
-    resDesc1.Dimension = D3D12_RESOURCE_DIMENSION_TEXTURE2D;
-    resDesc1.Alignment = 0;
-    resDesc1.Width = 1920;
-    resDesc1.Height = 1080;
-    resDesc1.DepthOrArraySize = 1;
-    resDesc1.MipLevels = 1;
-    resDesc1.Format = DXGI_FORMAT_R8G8B8A8_UNORM;
-    resDesc1.SampleDesc.Count = 1;
-    resDesc1.SampleDesc.Quality = 0;
-    resDesc1.Layout = D3D12_TEXTURE_LAYOUT_UNKNOWN;
-    resDesc1.Flags = D3D12_RESOURCE_FLAG_ALLOW_RENDER_TARGET | D3D12_RESOURCE_FLAG_ALLOW_UNORDERED_ACCESS;
-
-    D3D12_RESOURCE_DESC resDesc2 = {};
-    resDesc2.Dimension = D3D12_RESOURCE_DIMENSION_TEXTURE2D;
-    resDesc2.Alignment = 0;
-    resDesc2.Width = 1024;
-    resDesc2.Height = 1024;
-    resDesc2.DepthOrArraySize = 1;
-    resDesc2.MipLevels = 0;
-    resDesc2.Format = DXGI_FORMAT_R8G8B8A8_UNORM;
-    resDesc2.SampleDesc.Count = 1;
-    resDesc2.SampleDesc.Quality = 0;
-    resDesc2.Layout = D3D12_TEXTURE_LAYOUT_UNKNOWN;
-    resDesc2.Flags = D3D12_RESOURCE_FLAG_ALLOW_RENDER_TARGET;
-
-    const D3D12_RESOURCE_ALLOCATION_INFO allocInfo1 =
-        ctx.device->GetResourceAllocationInfo(0, 1, &resDesc1);
-    const D3D12_RESOURCE_ALLOCATION_INFO allocInfo2 =
-        ctx.device->GetResourceAllocationInfo(0, 1, &resDesc2);
-
-    D3D12_RESOURCE_ALLOCATION_INFO finalAllocInfo = {};
-    finalAllocInfo.Alignment = std::max(allocInfo1.Alignment, allocInfo2.Alignment);
-    finalAllocInfo.SizeInBytes = std::max(allocInfo1.SizeInBytes, allocInfo2.SizeInBytes);
-
-    D3D12MA::CALLOCATION_DESC allocDesc = D3D12MA::CALLOCATION_DESC{
-        D3D12_HEAP_TYPE_DEFAULT,
-        D3D12MA::ALLOCATION_FLAG_NONE,
-        NULL, // privateData
-        D3D12_HEAP_FLAG_ALLOW_ONLY_RT_DS_TEXTURES };
-
-    ComPtr<D3D12MA::Allocation> alloc;
-    CHECK_HR( ctx.allocator->AllocateMemory(&allocDesc, &finalAllocInfo, &alloc) );
-    CHECK_BOOL(alloc != NULL && alloc->GetHeap() != NULL);
-
-    ComPtr<ID3D12Resource> res1;
-    CHECK_HR( ctx.allocator->CreateAliasingResource(
-        alloc.Get(),
-        0, // AllocationLocalOffset
-        &resDesc1,
-        D3D12_RESOURCE_STATE_COMMON,
-        NULL, // pOptimizedClearValue
-        IID_PPV_ARGS(&res1)) );
-    CHECK_BOOL(res1 != NULL);
-
-    ComPtr<ID3D12Resource> res2;
-    CHECK_HR( ctx.allocator->CreateAliasingResource(
-        alloc.Get(),
-        0, // AllocationLocalOffset
-        &resDesc2,
-        D3D12_RESOURCE_STATE_COMMON,
-        NULL, // pOptimizedClearValue
-        IID_PPV_ARGS(&res2)) );
-    CHECK_BOOL(res2 != NULL);
-
-    // You can use res1 and res2, but not at the same time!
-}
-
-static void TestAliasingImplicitCommitted(const TestContext& ctx)
-{
-    wprintf(L"Test aliasing implicit dedicated\n");
-
-    // The buffer will be large enough to be allocated as committed.
-    // We still need it to have an explicit heap to be able to alias.
-
-    D3D12_RESOURCE_DESC resDesc = {};
-    FillResourceDescForBuffer(resDesc, 300 * MEGABYTE);
-
-    D3D12MA::CALLOCATION_DESC allocDesc = D3D12MA::CALLOCATION_DESC{
-        D3D12_HEAP_TYPE_UPLOAD,
-        D3D12MA::ALLOCATION_FLAG_CAN_ALIAS };
-
-    ComPtr<D3D12MA::Allocation> alloc;
-    CHECK_HR(ctx.allocator->CreateResource(&allocDesc, &resDesc,
-        D3D12_RESOURCE_STATE_GENERIC_READ, NULL,
-        &alloc, IID_NULL, NULL));
-    CHECK_BOOL(alloc != NULL && alloc->GetHeap() != NULL);
-
-    resDesc.Width = 200 * MEGABYTE;
-    ComPtr<ID3D12Resource> aliasingRes;
-    CHECK_HR(ctx.allocator->CreateAliasingResource(alloc.Get(),
-        0, // AllocationLocalOffset
-        &resDesc,
-        D3D12_RESOURCE_STATE_GENERIC_READ, NULL, IID_PPV_ARGS(&aliasingRes)));
-    CHECK_BOOL(aliasingRes != NULL);
-}
-
-static void TestPoolMsaaTextureAsCommitted(const TestContext& ctx)
-{
-    wprintf(L"Test MSAA texture always as committed in pool\n");
-
-    D3D12MA::CPOOL_DESC poolDesc = D3D12MA::CPOOL_DESC{
-        D3D12_HEAP_TYPE_DEFAULT,
-        D3D12_HEAP_FLAG_ALLOW_ONLY_RT_DS_TEXTURES,
-        D3D12MA::POOL_FLAG_MSAA_TEXTURES_ALWAYS_COMMITTED };
-    ComPtr<D3D12MA::Pool> pool;
-    CHECK_HR(ctx.allocator->CreatePool(&poolDesc, &pool));
-
-    D3D12MA::CALLOCATION_DESC allocDesc = D3D12MA::CALLOCATION_DESC{ pool.Get() };
-
-    D3D12_RESOURCE_DESC resDesc = {};
-    resDesc.Dimension = D3D12_RESOURCE_DIMENSION_TEXTURE2D;
-    resDesc.Width = 1024;
-    resDesc.Height = 512;
-    resDesc.DepthOrArraySize = 1;
-    resDesc.MipLevels = 1;
-    resDesc.Format = DXGI_FORMAT_R8G8B8A8_UNORM;
-    resDesc.SampleDesc.Count = 2;
-    resDesc.SampleDesc.Quality = 0;
-    resDesc.Layout = D3D12_TEXTURE_LAYOUT_UNKNOWN;
-    resDesc.Flags = D3D12_RESOURCE_FLAG_ALLOW_RENDER_TARGET;
-
-    ComPtr<D3D12MA::Allocation> alloc;
-    CHECK_HR(ctx.allocator->CreateResource(&allocDesc, &resDesc, D3D12_RESOURCE_STATE_RENDER_TARGET, nullptr, &alloc, IID_NULL, nullptr));
-    // Committed allocation should not have explicit heap
-    CHECK_BOOL(alloc->GetHeap() == nullptr);
-}
-
-static void TestMapping(const TestContext& ctx)
-{
-    wprintf(L"Test mapping\n");
-
-    const UINT count = 10;
-    const UINT64 bufSize = 32ull * 1024;
-    ResourceWithAllocation resources[count];
-
-    D3D12MA::CALLOCATION_DESC allocDesc = D3D12MA::CALLOCATION_DESC{ D3D12_HEAP_TYPE_UPLOAD };
-
-    D3D12_RESOURCE_DESC resourceDesc;
-    FillResourceDescForBuffer(resourceDesc, bufSize);
-
-    for(UINT i = 0; i < count; ++i)
-    {
-        CHECK_HR( ctx.allocator->CreateResource(
-            &allocDesc,
-            &resourceDesc,
-            D3D12_RESOURCE_STATE_GENERIC_READ,
-            NULL,
-            &resources[i].allocation,
-            IID_PPV_ARGS(&resources[i].resource)) );
-
-        void* mappedPtr = NULL;
-        CHECK_HR( resources[i].resource->Map(0, &EMPTY_RANGE, &mappedPtr) );
-
-        FillData(mappedPtr, bufSize, i);
-
-        // Unmap every other buffer. Leave others mapped.
-        if((i % 2) != 0)
-        {
-            resources[i].resource->Unmap(0, NULL);
-        }
-    }
-}
-
-static inline bool StatisticsEqual(const D3D12MA::DetailedStatistics& lhs, const D3D12MA::DetailedStatistics& rhs)
-{
-    return memcmp(&lhs, &rhs, sizeof(lhs)) == 0;
-}
-
-static void CheckStatistics(const D3D12MA::DetailedStatistics& stats)
-{
-    CHECK_BOOL(stats.Stats.AllocationBytes <= stats.Stats.BlockBytes);
-    if(stats.Stats.AllocationBytes > 0)
-    {
-        CHECK_BOOL(stats.Stats.AllocationCount > 0);
-        CHECK_BOOL(stats.AllocationSizeMin <= stats.AllocationSizeMax);
-    }
-    if(stats.UnusedRangeCount > 0)
-    {
-        CHECK_BOOL(stats.UnusedRangeSizeMax > 0);
-        CHECK_BOOL(stats.UnusedRangeSizeMin <= stats.UnusedRangeSizeMax);
-    }
-}
-
-static void TestStats(const TestContext& ctx)
-{
-    wprintf(L"Test stats\n");
-
-    D3D12MA::TotalStatistics begStats = {};
-    ctx.allocator->CalculateStatistics(&begStats);
-
-    const UINT count = 10;
-    const UINT64 bufSize = 64ull * 1024;
-    ResourceWithAllocation resources[count];
-
-    D3D12MA::CALLOCATION_DESC allocDesc = D3D12MA::CALLOCATION_DESC{ D3D12_HEAP_TYPE_UPLOAD };
-
-    D3D12_RESOURCE_DESC resourceDesc;
-    FillResourceDescForBuffer(resourceDesc, bufSize);
-
-    for(UINT i = 0; i < count; ++i)
-    {
-        if(i == count / 2)
-            allocDesc.Flags |= D3D12MA::ALLOCATION_FLAG_COMMITTED;
-        CHECK_HR( ctx.allocator->CreateResource(
-            &allocDesc,
-            &resourceDesc,
-            D3D12_RESOURCE_STATE_GENERIC_READ,
-            NULL,
-            &resources[i].allocation,
-            IID_PPV_ARGS(&resources[i].resource)) );
-    }
-
-    D3D12MA::TotalStatistics endStats = {};
-    ctx.allocator->CalculateStatistics(&endStats);
-
-    CHECK_BOOL(endStats.Total.Stats.BlockCount >= begStats.Total.Stats.BlockCount);
-    CHECK_BOOL(endStats.Total.Stats.AllocationCount == begStats.Total.Stats.AllocationCount + count);
-    CHECK_BOOL(endStats.Total.Stats.AllocationBytes == begStats.Total.Stats.AllocationBytes + count * bufSize);
-    CHECK_BOOL(endStats.Total.AllocationSizeMin <= bufSize);
-    CHECK_BOOL(endStats.Total.AllocationSizeMax >= bufSize);
-
-    CHECK_BOOL(endStats.HeapType[1].Stats.BlockCount >= begStats.HeapType[1].Stats.BlockCount);
-    CHECK_BOOL(endStats.HeapType[1].Stats.AllocationCount >= begStats.HeapType[1].Stats.AllocationCount + count);
-    CHECK_BOOL(endStats.HeapType[1].Stats.AllocationBytes >= begStats.HeapType[1].Stats.AllocationBytes + count * bufSize);
-    CHECK_BOOL(endStats.HeapType[1].AllocationSizeMin <= bufSize);
-    CHECK_BOOL(endStats.HeapType[1].AllocationSizeMax >= bufSize);
-
-    CHECK_BOOL(StatisticsEqual(begStats.HeapType[0], endStats.HeapType[0]));
-    CHECK_BOOL(StatisticsEqual(begStats.HeapType[2], endStats.HeapType[2]));
-
-    CheckStatistics(endStats.Total);
-    CheckStatistics(endStats.HeapType[0]);
-    CheckStatistics(endStats.HeapType[1]);
-    CheckStatistics(endStats.HeapType[2]);
-
-    D3D12MA::Budget localBudget = {}, nonLocalBudget = {};
-    ctx.allocator->GetBudget(&localBudget, &nonLocalBudget);
-
-    CHECK_BOOL(localBudget.Stats.AllocationBytes <= localBudget.Stats.BlockBytes);
-    CHECK_BOOL(endStats.HeapType[3].Stats.BlockCount == 0); // No allocation from D3D12_HEAP_TYPE_CUSTOM in this test.
-    if(!ctx.allocator->IsUMA())
-    {
-        // Discrete GPU
-        CHECK_BOOL(localBudget.Stats.AllocationBytes == endStats.HeapType[0].Stats.AllocationBytes);
-        CHECK_BOOL(localBudget.Stats.BlockBytes == endStats.HeapType[0].Stats.BlockBytes);
-    
-        CHECK_BOOL(nonLocalBudget.Stats.AllocationBytes <= nonLocalBudget.Stats.BlockBytes);
-        CHECK_BOOL(nonLocalBudget.Stats.AllocationBytes == endStats.HeapType[1].Stats.AllocationBytes + endStats.HeapType[2].Stats.AllocationBytes);
-        CHECK_BOOL(nonLocalBudget.Stats.BlockBytes ==
-            endStats.HeapType[1].Stats.BlockBytes + endStats.HeapType[2].Stats.BlockBytes);
-    }
-    else
-    {
-        // Integrated GPU - all memory is local
-        CHECK_BOOL(localBudget.Stats.AllocationBytes == endStats.HeapType[0].Stats.AllocationBytes +
-            endStats.HeapType[1].Stats.AllocationBytes +
-            endStats.HeapType[2].Stats.AllocationBytes);
-        CHECK_BOOL(localBudget.Stats.BlockBytes == endStats.HeapType[0].Stats.BlockBytes +
-            endStats.HeapType[1].Stats.BlockBytes +
-            endStats.HeapType[2].Stats.BlockBytes);
-
-        CHECK_BOOL(nonLocalBudget.Stats.AllocationBytes == 0);
-        CHECK_BOOL(nonLocalBudget.Stats.BlockBytes == 0);
-    }
-}
-
-static void TestTransfer(const TestContext& ctx)
-{
-    wprintf(L"Test mapping\n");
-
-    const UINT count = 10;
-    const UINT64 bufSize = 32ull * 1024;
-    
-    ResourceWithAllocation resourcesUpload[count];
-    ResourceWithAllocation resourcesDefault[count];
-    ResourceWithAllocation resourcesReadback[count];
-
-    D3D12MA::CALLOCATION_DESC allocDescUpload = D3D12MA::CALLOCATION_DESC{ D3D12_HEAP_TYPE_UPLOAD };
-    D3D12MA::CALLOCATION_DESC allocDescDefault = D3D12MA::CALLOCATION_DESC{ D3D12_HEAP_TYPE_DEFAULT };
-    D3D12MA::CALLOCATION_DESC allocDescReadback = D3D12MA::CALLOCATION_DESC{ D3D12_HEAP_TYPE_READBACK };
-
-    D3D12_RESOURCE_DESC resourceDesc;
-    FillResourceDescForBuffer(resourceDesc, bufSize);
-
-    // Create 3 sets of resources.
-    for(UINT i = 0; i < count; ++i)
-    {
-        CHECK_HR( ctx.allocator->CreateResource(
-            &allocDescUpload,
-            &resourceDesc,
-            D3D12_RESOURCE_STATE_GENERIC_READ,
-            NULL,
-            &resourcesUpload[i].allocation,
-            IID_PPV_ARGS(&resourcesUpload[i].resource)) );
-
-        CHECK_HR( ctx.allocator->CreateResource(
-            &allocDescDefault,
-            &resourceDesc,
-            D3D12_RESOURCE_STATE_COPY_DEST,
-            NULL,
-            &resourcesDefault[i].allocation,
-            IID_PPV_ARGS(&resourcesDefault[i].resource)) );
-
-        CHECK_HR( ctx.allocator->CreateResource(
-            &allocDescReadback,
-            &resourceDesc,
-            D3D12_RESOURCE_STATE_COPY_DEST,
-            NULL,
-            &resourcesReadback[i].allocation,
-            IID_PPV_ARGS(&resourcesReadback[i].resource)) );
-    }
-
-    // Map and fill data in UPLOAD.
-    for(UINT i = 0; i < count; ++i)
-    {
-        void* mappedPtr = nullptr;
-        CHECK_HR( resourcesUpload[i].resource->Map(0, &EMPTY_RANGE, &mappedPtr) );
-
-        FillData(mappedPtr, bufSize, i);
-
-        // Unmap every other resource, leave others mapped.
-        if((i % 2) != 0)
-        {
-            resourcesUpload[i].resource->Unmap(0, NULL);
-        }
-    }
-
-    // Transfer from UPLOAD to DEFAULT, from there to READBACK.
-    ID3D12GraphicsCommandList* cmdList = BeginCommandList();
-    for(UINT i = 0; i < count; ++i)
-    {
-        cmdList->CopyBufferRegion(resourcesDefault[i].resource.Get(), 0, resourcesUpload[i].resource.Get(), 0, bufSize);
-    }
-    D3D12_RESOURCE_BARRIER barriers[count] = {};
-    for(UINT i = 0; i < count; ++i)
-    {
-        barriers[i].Type = D3D12_RESOURCE_BARRIER_TYPE_TRANSITION;
-        barriers[i].Transition.pResource = resourcesDefault[i].resource.Get();
-        barriers[i].Transition.StateBefore = D3D12_RESOURCE_STATE_COPY_DEST;
-        barriers[i].Transition.StateAfter = D3D12_RESOURCE_STATE_COPY_SOURCE;
-        barriers[i].Transition.Subresource = D3D12_RESOURCE_BARRIER_ALL_SUBRESOURCES;
-    }
-    cmdList->ResourceBarrier(count, barriers);
-    for(UINT i = 0; i < count; ++i)
-    {
-        cmdList->CopyBufferRegion(resourcesReadback[i].resource.Get(), 0, resourcesDefault[i].resource.Get(), 0, bufSize);
-    }
-    EndCommandList(cmdList);
-
-    // Validate READBACK buffers.
-    for(UINT i = count; i--; )
-    {
-        const D3D12_RANGE mapRange = {0, bufSize};
-        void* mappedPtr = nullptr;
-        CHECK_HR( resourcesReadback[i].resource->Map(0, &mapRange, &mappedPtr) );
-
-        CHECK_BOOL( ValidateData(mappedPtr, bufSize, i) );
-
-        // Unmap every 3rd resource, leave others mapped.
-        if((i % 3) != 0)
-        {
-            resourcesReadback[i].resource->Unmap(0, &EMPTY_RANGE);
-        }
-    }
-}
-
-static void TestMultithreading(const TestContext& ctx)
-{
-    wprintf(L"Test multithreading\n");
-
-    const UINT threadCount = 32;
-    const UINT bufSizeMin = 1024ull;
-    const UINT bufSizeMax = 1024ull * 1024;
-
-    D3D12MA::CALLOCATION_DESC allocDesc = D3D12MA::CALLOCATION_DESC{ D3D12_HEAP_TYPE_UPLOAD };
-
-    // Launch threads.
-    std::thread threads[threadCount];
-    for(UINT threadIndex = 0; threadIndex < threadCount; ++threadIndex)
-    {
-        auto threadFunc = [&, threadIndex]()
-        {
-            RandomNumberGenerator rand(threadIndex);
-
-            std::vector<ResourceWithAllocation> resources;
-            resources.reserve(256);
-
-            // Create starting number of buffers.
-            const UINT bufToCreateCount = 32;
-            for(UINT bufIndex = 0; bufIndex < bufToCreateCount; ++bufIndex)
-            {
-                ResourceWithAllocation res = {};
-                res.dataSeed = (threadIndex << 16) | bufIndex;
-                res.size = AlignUp<UINT>(rand.Generate() % (bufSizeMax - bufSizeMin) + bufSizeMin, 16);
-
-                D3D12_RESOURCE_DESC resourceDesc;
-                FillResourceDescForBuffer(resourceDesc, res.size);
-
-                CHECK_HR( ctx.allocator->CreateResource(
-                    &allocDesc,
-                    &resourceDesc,
-                    D3D12_RESOURCE_STATE_GENERIC_READ,
-                    NULL,
-                    &res.allocation,
-                    IID_PPV_ARGS(&res.resource)) );
-                
-                void* mappedPtr = nullptr;
-                CHECK_HR( res.resource->Map(0, &EMPTY_RANGE, &mappedPtr) );
-
-                FillData(mappedPtr, res.size, res.dataSeed);
-
-                // Unmap some of them, leave others mapped.
-                if(rand.GenerateBool())
-                {
-                    res.resource->Unmap(0, NULL);
-                }
-
-                resources.push_back(std::move(res));
-            }
-            
-            Sleep(20);
-
-            // Make a number of random allocate and free operations.
-            const UINT operationCount = 128;
-            for(UINT operationIndex = 0; operationIndex < operationCount; ++operationIndex)
-            {
-                const bool removePossible = !resources.empty();
-                const bool remove = removePossible && rand.GenerateBool();
-                if(remove)
-                {
-                    const UINT indexToRemove = rand.Generate() % resources.size();
-                    resources.erase(resources.begin() + indexToRemove);
-                }
-                else // Create new buffer.
-                {
-                    ResourceWithAllocation res = {};
-                    res.dataSeed = (threadIndex << 16) | operationIndex;
-                    res.size = AlignUp<UINT>(rand.Generate() % (bufSizeMax - bufSizeMin) + bufSizeMin, 16);
-                    D3D12_RESOURCE_DESC resourceDesc;
-                    FillResourceDescForBuffer(resourceDesc, res.size);
-
-                    CHECK_HR( ctx.allocator->CreateResource(
-                        &allocDesc,
-                        &resourceDesc,
-                        D3D12_RESOURCE_STATE_GENERIC_READ,
-                        NULL,
-                        &res.allocation,
-                        IID_PPV_ARGS(&res.resource)) );
-
-                    void* mappedPtr = nullptr;
-                    CHECK_HR( res.resource->Map(0, NULL, &mappedPtr) );
-
-                    FillData(mappedPtr, res.size, res.dataSeed);
-
-                    // Unmap some of them, leave others mapped.
-                    if(rand.GenerateBool())
-                    {
-                        res.resource->Unmap(0, NULL);
-                    }
-
-                    resources.push_back(std::move(res));
-                }
-            }
-
-            Sleep(20);
-
-            // Validate data in all remaining buffers while deleting them.
-            for(size_t resIndex = resources.size(); resIndex--; )
-            {
-                void* mappedPtr = nullptr;
-                CHECK_HR( resources[resIndex].resource->Map(0, NULL, &mappedPtr) );
-
-                ValidateData(mappedPtr, resources[resIndex].size, resources[resIndex].dataSeed);
-
-                // Unmap some of them, leave others mapped.
-                if((resIndex % 3) == 1)
-                {
-                    resources[resIndex].resource->Unmap(0, &EMPTY_RANGE);
-                } 
-
-                resources.pop_back();
-            }
-        };
-        threads[threadIndex] = std::thread(threadFunc);
-    }
-
-    // Wait for threads to finish.
-    for(UINT threadIndex = threadCount; threadIndex--; )
-    {
-        threads[threadIndex].join();
-    }
-}
-
-static bool IsProtectedResourceSessionSupported(const TestContext& ctx)
-{
-    D3D12_FEATURE_DATA_PROTECTED_RESOURCE_SESSION_SUPPORT support = {};
-    CHECK_HR(ctx.device->CheckFeatureSupport(
-        D3D12_FEATURE_PROTECTED_RESOURCE_SESSION_SUPPORT, &support, sizeof support));
-    return support.Support > D3D12_PROTECTED_RESOURCE_SESSION_SUPPORT_FLAG_NONE;
-}
-
-static void TestLinearAllocator(const TestContext& ctx)
-{
-    wprintf(L"Test linear allocator\n");
-
-    RandomNumberGenerator rand{ 645332 };
-
-    D3D12MA::CPOOL_DESC poolDesc = D3D12MA::CPOOL_DESC{
-        D3D12_HEAP_TYPE_DEFAULT,
-        D3D12_HEAP_FLAG_ALLOW_ONLY_BUFFERS,
-        D3D12MA::POOL_FLAG_ALGORITHM_LINEAR,
-        64 * KILOBYTE * 300, // blockSize; alignment of buffers is always 64 KB.
-        1, // minBlockCount
-        1 }; // maxBlockCount
-    ComPtr<D3D12MA::Pool> pool;
-    CHECK_HR(ctx.allocator->CreatePool(&poolDesc, &pool));
-
-    D3D12_RESOURCE_DESC buffDesc = {};
-    FillResourceDescForBuffer(buffDesc, 0);
-
-    D3D12MA::CALLOCATION_DESC allocDesc = D3D12MA::CALLOCATION_DESC{ pool.Get() };
-
-    constexpr size_t maxBufCount = 100;
-    struct BufferInfo
-    {
-        ComPtr<ID3D12Resource> Buffer;
-        ComPtr<D3D12MA::Allocation> Allocation;
-    };
-    std::vector<BufferInfo> buffInfo;
-
-    constexpr UINT64 bufSizeMin = 16;
-    constexpr UINT64 bufSizeMax = 1024;
-    UINT64 prevOffset = 0;
-
-    // Test one-time free.
-    for (size_t i = 0; i < 2; ++i)
-    {
-        // Allocate number of buffers of varying size that surely fit into this block.
-        UINT64 bufSumSize = 0;
-        UINT64 allocSumSize = 0;
-        for (size_t i = 0; i < maxBufCount; ++i)
-        {
-            buffDesc.Width = AlignUp<UINT64>(bufSizeMin + rand.Generate() % (bufSizeMax - bufSizeMin), 16);
-            BufferInfo newBuffInfo;
-            CHECK_HR(ctx.allocator->CreateResource(&allocDesc, &buffDesc, D3D12_RESOURCE_STATE_VERTEX_AND_CONSTANT_BUFFER,
-                nullptr, &newBuffInfo.Allocation, IID_PPV_ARGS(&newBuffInfo.Buffer)));
-            const UINT64 offset = newBuffInfo.Allocation->GetOffset();
-            CHECK_BOOL(i == 0 || offset > prevOffset);
-            prevOffset = offset;
-            bufSumSize += buffDesc.Width;
-            allocSumSize += newBuffInfo.Allocation->GetSize();
-            buffInfo.push_back(std::move(newBuffInfo));
-        }
-
-        // Validate pool stats.
-        D3D12MA::DetailedStatistics stats;
-        pool->CalculateStatistics(&stats);
-        CHECK_BOOL(stats.Stats.BlockBytes - stats.Stats.AllocationBytes == poolDesc.BlockSize - allocSumSize);
-        CHECK_BOOL(allocSumSize >= bufSumSize);
-        CHECK_BOOL(stats.Stats.AllocationCount == buffInfo.size());
-
-        // Destroy the buffers in random order.
-        while (!buffInfo.empty())
-        {
-            const size_t indexToDestroy = rand.Generate() % buffInfo.size();
-            buffInfo.erase(buffInfo.begin() + indexToDestroy);
-        }
-    }
-
-    // Test stack.
-    {
-        // Allocate number of buffers of varying size that surely fit into this block.
-        for (size_t i = 0; i < maxBufCount; ++i)
-        {
-            buffDesc.Width = AlignUp<UINT64>(bufSizeMin + rand.Generate() % (bufSizeMax - bufSizeMin), 16);
-            BufferInfo newBuffInfo;
-            CHECK_HR(ctx.allocator->CreateResource(&allocDesc, &buffDesc, D3D12_RESOURCE_STATE_VERTEX_AND_CONSTANT_BUFFER,
-                nullptr, &newBuffInfo.Allocation, IID_PPV_ARGS(&newBuffInfo.Buffer)));
-            const UINT64 offset = newBuffInfo.Allocation->GetOffset();
-            CHECK_BOOL(i == 0 || offset > prevOffset);
-            buffInfo.push_back(std::move(newBuffInfo));
-            prevOffset = offset;
-        }
-
-        // Destroy few buffers from top of the stack.
-        for (size_t i = 0; i < maxBufCount / 5; ++i)
-            buffInfo.pop_back();
-
-        // Create some more
-        for (size_t i = 0; i < maxBufCount / 5; ++i)
-        {
-            buffDesc.Width = AlignUp<UINT64>(bufSizeMin + rand.Generate() % (bufSizeMax - bufSizeMin), 16);
-            BufferInfo newBuffInfo;
-            CHECK_HR(ctx.allocator->CreateResource(&allocDesc, &buffDesc, D3D12_RESOURCE_STATE_VERTEX_AND_CONSTANT_BUFFER,
-                nullptr, &newBuffInfo.Allocation, IID_PPV_ARGS(&newBuffInfo.Buffer)));
-            const UINT64 offset = newBuffInfo.Allocation->GetOffset();
-            CHECK_BOOL(i == 0 || offset > prevOffset);
-            buffInfo.push_back(std::move(newBuffInfo));
-            prevOffset = offset;
-        }
-
-        // Destroy the buffers in reverse order.
-        while (!buffInfo.empty())
-            buffInfo.pop_back();
-    }
-
-    // Test ring buffer.
-    {
-        // Allocate number of buffers that surely fit into this block.
-        buffDesc.Width = bufSizeMax;
-        for (size_t i = 0; i < maxBufCount; ++i)
-        {
-            BufferInfo newBuffInfo;
-            CHECK_HR(ctx.allocator->CreateResource(&allocDesc, &buffDesc, D3D12_RESOURCE_STATE_VERTEX_AND_CONSTANT_BUFFER,
-                nullptr, &newBuffInfo.Allocation, IID_PPV_ARGS(&newBuffInfo.Buffer)));
-            const UINT64 offset = newBuffInfo.Allocation->GetOffset();
-            CHECK_BOOL(i == 0 || offset > prevOffset);
-            buffInfo.push_back(std::move(newBuffInfo));
-            prevOffset = offset;
-        }
-
-        // Free and allocate new buffers so many times that we make sure we wrap-around at least once.
-        const size_t buffersPerIter = maxBufCount / 10 - 1;
-        const size_t iterCount = poolDesc.BlockSize / buffDesc.Width / buffersPerIter * 2;
-        for (size_t iter = 0; iter < iterCount; ++iter)
-        {
-            buffInfo.erase(buffInfo.begin(), buffInfo.begin() + buffersPerIter);
-
-            for (size_t bufPerIter = 0; bufPerIter < buffersPerIter; ++bufPerIter)
-            {
-                BufferInfo newBuffInfo;
-                CHECK_HR(ctx.allocator->CreateResource(&allocDesc, &buffDesc, D3D12_RESOURCE_STATE_VERTEX_AND_CONSTANT_BUFFER,
-                    nullptr, &newBuffInfo.Allocation, IID_PPV_ARGS(&newBuffInfo.Buffer)));
-                buffInfo.push_back(std::move(newBuffInfo));
-            }
-        }
-
-        // Allocate buffers until we reach out-of-memory.
-        UINT32 debugIndex = 0;
-        while (true)
-        {
-            BufferInfo newBuffInfo;
-            HRESULT hr = ctx.allocator->CreateResource(&allocDesc, &buffDesc, D3D12_RESOURCE_STATE_VERTEX_AND_CONSTANT_BUFFER,
-                nullptr, &newBuffInfo.Allocation, IID_PPV_ARGS(&newBuffInfo.Buffer));
-            ++debugIndex;
-            if (SUCCEEDED(hr))
-            {
-                buffInfo.push_back(std::move(newBuffInfo));
-            }
-            else
-            {
-                CHECK_BOOL(hr == E_OUTOFMEMORY);
-                break;
-            }
-        }
-
-        // Destroy the buffers in random order.
-        while (!buffInfo.empty())
-        {
-            const size_t indexToDestroy = rand.Generate() % buffInfo.size();
-            buffInfo.erase(buffInfo.begin() + indexToDestroy);
-        }
-    }
-
-    // Test double stack.
-    {
-        // Allocate number of buffers of varying size that surely fit into this block, alternate from bottom/top.
-        UINT64 prevOffsetLower = 0;
-        UINT64 prevOffsetUpper = poolDesc.BlockSize;
-        for (size_t i = 0; i < maxBufCount; ++i)
-        {
-            const bool upperAddress = (i % 2) != 0;
-            if (upperAddress)
-                allocDesc.Flags = D3D12MA::ALLOCATION_FLAG_UPPER_ADDRESS;
-            else
-                allocDesc.Flags = D3D12MA::ALLOCATION_FLAG_NONE;
-            buffDesc.Width = AlignUp<UINT64>(bufSizeMin + rand.Generate() % (bufSizeMax - bufSizeMin), 16);
-            BufferInfo newBuffInfo;
-            CHECK_HR(ctx.allocator->CreateResource(&allocDesc, &buffDesc, D3D12_RESOURCE_STATE_VERTEX_AND_CONSTANT_BUFFER,
-                nullptr, &newBuffInfo.Allocation, IID_PPV_ARGS(&newBuffInfo.Buffer)));
-            const UINT64 offset = newBuffInfo.Allocation->GetOffset();
-            if (upperAddress)
-            {
-                CHECK_BOOL(offset < prevOffsetUpper);
-                prevOffsetUpper = offset;
-            }
-            else
-            {
-                CHECK_BOOL(offset >= prevOffsetLower);
-                prevOffsetLower = offset;
-            }
-            CHECK_BOOL(prevOffsetLower < prevOffsetUpper);
-            buffInfo.push_back(std::move(newBuffInfo));
-        }
-
-        // Destroy few buffers from top of the stack.
-        for (size_t i = 0; i < maxBufCount / 5; ++i)
-            buffInfo.pop_back();
-
-        // Create some more
-        for (size_t i = 0; i < maxBufCount / 5; ++i)
-        {
-            const bool upperAddress = (i % 2) != 0;
-            if (upperAddress)
-                allocDesc.Flags = D3D12MA::ALLOCATION_FLAG_UPPER_ADDRESS;
-            else
-                allocDesc.Flags = D3D12MA::ALLOCATION_FLAG_NONE;
-            buffDesc.Width = AlignUp<UINT64>(bufSizeMin + rand.Generate() % (bufSizeMax - bufSizeMin), 16);
-            BufferInfo newBuffInfo;
-            CHECK_HR(ctx.allocator->CreateResource(&allocDesc, &buffDesc, D3D12_RESOURCE_STATE_VERTEX_AND_CONSTANT_BUFFER,
-                nullptr, &newBuffInfo.Allocation, IID_PPV_ARGS(&newBuffInfo.Buffer)));
-            buffInfo.push_back(std::move(newBuffInfo));
-        }
-
-        // Destroy the buffers in reverse order.
-        while (!buffInfo.empty())
-            buffInfo.pop_back();
-
-        // Create buffers on both sides until we reach out of memory.
-        prevOffsetLower = 0;
-        prevOffsetUpper = poolDesc.BlockSize;
-        for (size_t i = 0; true; ++i)
-        {
-            const bool upperAddress = (i % 2) != 0;
-            if (upperAddress)
-                allocDesc.Flags = D3D12MA::ALLOCATION_FLAG_UPPER_ADDRESS;
-            else
-                allocDesc.Flags = D3D12MA::ALLOCATION_FLAG_NONE;
-            buffDesc.Width = AlignUp<UINT64>(bufSizeMin + rand.Generate() % (bufSizeMax - bufSizeMin), 16);
-            BufferInfo newBuffInfo;
-            HRESULT hr = ctx.allocator->CreateResource(&allocDesc, &buffDesc, D3D12_RESOURCE_STATE_VERTEX_AND_CONSTANT_BUFFER,
-                nullptr, &newBuffInfo.Allocation, IID_PPV_ARGS(&newBuffInfo.Buffer));
-            if (SUCCEEDED(hr))
-            {
-                const UINT64 offset = newBuffInfo.Allocation->GetOffset();
-                if (upperAddress)
-                {
-                    CHECK_BOOL(offset < prevOffsetUpper);
-                    prevOffsetUpper = offset;
-                }
-                else
-                {
-                    CHECK_BOOL(offset >= prevOffsetLower);
-                    prevOffsetLower = offset;
-                }
-                CHECK_BOOL(prevOffsetLower < prevOffsetUpper);
-                buffInfo.push_back(std::move(newBuffInfo));
-            }
-            else
-                break;
-        }
-
-        // Destroy the buffers in random order.
-        while (!buffInfo.empty())
-        {
-            const size_t indexToDestroy = rand.Generate() % buffInfo.size();
-            buffInfo.erase(buffInfo.begin() + indexToDestroy);
-        }
-
-        // Create buffers on upper side only, constant size, until we reach out of memory.
-        prevOffsetUpper = poolDesc.BlockSize;
-        allocDesc.Flags = D3D12MA::ALLOCATION_FLAG_UPPER_ADDRESS;
-        buffDesc.Width = bufSizeMax;
-        while (true)
-        {
-            BufferInfo newBuffInfo;
-            HRESULT hr = ctx.allocator->CreateResource(&allocDesc, &buffDesc, D3D12_RESOURCE_STATE_VERTEX_AND_CONSTANT_BUFFER,
-                nullptr, &newBuffInfo.Allocation, IID_PPV_ARGS(&newBuffInfo.Buffer));
-            if (SUCCEEDED(hr))
-            {
-                const UINT64 offset = newBuffInfo.Allocation->GetOffset();
-                CHECK_BOOL(offset < prevOffsetUpper);
-                prevOffsetUpper = offset;
-                buffInfo.push_back(std::move(newBuffInfo));
-            }
-            else
-                break;
-        }
-
-        // Destroy the buffers in reverse order.
-        while (!buffInfo.empty())
-        {
-            const BufferInfo& currBufInfo = buffInfo.back();
-            buffInfo.pop_back();
-        }
-    }
-}
-
-static void TestLinearAllocatorMultiBlock(const TestContext& ctx)
-{
-    wprintf(L"Test linear allocator multi block\n");
-
-    RandomNumberGenerator rand{ 345673 };
-
-    D3D12MA::CPOOL_DESC poolDesc = D3D12MA::CPOOL_DESC{
-        D3D12_HEAP_TYPE_DEFAULT,
-        D3D12_HEAP_FLAG_ALLOW_ONLY_BUFFERS,
-        D3D12MA::POOL_FLAG_ALGORITHM_LINEAR };
-    ComPtr<D3D12MA::Pool> pool;
-    CHECK_HR(ctx.allocator->CreatePool(&poolDesc, &pool));
-
-    D3D12_RESOURCE_DESC buffDesc = {};
-    FillResourceDescForBuffer(buffDesc, 1024 * 1024);
-
-    D3D12MA::CALLOCATION_DESC allocDesc = D3D12MA::CALLOCATION_DESC{ pool.Get() };
-
-    struct BufferInfo
-    {
-        ComPtr<ID3D12Resource> Buffer;
-        ComPtr<D3D12MA::Allocation> Allocation;
-    };
-    std::vector<BufferInfo> buffInfo;
-
-    // Test one-time free.
-    {
-        // Allocate buffers until we move to a second block.
-        ID3D12Heap* lastHeap = nullptr;
-        while (true)
-        {
-            BufferInfo newBuffInfo;
-            CHECK_HR(ctx.allocator->CreateResource(&allocDesc, &buffDesc, D3D12_RESOURCE_STATE_VERTEX_AND_CONSTANT_BUFFER,
-                nullptr, &newBuffInfo.Allocation, IID_PPV_ARGS(&newBuffInfo.Buffer)));
-            ID3D12Heap* heap = newBuffInfo.Allocation->GetHeap();
-            buffInfo.push_back(std::move(newBuffInfo));
-            if (lastHeap && heap != lastHeap)
-            {
-                break;
-            }
-            lastHeap = heap;
-        }
-        CHECK_BOOL(buffInfo.size() > 2);
-
-        // Make sure that pool has now two blocks.
-        D3D12MA::DetailedStatistics poolStats = {};
-        pool->CalculateStatistics(&poolStats);
-        CHECK_BOOL(poolStats.Stats.BlockCount == 2);
-
-        // Destroy all the buffers in random order.
-        while (!buffInfo.empty())
-        {
-            const size_t indexToDestroy = rand.Generate() % buffInfo.size();
-            buffInfo.erase(buffInfo.begin() + indexToDestroy);
-        }
-
-        // Make sure that pool has now at most one block.
-        pool->CalculateStatistics(&poolStats);
-        CHECK_BOOL(poolStats.Stats.BlockCount <= 1);
-    }
-
-    // Test stack.
-    {
-        // Allocate buffers until we move to a second block.
-        ID3D12Heap* lastHeap = nullptr;
-        while (true)
-        {
-            BufferInfo newBuffInfo;
-            CHECK_HR(ctx.allocator->CreateResource(&allocDesc, &buffDesc, D3D12_RESOURCE_STATE_VERTEX_AND_CONSTANT_BUFFER,
-                nullptr, &newBuffInfo.Allocation, IID_PPV_ARGS(&newBuffInfo.Buffer)));
-            ID3D12Heap* heap = newBuffInfo.Allocation->GetHeap();
-            buffInfo.push_back(std::move(newBuffInfo));
-            if (lastHeap && heap != lastHeap)
-            {
-                break;
-            }
-            lastHeap = heap;
-        }
-        CHECK_BOOL(buffInfo.size() > 2);
-
-        // Add few more buffers.
-        for (UINT32 i = 0; i < 5; ++i)
-        {
-            BufferInfo newBuffInfo;
-            CHECK_HR(ctx.allocator->CreateResource(&allocDesc, &buffDesc, D3D12_RESOURCE_STATE_VERTEX_AND_CONSTANT_BUFFER,
-                nullptr, &newBuffInfo.Allocation, IID_PPV_ARGS(&newBuffInfo.Buffer)));
-            buffInfo.push_back(std::move(newBuffInfo));
-        }
-
-        // Make sure that pool has now two blocks.
-        D3D12MA::DetailedStatistics poolStats = {};
-        pool->CalculateStatistics(&poolStats);
-        CHECK_BOOL(poolStats.Stats.BlockCount == 2);
-
-        // Delete half of buffers, LIFO.
-        for (size_t i = 0, countToDelete = buffInfo.size() / 2; i < countToDelete; ++i)
-            buffInfo.pop_back();
-
-        // Add one more buffer.
-        BufferInfo newBuffInfo;
-        CHECK_HR(ctx.allocator->CreateResource(&allocDesc, &buffDesc, D3D12_RESOURCE_STATE_VERTEX_AND_CONSTANT_BUFFER,
-            nullptr, &newBuffInfo.Allocation, IID_PPV_ARGS(&newBuffInfo.Buffer)));
-        buffInfo.push_back(std::move(newBuffInfo));
-
-        // Make sure that pool has now one block.
-        pool->CalculateStatistics(&poolStats);
-        CHECK_BOOL(poolStats.Stats.BlockCount == 1);
-
-        // Delete all the remaining buffers, LIFO.
-        while (!buffInfo.empty())
-            buffInfo.pop_back();
-    }
-}
-
-static void ManuallyTestLinearAllocator(const TestContext& ctx)
-{
-    wprintf(L"Manually test linear allocator\n");
-
-    RandomNumberGenerator rand{ 645332 };
-
-    D3D12MA::TotalStatistics origStats;
-    ctx.allocator->CalculateStatistics(&origStats);
-
-    D3D12MA::CPOOL_DESC poolDesc = D3D12MA::CPOOL_DESC{
-        D3D12_HEAP_TYPE_DEFAULT,
-        D3D12_HEAP_FLAG_ALLOW_ONLY_BUFFERS,
-        D3D12MA::POOL_FLAG_ALGORITHM_LINEAR,
-        6 * 64 * KILOBYTE, // blockSize
-        1, // minBlockCount
-        1 }; // maxBlockCount
-    ComPtr<D3D12MA::Pool> pool;
-    CHECK_HR(ctx.allocator->CreatePool(&poolDesc, &pool));
-
-    D3D12_RESOURCE_DESC buffDesc = {};
-    FillResourceDescForBuffer(buffDesc, 0);
-
-    D3D12MA::CALLOCATION_DESC allocDesc = D3D12MA::CALLOCATION_DESC{ pool.Get() };
-
-    struct BufferInfo
-    {
-        ComPtr<ID3D12Resource> Buffer;
-        ComPtr<D3D12MA::Allocation> Allocation;
-    };
-    std::vector<BufferInfo> buffInfo;
-    BufferInfo newBuffInfo;
-
-    // Test double stack.
-    {
-        /*
-        Lower: Buffer 32 B, Buffer 1024 B, Buffer 32 B
-        Upper: Buffer 16 B, Buffer 1024 B, Buffer 128 B
-
-        Totally:
-        1 block allocated
-        393216 DirectX 12 bytes
-        6 new allocations
-        2256 bytes in allocations (384 KB according to alignment)
-        */
-
-        buffDesc.Width = 32;
-        CHECK_HR(ctx.allocator->CreateResource(&allocDesc, &buffDesc, D3D12_RESOURCE_STATE_VERTEX_AND_CONSTANT_BUFFER,
-            nullptr, &newBuffInfo.Allocation, IID_PPV_ARGS(&newBuffInfo.Buffer)));
-        buffInfo.push_back(std::move(newBuffInfo));
-
-        buffDesc.Width = 1024;
-        CHECK_HR(ctx.allocator->CreateResource(&allocDesc, &buffDesc, D3D12_RESOURCE_STATE_VERTEX_AND_CONSTANT_BUFFER,
-            nullptr, &newBuffInfo.Allocation, IID_PPV_ARGS(&newBuffInfo.Buffer)));
-        buffInfo.push_back(std::move(newBuffInfo));
-
-        buffDesc.Width = 32;
-        CHECK_HR(ctx.allocator->CreateResource(&allocDesc, &buffDesc, D3D12_RESOURCE_STATE_VERTEX_AND_CONSTANT_BUFFER,
-            nullptr, &newBuffInfo.Allocation, IID_PPV_ARGS(&newBuffInfo.Buffer)));
-        buffInfo.push_back(std::move(newBuffInfo));
-
-        allocDesc.Flags |= D3D12MA::ALLOCATION_FLAG_UPPER_ADDRESS;
-
-        buffDesc.Width = 128;
-        CHECK_HR(ctx.allocator->CreateResource(&allocDesc, &buffDesc, D3D12_RESOURCE_STATE_VERTEX_AND_CONSTANT_BUFFER,
-            nullptr, &newBuffInfo.Allocation, IID_PPV_ARGS(&newBuffInfo.Buffer)));
-        buffInfo.push_back(std::move(newBuffInfo));
-
-        buffDesc.Width = 1024;
-        CHECK_HR(ctx.allocator->CreateResource(&allocDesc, &buffDesc, D3D12_RESOURCE_STATE_VERTEX_AND_CONSTANT_BUFFER,
-            nullptr, &newBuffInfo.Allocation, IID_PPV_ARGS(&newBuffInfo.Buffer)));
-        buffInfo.push_back(std::move(newBuffInfo));
-
-        buffDesc.Width = 16;
-        CHECK_HR(ctx.allocator->CreateResource(&allocDesc, &buffDesc, D3D12_RESOURCE_STATE_VERTEX_AND_CONSTANT_BUFFER,
-            nullptr, &newBuffInfo.Allocation, IID_PPV_ARGS(&newBuffInfo.Buffer)));
-        buffInfo.push_back(std::move(newBuffInfo));
-
-        D3D12MA::TotalStatistics currStats;
-        ctx.allocator->CalculateStatistics(&currStats);
-        D3D12MA::DetailedStatistics poolStats;
-        pool->CalculateStatistics(&poolStats);
-
-        WCHAR* statsStr = nullptr;
-        ctx.allocator->BuildStatsString(&statsStr, FALSE);
-
-        // PUT BREAKPOINT HERE TO CHECK.
-        // Inspect: currStats versus origStats, poolStats, statsStr.
-        int I = 0;
-
-        ctx.allocator->FreeStatsString(statsStr);
-
-        // Destroy the buffers in reverse order.
-        while (!buffInfo.empty())
-            buffInfo.pop_back();
-    }
-}
-
-static void BenchmarkAlgorithmsCase(const TestContext& ctx,
-    FILE* file,
-    D3D12MA::POOL_FLAGS algorithm,
-    bool empty,
-    FREE_ORDER freeOrder)
-{
-    RandomNumberGenerator rand{ 16223 };
-
-    const UINT64 bufSize = D3D12_DEFAULT_RESOURCE_PLACEMENT_ALIGNMENT;
-    const size_t maxBufCapacity = 10000;
-    const UINT32 iterationCount = 10;
-
-    D3D12MA::CPOOL_DESC poolDesc = D3D12MA::CPOOL_DESC{
-        D3D12_HEAP_TYPE_DEFAULT,
-        D3D12_HEAP_FLAG_ALLOW_ONLY_BUFFERS,
-        algorithm, // flags
-        bufSize * maxBufCapacity, // blockSize
-        1, // minBlockCount
-        1 }; // maxBlockCount
-    ComPtr<D3D12MA::Pool> pool;
-    CHECK_HR(ctx.allocator->CreatePool(&poolDesc, &pool));
-
-    D3D12_RESOURCE_ALLOCATION_INFO allocInfo = {};
-    allocInfo.SizeInBytes = bufSize;
-
-    D3D12MA::CALLOCATION_DESC allocDesc = D3D12MA::CALLOCATION_DESC{ pool.Get() };
-
-    std::vector<ComPtr<D3D12MA::Allocation>> baseAllocations;
-    const size_t allocCount = maxBufCapacity / 3;
-    if (!empty)
-    {
-        // Make allocations up to 1/3 of pool size.
-        for (UINT64 i = 0; i < allocCount; ++i)
-        {
-            ComPtr<D3D12MA::Allocation> alloc;
-            CHECK_HR(ctx.allocator->AllocateMemory(&allocDesc, &allocInfo, &alloc));
-            baseAllocations.push_back(std::move(alloc));
-        }
-
-        // Delete half of them, choose randomly.
-        size_t allocsToDelete = baseAllocations.size() / 2;
-        for (size_t i = 0; i < allocsToDelete; ++i)
-        {
-            const size_t index = (size_t)rand.Generate() % baseAllocations.size();
-            baseAllocations.erase(baseAllocations.begin() + index);
-        }
-    }
-
-    // BENCHMARK
-    std::vector<ComPtr<D3D12MA::Allocation>> testAllocations;
-    duration allocTotalDuration = duration::zero();
-    duration freeTotalDuration = duration::zero();
-    for (uint32_t iterationIndex = 0; iterationIndex < iterationCount; ++iterationIndex)
-    {
-        testAllocations.reserve(allocCount);
-        // Allocations
-        time_point allocTimeBeg = std::chrono::high_resolution_clock::now();
-        for (size_t i = 0; i < allocCount; ++i)
-        {
-            ComPtr<D3D12MA::Allocation> alloc;
-            CHECK_HR(ctx.allocator->AllocateMemory(&allocDesc, &allocInfo, &alloc));
-            testAllocations.push_back(std::move(alloc));
-        }
-        allocTotalDuration += std::chrono::high_resolution_clock::now() - allocTimeBeg;
-
-        // Deallocations
-        switch (freeOrder)
-        {
-        case FREE_ORDER::FORWARD:
-            // Leave testAllocations unchanged.
-            break;
-        case FREE_ORDER::BACKWARD:
-            std::reverse(testAllocations.begin(), testAllocations.end());
-            break;
-        case FREE_ORDER::RANDOM:
-            std::shuffle(testAllocations.begin(), testAllocations.end(), MyUniformRandomNumberGenerator(rand));
-            break;
-        default: assert(0);
-        }
-
-        time_point freeTimeBeg = std::chrono::high_resolution_clock::now();
-        testAllocations.clear();
-        freeTotalDuration += std::chrono::high_resolution_clock::now() - freeTimeBeg;
-
-    }
-
-    // Delete baseAllocations
-    baseAllocations.clear();
-
-    const float allocTotalSeconds = ToFloatSeconds(allocTotalDuration);
-    const float freeTotalSeconds = ToFloatSeconds(freeTotalDuration);
-
-    printf("    Algorithm=%s %s FreeOrder=%s: allocations %g s, free %g s\n",
-        AlgorithmToStr(algorithm),
-        empty ? "Empty" : "Not empty",
-        FREE_ORDER_NAMES[(size_t)freeOrder],
-        allocTotalSeconds,
-        freeTotalSeconds);
-
-    if (file)
-    {
-        std::string currTime;
-        CurrentTimeToStr(currTime);
-
-        fprintf(file, "%s,%s,%s,%u,%s,%g,%g\n",
-            CODE_DESCRIPTION, currTime.c_str(),
-            AlgorithmToStr(algorithm),
-            empty ? 1 : 0,
-            FREE_ORDER_NAMES[(uint32_t)freeOrder],
-            allocTotalSeconds,
-            freeTotalSeconds);
-    }
-}
-
-static void BenchmarkAlgorithms(const TestContext& ctx, FILE* file)
-{
-    wprintf(L"Benchmark algorithms\n");
-
-    if (file)
-    {
-        fprintf(file,
-            "Code,Time,"
-            "Algorithm,Empty,Free order,"
-            "Allocation time (s),Deallocation time (s)\n");
-    }
-
-    UINT32 freeOrderCount = 1;
-    if (ConfigType >= CONFIG_TYPE::CONFIG_TYPE_LARGE)
-        freeOrderCount = 3;
-    else if (ConfigType >= CONFIG_TYPE::CONFIG_TYPE_SMALL)
-        freeOrderCount = 2;
-
-    const UINT32 emptyCount = ConfigType >= CONFIG_TYPE::CONFIG_TYPE_SMALL ? 2 : 1;
-
-    for (UINT32 freeOrderIndex = 0; freeOrderIndex < freeOrderCount; ++freeOrderIndex)
-    {
-        FREE_ORDER freeOrder = FREE_ORDER::COUNT;
-        switch (freeOrderIndex)
-        {
-        case 0: freeOrder = FREE_ORDER::BACKWARD; break;
-        case 1: freeOrder = FREE_ORDER::FORWARD; break;
-        case 2: freeOrder = FREE_ORDER::RANDOM; break;
-        default: assert(0);
-        }
-
-        for (UINT32 emptyIndex = 0; emptyIndex < emptyCount; ++emptyIndex)
-        {
-            for (UINT32 algorithmIndex = 0; algorithmIndex < 2; ++algorithmIndex)
-            {
-                D3D12MA::POOL_FLAGS algorithm;
-                switch (algorithmIndex)
-                {
-                case 0:
-                    algorithm = D3D12MA::POOL_FLAG_NONE;
-                    break;
-                case 1:
-                    algorithm = D3D12MA::POOL_FLAG_ALGORITHM_LINEAR;
-                    break;
-                default:
-                    assert(0);
-                }
-
-                BenchmarkAlgorithmsCase(ctx,
-                    file,
-                    algorithm,
-                    (emptyIndex == 0), // empty
-                    freeOrder);
-            }
-        }
-    }
-}
-
-#ifdef __ID3D12Device4_INTERFACE_DEFINED__
-static void TestDevice4(const TestContext& ctx)
-{
-    wprintf(L"Test ID3D12Device4\n");
-
-    if(!IsProtectedResourceSessionSupported(ctx))
-    {
-        wprintf(L"D3D12_FEATURE_PROTECTED_RESOURCE_SESSION_SUPPORT returned no support for protected resource session.\n");
-        return;
-    }
-
-    ComPtr<ID3D12Device4> dev4;
-    HRESULT hr = ctx.device->QueryInterface(IID_PPV_ARGS(&dev4));
-    if(FAILED(hr))
-    {
-        wprintf(L"QueryInterface for ID3D12Device4 FAILED.\n");
-        return;
-    }
-
-    D3D12_PROTECTED_RESOURCE_SESSION_DESC sessionDesc = {};
-    ComPtr<ID3D12ProtectedResourceSession> session;
-    // This fails on the SOFTWARE adapter.
-    hr = dev4->CreateProtectedResourceSession(&sessionDesc, IID_PPV_ARGS(&session));
-    if(FAILED(hr))
-    {
-        wprintf(L"ID3D12Device4::CreateProtectedResourceSession FAILED.\n");
-        return;
-    }
-
-    D3D12MA::CPOOL_DESC poolDesc = D3D12MA::CPOOL_DESC{
-        D3D12_HEAP_TYPE_DEFAULT,
-        D3D12_HEAP_FLAG_ALLOW_ONLY_BUFFERS };
-    poolDesc.pProtectedSession = session.Get();
-
-    ComPtr<D3D12MA::Pool> pool;
-    hr = ctx.allocator->CreatePool(&poolDesc, &pool);
-    if(FAILED(hr))
-    {
-        wprintf(L"Failed to create custom pool.\n");
-        return;
-    }
-
-    D3D12_RESOURCE_DESC resourceDesc;
-    FillResourceDescForBuffer(resourceDesc, 64 * KILOBYTE);
-
-    for(UINT testIndex = 0; testIndex < 2; ++testIndex)
-    {
-        // Create a buffer
-        D3D12MA::CALLOCATION_DESC allocDesc = D3D12MA::CALLOCATION_DESC{ pool.Get() };
-        if(testIndex == 0)
-            allocDesc.Flags = D3D12MA::ALLOCATION_FLAG_COMMITTED;
-        ComPtr<D3D12MA::Allocation> bufAlloc;
-        ComPtr<ID3D12Resource> bufRes;
-        CHECK_HR(ctx.allocator->CreateResource(&allocDesc, &resourceDesc,
-            D3D12_RESOURCE_STATE_COMMON, NULL,
-            &bufAlloc, IID_PPV_ARGS(&bufRes)));
-        CHECK_BOOL(bufAlloc && bufAlloc->GetResource() == bufRes.Get());
-        // Make sure it's (not) committed.
-        CHECK_BOOL((bufAlloc->GetHeap() == NULL) == (testIndex == 0));
-
-        // Allocate memory/heap
-        // Temporarily disabled on NVIDIA as it causes BSOD on RTX2080Ti driver 461.40.
-        if(g_AdapterDesc.VendorId != VENDOR_ID_NVIDIA)
-        {
-            D3D12_RESOURCE_ALLOCATION_INFO heapAllocInfo = {
-                D3D12_DEFAULT_RESOURCE_PLACEMENT_ALIGNMENT * 2, // SizeInBytes
-                D3D12_DEFAULT_RESOURCE_PLACEMENT_ALIGNMENT, // Alignment
-            };
-            ComPtr<D3D12MA::Allocation> memAlloc;
-            CHECK_HR(ctx.allocator->AllocateMemory(&allocDesc, &heapAllocInfo, &memAlloc));
-            CHECK_BOOL(memAlloc->GetHeap());
-        }
-    }
-}
-#endif // #ifdef __ID3D12Device4_INTERFACE_DEFINED__
-
-#ifdef __ID3D12Device8_INTERFACE_DEFINED__
-static void TestDevice8(const TestContext& ctx)
-{
-    wprintf(L"Test ID3D12Device8\n");
-
-    ComPtr<ID3D12Device8> dev8;
-    CHECK_HR(ctx.device->QueryInterface(IID_PPV_ARGS(&dev8)));
-
-    D3D12_RESOURCE_DESC1 resourceDesc;
-    FillResourceDescForBuffer(resourceDesc, 1024 * 1024);
-
-    // Create a committed buffer
-
-    D3D12MA::CALLOCATION_DESC allocDesc = D3D12MA::CALLOCATION_DESC{
-        D3D12_HEAP_TYPE_DEFAULT,
-        D3D12MA::ALLOCATION_FLAG_COMMITTED };
-
-    ComPtr<D3D12MA::Allocation> allocPtr0;
-    ComPtr<ID3D12Resource> res0;
-    CHECK_HR(ctx.allocator->CreateResource2(&allocDesc, &resourceDesc,
-        D3D12_RESOURCE_STATE_COMMON, NULL,
-        &allocPtr0, IID_PPV_ARGS(&res0)));
-    CHECK_BOOL(allocPtr0->GetHeap() == NULL);
-
-    // Create a heap and placed buffer in it
-
-    allocDesc.Flags |= D3D12MA::ALLOCATION_FLAG_CAN_ALIAS;
-
-    ComPtr<D3D12MA::Allocation> allocPtr1;
-    ComPtr<ID3D12Resource> res1;
-    CHECK_HR(ctx.allocator->CreateResource2(&allocDesc, &resourceDesc,
-        D3D12_RESOURCE_STATE_COMMON, NULL,
-        &allocPtr1, IID_PPV_ARGS(&res1)));
-    CHECK_BOOL(allocPtr1->GetHeap() != NULL);
-
-    // Create a placed buffer
-
-    allocDesc.Flags &= ~D3D12MA::ALLOCATION_FLAG_COMMITTED;
-
-    ComPtr<D3D12MA::Allocation> allocPtr2;
-    ComPtr<ID3D12Resource> res2;
-    CHECK_HR(ctx.allocator->CreateResource2(&allocDesc, &resourceDesc,
-        D3D12_RESOURCE_STATE_COMMON, NULL,
-        &allocPtr2, IID_PPV_ARGS(&res2)));
-    CHECK_BOOL(allocPtr2->GetHeap()!= NULL);
-
-    // Create an aliasing buffer
-    ComPtr<ID3D12Resource> res3;
-    CHECK_HR(ctx.allocator->CreateAliasingResource1(allocPtr2.Get(), 0, &resourceDesc,
-        D3D12_RESOURCE_STATE_COMMON, NULL,
-        IID_PPV_ARGS(&res3)));
-}
-#endif // #ifdef __ID3D12Device8_INTERFACE_DEFINED__
-
-#ifdef __ID3D12Device10_INTERFACE_DEFINED__
-static void TestDevice10(const TestContext& ctx)
-{
-    wprintf(L"Test ID3D12Device10\n");
-
-    ComPtr<ID3D12Device10> dev10;
-    if(FAILED(ctx.device->QueryInterface(IID_PPV_ARGS(&dev10))))
-    {
-        wprintf(L"QueryInterface for ID3D12Device10 failed!\n");
-        return;
-    }
-
-    D3D12_RESOURCE_DESC1 resourceDesc = {};
-    resourceDesc.Dimension = D3D12_RESOURCE_DIMENSION_TEXTURE2D;
-    resourceDesc.Alignment = 0;
-    resourceDesc.Width = 1920;
-    resourceDesc.Height = 1080;
-    resourceDesc.DepthOrArraySize = 1;
-    resourceDesc.MipLevels = 1;
-    resourceDesc.Format = DXGI_FORMAT_R8G8B8A8_UNORM;
-    resourceDesc.SampleDesc.Count = 1;
-    resourceDesc.SampleDesc.Quality = 0;
-    resourceDesc.Layout = D3D12_TEXTURE_LAYOUT_UNKNOWN;
-
-    // Create a committed texture
-
-    D3D12MA::CALLOCATION_DESC allocDesc = D3D12MA::CALLOCATION_DESC{
-        D3D12_HEAP_TYPE_DEFAULT,
-        D3D12MA::ALLOCATION_FLAG_COMMITTED };
-
-    ComPtr<D3D12MA::Allocation> allocPtr0;
-    ComPtr<ID3D12Resource> res0;
-    CHECK_HR(ctx.allocator->CreateResource3(&allocDesc, &resourceDesc,
-        D3D12_BARRIER_LAYOUT_UNDEFINED, NULL, 0, NULL,
-        &allocPtr0, IID_PPV_ARGS(&res0)));
-    CHECK_BOOL(allocPtr0->GetHeap() == NULL);
-
-    // Create a heap and placed texture in it
-
-    allocDesc.Flags |= D3D12MA::ALLOCATION_FLAG_CAN_ALIAS;
-
-    ComPtr<D3D12MA::Allocation> allocPtr1;
-    ComPtr<ID3D12Resource> res1;
-    CHECK_HR(ctx.allocator->CreateResource3(&allocDesc, &resourceDesc,
-        D3D12_BARRIER_LAYOUT_UNDEFINED, NULL, 0, NULL,
-        &allocPtr1, IID_PPV_ARGS(&res1)));
-    CHECK_BOOL(allocPtr1->GetHeap() != NULL);
-
-    // Create a placed texture
-
-    allocDesc.Flags &= ~D3D12MA::ALLOCATION_FLAG_COMMITTED;
-
-    ComPtr<D3D12MA::Allocation> allocPtr2;
-    ComPtr<ID3D12Resource> res2;
-    CHECK_HR(ctx.allocator->CreateResource3(&allocDesc, &resourceDesc,
-        D3D12_BARRIER_LAYOUT_UNDEFINED, NULL, 0, NULL,
-        &allocPtr2, IID_PPV_ARGS(&res2)));
-    CHECK_BOOL(allocPtr2->GetHeap() != NULL);
-
-    // Create an aliasing texture
-    ComPtr<ID3D12Resource> res3;
-    CHECK_HR(ctx.allocator->CreateAliasingResource2(allocPtr2.Get(), 0, &resourceDesc,
-        D3D12_BARRIER_LAYOUT_UNDEFINED, NULL, 0, NULL,
-        IID_PPV_ARGS(&res3)));
-}
-#endif // #ifdef __ID3D12Device10_INTERFACE_DEFINED__
-
-static void TestGPUUploadHeap(const TestContext& ctx)
-{
-#if D3D12_SDK_VERSION >= 610
-    using namespace D3D12MA;
-
-    wprintf(L"Test GPU Upload Heap\n");
-
-    const bool supported = ctx.allocator->IsGPUUploadHeapSupported();
-
-    Budget begLocalBudget = {};
-    ctx.allocator->GetBudget(&begLocalBudget, NULL);
-    TotalStatistics begStats = {};
-    ctx.allocator->CalculateStatistics(&begStats);
-
-    // Create a buffer, likely placed.
-    CALLOCATION_DESC allocDesc = CALLOCATION_DESC{ D3D12_HEAP_TYPE_GPU_UPLOAD };
-    D3D12_RESOURCE_DESC resDesc;
-    FillResourceDescForBuffer(resDesc, 64 * KILOBYTE);
-
-    ComPtr<Allocation> alloc;
-    HRESULT hr = ctx.allocator->CreateResource(&allocDesc, &resDesc,
-        D3D12_RESOURCE_STATE_COMMON, NULL, &alloc, IID_NULL, NULL);
-    if (!supported)
-    {
-        // Skip further tests. Just wanted to test that the respource creation fails with the right error code.
-        CHECK_BOOL(hr == E_NOTIMPL);
-        return;
-    }
-    CHECK_HR(hr);
-    CHECK_BOOL(alloc && alloc->GetResource());
-    CHECK_BOOL(alloc->GetResource()->GetGPUVirtualAddress() != 0);
-    
-    {
-        D3D12_HEAP_PROPERTIES heapProps = {};
-        D3D12_HEAP_FLAGS heapFlags = {};
-        CHECK_HR(alloc->GetResource()->GetHeapProperties(&heapProps, &heapFlags));
-        CHECK_BOOL(heapProps.Type == D3D12_HEAP_TYPE_GPU_UPLOAD);
-    }
-
-    // Create a committed one.
-    CALLOCATION_DESC committedAllocDesc = allocDesc;
-    committedAllocDesc.Flags |= ALLOCATION_FLAG_COMMITTED;
-    ComPtr<Allocation> committedAlloc;
-    CHECK_HR(ctx.allocator->CreateResource(&committedAllocDesc, &resDesc,
-        D3D12_RESOURCE_STATE_COMMON, NULL, &committedAlloc, IID_NULL, NULL));
-    CHECK_BOOL(committedAlloc && committedAlloc->GetResource());
-    CHECK_BOOL(committedAlloc->GetHeap() == NULL); // Committed, heap is implicit and inaccessible.
-
-    // Create a custom pool and a buffer inside of it.
-    CPOOL_DESC poolDesc = CPOOL_DESC{ D3D12_HEAP_TYPE_GPU_UPLOAD, D3D12_HEAP_FLAG_ALLOW_ONLY_BUFFERS };
-    ComPtr<Pool> pool;
-    CHECK_HR(ctx.allocator->CreatePool(&poolDesc, &pool));
-    
-    CALLOCATION_DESC poolAllocDesc = CALLOCATION_DESC{ pool.Get() };
-    ComPtr<Allocation> poolAlloc;
-    CHECK_HR(ctx.allocator->CreateResource(&poolAllocDesc, &resDesc,
-        D3D12_RESOURCE_STATE_COMMON, NULL, &poolAlloc, IID_NULL, NULL));
-    CHECK_BOOL(poolAlloc && poolAlloc->GetResource());
-
-    // Map the original buffer, write, then read
-    {
-        const auto res = alloc->GetResource();
-
-        UINT* mappedData = NULL;
-        CHECK_HR(res->Map(0, &EMPTY_RANGE, (void**)&mappedData)); // {0, 0} - not reading anything.
-        for(UINT i = 0; i < resDesc.Width / sizeof(UINT); ++i)
-        {
-            mappedData[i] = i * 3;
-        }
-        res->Unmap(0, NULL); // NULL - written everything.
-
-        CHECK_HR(res->Map(0, NULL, (void**)&mappedData)); // NULL - reading everything.
-        CHECK_BOOL(mappedData[100] = 300);
-        res->Unmap(0, &EMPTY_RANGE); // {0, 0} - not written anything.
-
-    }
-
-    // Create two big buffers.
-    D3D12_RESOURCE_DESC bigResDesc = resDesc;
-    bigResDesc.Width = 128 * MEGABYTE;
-
-    ComPtr<Allocation> bigAllocs[2];
-    for(UINT i = 0; i < 2; ++i)
-    {
-        CHECK_HR(ctx.allocator->CreateResource(&allocDesc, &bigResDesc,
-            D3D12_RESOURCE_STATE_COMMON, NULL, &bigAllocs[i], IID_NULL, NULL));
-        CHECK_BOOL(bigAllocs[i] && bigAllocs[i]->GetResource());
-    }
-
-    // Create a texture.
-    constexpr UINT texSize = 256;
-    D3D12_RESOURCE_DESC texDesc = {};
-    texDesc.Dimension = D3D12_RESOURCE_DIMENSION_TEXTURE2D;
-    texDesc.Alignment = 0;
-    texDesc.Width = texSize;
-    texDesc.Height = texSize;
-    texDesc.DepthOrArraySize = 1;
-    texDesc.MipLevels = 1;
-    texDesc.Format = DXGI_FORMAT_R8G8B8A8_UNORM;
-    texDesc.SampleDesc.Count = 1;
-    texDesc.SampleDesc.Quality = 0;
-    texDesc.Layout = D3D12_TEXTURE_LAYOUT_UNKNOWN;
-    texDesc.Flags = D3D12_RESOURCE_FLAG_NONE;
-    ComPtr<Allocation> texAlloc;
-    CHECK_HR(ctx.allocator->CreateResource(&allocDesc, &texDesc,
-        D3D12_RESOURCE_STATE_COMMON, NULL, &texAlloc, IID_NULL, NULL));
-    CHECK_BOOL(texAlloc && texAlloc->GetResource());
-
-    {
-        std::vector<UINT> texPixels(texSize * texSize);
-        // Contents of texPixels[i] doesn't matter.
-        const auto texRes = texAlloc->GetResource();
-        // Need to pass ppData == NULL for Map() to be used with a texture having D3D12_TEXTURE_LAYOUT_UNKNOWN.
-        CHECK_HR(texRes->Map(0, &EMPTY_RANGE, NULL)); // {0, 0} - not reading anything.
-        CHECK_HR(texRes->WriteToSubresource(
-            0, // DstSubresource
-            NULL, // pDstBox
-            texPixels.data(), // pSrcData
-            texSize * sizeof(DWORD), // SrcRowPitch
-            texSize * texSize * sizeof(DWORD))); // SrcDepthPitch
-        texRes->Unmap(0, NULL); // NULL - written everything.
-    }
-
-    // Check budget and stats
-    constexpr UINT totalAllocCount = 6;
-    Budget endLocalBudget = {};
-    ctx.allocator->GetBudget(&endLocalBudget, NULL);
-    TotalStatistics endStats = {};
-    ctx.allocator->CalculateStatistics(&endStats);
-    CHECK_BOOL(endLocalBudget.UsageBytes >= begLocalBudget.UsageBytes
-        + 2 * bigResDesc.Width
-        && "This can fail if GPU_UPLOAD falls back to system RAM e.g. when under PIX?");
-    auto validateStats = [totalAllocCount, &bigResDesc](const Statistics& begStats, const Statistics& endStats)
-    {
-        CHECK_BOOL(endStats.BlockCount >= begStats.BlockCount);
-        CHECK_BOOL(endStats.BlockBytes >= begStats.BlockBytes);
-        CHECK_BOOL(endStats.AllocationCount == begStats.AllocationCount + totalAllocCount);
-        CHECK_BOOL(endStats.AllocationBytes > begStats.AllocationBytes + 2 * bigResDesc.Width);
-    };
-    validateStats(begLocalBudget.Stats, endLocalBudget.Stats);
-    validateStats(begStats.Total.Stats, endStats.Total.Stats);
-    validateStats(begStats.MemorySegmentGroup[0].Stats, endStats.MemorySegmentGroup[0].Stats); // DXGI_MEMORY_SEGMENT_GROUP_LOCAL
-    validateStats(begStats.HeapType[4].Stats, endStats.HeapType[4].Stats); // D3D12_HEAP_TYPE_GPU_UPLOAD
-#endif
-}
-
-static void TestTightAlignment(const TestContext& ctx)
-{
-    using namespace D3D12MA;
-
-    wprintf(L"Test resource tight alignment\n");
-
-    if(!ctx.allocator->IsTightAlignmentSupported())
-    {
-        wprintf(L"    Skipped due to tight alignment not supported.\n");
-        return;
-    }
-
-    // Use a custom heap to make sure our small buffers are not created as committed.
-    POOL_DESC poolDesc = {};
-    poolDesc.BlockSize = 1024 * 1024;
-    poolDesc.MinBlockCount = poolDesc.MaxBlockCount = 1;
-
-    D3D12_RESOURCE_DESC resDesc;
-    FillResourceDescForBuffer(resDesc, 16);
-
-    const D3D12_HEAP_TYPE heapTypes[] = { D3D12_HEAP_TYPE_DEFAULT, D3D12_HEAP_TYPE_UPLOAD };
-    for (auto heapType : heapTypes)
-    {
-        poolDesc.HeapProperties.Type = heapType;
-        ComPtr<Pool> pool;
-        CHECK_HR(ctx.allocator->CreatePool(&poolDesc, &pool));
-
-        ALLOCATION_DESC allocDesc = {};
-        allocDesc.CustomPool = pool.Get();
-
-        ComPtr<Allocation> allocs[2] = {};
-
-        for (size_t i = 0; i < _countof(allocs); ++i)
-        {
-            CHECK_HR(ctx.allocator->CreateResource(&allocDesc, &resDesc,
-                D3D12_RESOURCE_STATE_COMMON, NULL, &allocs[i], IID_NULL, NULL));
-            CHECK_BOOL(allocs[i] && allocs[i]->GetResource());
-        }
-        
-        // Print the offset of the 2nd buffer.
-        wprintf(L"    In D3D12_HEAP_TYPE_%s, a %llu B buffer was aligned to %llu B.\n",
-            HEAP_TYPE_NAMES[(size_t)heapType],
-            resDesc.Width,
-            allocs[1]->GetOffset());
-    }
-}
-
-static void TestVirtualBlocks(const TestContext& ctx)
-{
-    wprintf(L"Test virtual blocks\n");
-
-    using namespace D3D12MA;
-
-    const UINT64 blockSize = 16 * MEGABYTE;
-    const UINT64 alignment = 256;
-
-    // # Create block 16 MB
-
-    ComPtr<D3D12MA::VirtualBlock> block;
-    CVIRTUAL_BLOCK_DESC blockDesc = CVIRTUAL_BLOCK_DESC{
-        blockSize,
-        VIRTUAL_BLOCK_FLAG_NONE,
-        ctx.allocationCallbacks };
-    CHECK_HR(CreateVirtualBlock(&blockDesc, &block));
-    CHECK_BOOL(block);
-
-    // # Allocate 8 MB
-
-    CVIRTUAL_ALLOCATION_DESC allocDesc = CVIRTUAL_ALLOCATION_DESC{
-        8 * MEGABYTE, // size
-        alignment,
-        D3D12MA::VIRTUAL_ALLOCATION_FLAG_NONE,
-        (void*)(uintptr_t)1 }; // privateData
-    VirtualAllocation alloc0;
-    CHECK_HR(block->Allocate(&allocDesc, &alloc0, nullptr));
-
-    // # Validate the allocation
-
-    VIRTUAL_ALLOCATION_INFO alloc0Info = {};
-    block->GetAllocationInfo(alloc0, &alloc0Info);
-    CHECK_BOOL(alloc0Info.Offset < blockSize);
-    CHECK_BOOL(alloc0Info.Size == allocDesc.Size);
-    CHECK_BOOL(alloc0Info.pPrivateData == allocDesc.pPrivateData);
-
-    // # Check SetUserData
-
-    block->SetAllocationPrivateData(alloc0, (void*)(uintptr_t)2);
-    block->GetAllocationInfo(alloc0, &alloc0Info);
-    CHECK_BOOL(alloc0Info.pPrivateData == (void*)(uintptr_t)2);
-
-    // # Allocate 4 MB
-
-    allocDesc.Size = 4 * MEGABYTE;
-    allocDesc.Alignment = alignment;
-    VirtualAllocation alloc1;
-    CHECK_HR(block->Allocate(&allocDesc, &alloc1, nullptr));
-
-    VIRTUAL_ALLOCATION_INFO alloc1Info = {};
-    block->GetAllocationInfo(alloc1, &alloc1Info);
-    CHECK_BOOL(alloc1Info.Offset < blockSize);
-    CHECK_BOOL(alloc1Info.Offset + 4 * MEGABYTE <= alloc0Info.Offset || alloc0Info.Offset + 8 * MEGABYTE <= alloc1Info.Offset); // Check if they don't overlap.
-
-    // # Allocate another 8 MB - it should fail
-
-    allocDesc.Size = 8 * MEGABYTE;
-    allocDesc.Alignment = alignment;
-    VirtualAllocation alloc2;
-    CHECK_BOOL(FAILED(block->Allocate(&allocDesc, &alloc2, nullptr)));
-    CHECK_BOOL(alloc2.AllocHandle == (AllocHandle)0);
-
-    // # Free the 4 MB block. Now allocation of 8 MB should succeed.
-
-    block->FreeAllocation(alloc1);
-    UINT64 alloc2Offset;
-    CHECK_HR(block->Allocate(&allocDesc, &alloc2, &alloc2Offset));
-    CHECK_BOOL(alloc2Offset < blockSize);
-    CHECK_BOOL(alloc2Offset + 4 * MEGABYTE <= alloc0Info.Offset || alloc0Info.Offset + 8 * MEGABYTE <= alloc2Offset); // Check if they don't overlap.
-
-    // # Calculate statistics
-
-    DetailedStatistics statInfo = {};
-    block->CalculateStatistics(&statInfo);
-    CHECK_BOOL(statInfo.Stats.AllocationCount == 2);
-    CHECK_BOOL(statInfo.Stats.BlockCount == 1);
-    CHECK_BOOL(statInfo.Stats.AllocationBytes == blockSize);
-    CHECK_BOOL(statInfo.Stats.BlockBytes == blockSize);
-
-    // # Generate JSON dump
-
-    WCHAR* json = nullptr;
-    block->BuildStatsString(&json);
-    {
-        std::wstring str(json);
-        CHECK_BOOL(str.find(L"\"CustomData\": 1") != std::wstring::npos);
-        CHECK_BOOL(str.find(L"\"CustomData\": 2") != std::wstring::npos);
-    }
-    block->FreeStatsString(json);
-
-    // # Free alloc0, leave alloc2 unfreed.
-
-    block->FreeAllocation(alloc0);
-
-    // # Test alignment
-
-    {
-        constexpr size_t allocCount = 10;
-        VirtualAllocation allocs[allocCount] = {};
-        for (size_t i = 0; i < allocCount; ++i)
-        {
-            const bool alignment0 = i == allocCount - 1;
-            allocDesc.Size = i * 3 + 15;
-            allocDesc.Alignment = alignment0 ? 0 : 8;
-            UINT64 offset;
-            CHECK_HR(block->Allocate(&allocDesc, &allocs[i], &offset));
-            if (!alignment0)
-            {
-                CHECK_BOOL(offset % allocDesc.Alignment == 0);
-            }
-        }
-
-        for (size_t i = allocCount; i--; )
-        {
-            block->FreeAllocation(allocs[i]);
-        }
-    }
-
-    // # Final cleanup
-
-    block->FreeAllocation(alloc2);
-}
-
-static void TestVirtualBlocksAlgorithms(const TestContext& ctx)
-{
-    wprintf(L"Test virtual blocks algorithms\n");
-
-    RandomNumberGenerator rand{ 3454335 };
-    auto calcRandomAllocSize = [&rand]() -> UINT64 { return rand.Generate() % 20 + 5; };
-
-    for (size_t algorithmIndex = 0; algorithmIndex < 2; ++algorithmIndex)
-    {
-        // Create the block
-        D3D12MA::CVIRTUAL_BLOCK_DESC blockDesc = D3D12MA::CVIRTUAL_BLOCK_DESC{
-            10'000,
-            D3D12MA::VIRTUAL_BLOCK_FLAG_NONE,
-            ctx.allocationCallbacks };
-        switch (algorithmIndex)
-        {
-        case 0: blockDesc.Flags = D3D12MA::VIRTUAL_BLOCK_FLAG_NONE; break;
-        case 1: blockDesc.Flags = D3D12MA::VIRTUAL_BLOCK_FLAG_ALGORITHM_LINEAR; break;
-        }
-        ComPtr<D3D12MA::VirtualBlock> block;
-        CHECK_HR(D3D12MA::CreateVirtualBlock(&blockDesc, &block));
-
-        struct AllocData
-        {
-            D3D12MA::VirtualAllocation allocation;
-            UINT64 allocOffset, requestedSize, allocationSize;
-        };
-        std::vector<AllocData> allocations;
-
-        // Make some allocations
-        for (size_t i = 0; i < 20; ++i)
-        {
-            const UINT64 size = calcRandomAllocSize();
-            D3D12MA::CVIRTUAL_ALLOCATION_DESC allocDesc = D3D12MA::CVIRTUAL_ALLOCATION_DESC{
-                size,
-                0, // alignment
-                D3D12MA::VIRTUAL_ALLOCATION_FLAG_NONE,
-                (void*)(uintptr_t)(size * 10) }; // privateData
-            if (i < 10) {}
-            else if (i < 20 && algorithmIndex == 1) allocDesc.Flags = D3D12MA::VIRTUAL_ALLOCATION_FLAG_UPPER_ADDRESS;
-
-            AllocData alloc = {};
-            alloc.requestedSize = allocDesc.Size;
-            CHECK_HR(block->Allocate(&allocDesc, &alloc.allocation, nullptr));
-
-            D3D12MA::VIRTUAL_ALLOCATION_INFO allocInfo;
-            block->GetAllocationInfo(alloc.allocation, &allocInfo);
-            CHECK_BOOL(allocInfo.Size >= allocDesc.Size);
-            alloc.allocOffset = allocInfo.Offset;
-            alloc.allocationSize = allocInfo.Size;
-
-            allocations.push_back(alloc);
-        }
-
-        // Free some of the allocations
-        for (size_t i = 0; i < 5; ++i)
-        {
-            const size_t index = rand.Generate() % allocations.size();
-            block->FreeAllocation(allocations[index].allocation);
-            allocations.erase(allocations.begin() + index);
-        }
-
-        // Allocate some more
-        for (size_t i = 0; i < 6; ++i)
-        {
-            const UINT64 size = calcRandomAllocSize();
-            D3D12MA::CVIRTUAL_ALLOCATION_DESC allocDesc = D3D12MA::CVIRTUAL_ALLOCATION_DESC{
-                size,
-                0, // alignment
-                D3D12MA::VIRTUAL_ALLOCATION_FLAG_NONE,
-                (void*)(uintptr_t)(size * 10) }; // privateData
-
-            AllocData alloc = {};
-            alloc.requestedSize = allocDesc.Size;
-            CHECK_HR(block->Allocate(&allocDesc, &alloc.allocation, nullptr));
-
-            D3D12MA::VIRTUAL_ALLOCATION_INFO allocInfo;
-            block->GetAllocationInfo(alloc.allocation, &allocInfo);
-            CHECK_BOOL(allocInfo.Size >= allocDesc.Size);
-            alloc.allocOffset = allocInfo.Offset;
-            alloc.allocationSize = allocInfo.Size;
-
-            allocations.push_back(alloc);
-        }
-
-        // Allocate some with extra alignment
-        for (size_t i = 0; i < 3; ++i)
-        {
-            const UINT64 size = calcRandomAllocSize();
-            D3D12MA::CVIRTUAL_ALLOCATION_DESC allocDesc = D3D12MA::CVIRTUAL_ALLOCATION_DESC{
-                size,
-                16, // alignment
-                D3D12MA::VIRTUAL_ALLOCATION_FLAG_NONE,
-                (void*)(uintptr_t)(size * 10) }; // privateData
-
-            AllocData alloc = {};
-            alloc.requestedSize = allocDesc.Size;
-            CHECK_HR(block->Allocate(&allocDesc, &alloc.allocation, nullptr));
-
-            D3D12MA::VIRTUAL_ALLOCATION_INFO allocInfo;
-            block->GetAllocationInfo(alloc.allocation, &allocInfo);
-            CHECK_BOOL(allocInfo.Offset % 16 == 0);
-            CHECK_BOOL(allocInfo.Size >= allocDesc.Size);
-            alloc.allocOffset = allocInfo.Offset;
-            alloc.allocationSize = allocInfo.Size;
-
-            allocations.push_back(alloc);
-        }
-
-        // Check if the allocations don't overlap
-        std::sort(allocations.begin(), allocations.end(), [](const AllocData& lhs, const AllocData& rhs) {
-            return lhs.allocOffset < rhs.allocOffset; });
-        for (size_t i = 0; i < allocations.size() - 1; ++i)
-        {
-            CHECK_BOOL(allocations[i + 1].allocOffset >= allocations[i].allocOffset + allocations[i].allocationSize);
-        }
-
-        // Check pPrivateData
-        {
-            const AllocData& alloc = allocations.back();
-            D3D12MA::VIRTUAL_ALLOCATION_INFO allocInfo;
-            block->GetAllocationInfo(alloc.allocation, &allocInfo);
-            CHECK_BOOL((uintptr_t)allocInfo.pPrivateData == alloc.requestedSize * 10);
-
-            block->SetAllocationPrivateData(alloc.allocation, (void*)(uintptr_t)666);
-            block->GetAllocationInfo(alloc.allocation, &allocInfo);
-            CHECK_BOOL((uintptr_t)allocInfo.pPrivateData == 666);
-        }
-
-        // Calculate statistics
-        {
-            UINT64 actualAllocSizeMin = UINT64_MAX, actualAllocSizeMax = 0, actualAllocSizeSum = 0;
-            std::for_each(allocations.begin(), allocations.end(), [&](const AllocData& a) {
-                actualAllocSizeMin = std::min(actualAllocSizeMin, a.allocationSize);
-                actualAllocSizeMax = std::max(actualAllocSizeMax, a.allocationSize);
-                actualAllocSizeSum += a.allocationSize;
-                });
-
-            D3D12MA::DetailedStatistics statInfo = {};
-            block->CalculateStatistics(&statInfo);
-            CHECK_BOOL(statInfo.Stats.AllocationCount == allocations.size());
-            CHECK_BOOL(statInfo.Stats.BlockCount == 1);
-            CHECK_BOOL(statInfo.Stats.BlockBytes == blockDesc.Size);
-            CHECK_BOOL(statInfo.AllocationSizeMax == actualAllocSizeMax);
-            CHECK_BOOL(statInfo.AllocationSizeMin == actualAllocSizeMin);
-            CHECK_BOOL(statInfo.Stats.AllocationBytes >= actualAllocSizeSum);
-        }
-
-        // Build JSON dump string
-        {
-            WCHAR* json = nullptr;
-            block->BuildStatsString(&json);
-            int I = 0; // put a breakpoint here to debug
-            block->FreeStatsString(json);
-        }
-
-        // Final cleanup
-        block->Clear();
-    }
-}
-
-static void TestVirtualBlocksAlgorithmsBenchmark(const TestContext& ctx)
-{
-    wprintf(L"Benchmark virtual blocks algorithms\n");
-
-    const size_t ALLOCATION_COUNT = 7200;
-    const UINT32 MAX_ALLOC_SIZE = 2056;
-
-    D3D12MA::CVIRTUAL_BLOCK_DESC blockDesc = D3D12MA::CVIRTUAL_BLOCK_DESC{
-        0,
-        D3D12MA::VIRTUAL_BLOCK_FLAG_NONE,
-        ctx.allocationCallbacks };
-
-    RandomNumberGenerator rand{ 20092010 };
-
-    UINT32 allocSizes[ALLOCATION_COUNT];
-    for (size_t i = 0; i < ALLOCATION_COUNT; ++i)
-    {
-        allocSizes[i] = rand.Generate() % MAX_ALLOC_SIZE + 1;
-        blockDesc.Size += allocSizes[i];
-    }
-    blockDesc.Size = static_cast<UINT64>(blockDesc.Size * 1.5); // 50% size margin in case of alignment
-
-    for (UINT8 alignmentIndex = 0; alignmentIndex < 4; ++alignmentIndex)
-    {
-        UINT64 alignment;
-        switch (alignmentIndex)
-        {
-        case 0: alignment = 1; break;
-        case 1: alignment = 16; break;
-        case 2: alignment = 64; break;
-        case 3: alignment = 256; break;
-        default: assert(0); break;
-        }
-        printf("    Alignment=%llu\n", alignment);
-
-        for (UINT8 algorithmIndex = 0; algorithmIndex < 2; ++algorithmIndex)
-        {
-            switch (algorithmIndex)
-            {
-            case 0:
-                blockDesc.Flags = D3D12MA::VIRTUAL_BLOCK_FLAG_NONE;
-                break;
-            case 1:
-                blockDesc.Flags = D3D12MA::VIRTUAL_BLOCK_FLAG_ALGORITHM_LINEAR;
-                break;
-            default:
-                assert(0);
-            }
-
-            D3D12MA::VirtualAllocation allocs[ALLOCATION_COUNT];
-            ComPtr<D3D12MA::VirtualBlock> block;
-            CHECK_HR(D3D12MA::CreateVirtualBlock(&blockDesc, &block));
-            duration allocDuration = duration::zero();
-            duration freeDuration = duration::zero();
-
-            // Alloc
-            time_point timeBegin = std::chrono::high_resolution_clock::now();
-            for (size_t i = 0; i < ALLOCATION_COUNT; ++i)
-            {
-                D3D12MA::CVIRTUAL_ALLOCATION_DESC allocCreateInfo = D3D12MA::CVIRTUAL_ALLOCATION_DESC{
-                    allocSizes[i],
-                    alignment };
-
-                CHECK_HR(block->Allocate(&allocCreateInfo, allocs + i, nullptr));
-            }
-            allocDuration += std::chrono::high_resolution_clock::now() - timeBegin;
-
-            // Free
-            timeBegin = std::chrono::high_resolution_clock::now();
-            for (size_t i = ALLOCATION_COUNT; i;)
-                block->FreeAllocation(allocs[--i]);
-            freeDuration += std::chrono::high_resolution_clock::now() - timeBegin;
-
-            printf("        Algorithm=%s  \tallocations %g s,   \tfree %g s\n",
-                VirtualAlgorithmToStr(blockDesc.Flags),
-                ToFloatSeconds(allocDuration),
-                ToFloatSeconds(freeDuration));
-        }
-        printf("\n");
-    }
-}
-
-static void ProcessDefragmentationPass(const TestContext& ctx, D3D12MA::DEFRAGMENTATION_PASS_MOVE_INFO& stepInfo)
-{
-    std::vector<D3D12_RESOURCE_BARRIER> startBarriers;
-    std::vector<D3D12_RESOURCE_BARRIER> finalBarriers;
-
-    bool defaultHeap = false;
-    for (UINT32 i = 0; i < stepInfo.MoveCount; ++i)
-    {
-        if (stepInfo.pMoves[i].Operation == D3D12MA::DEFRAGMENTATION_MOVE_OPERATION_COPY)
-        {
-            const bool isDefaultHeap = stepInfo.pMoves[i].pSrcAllocation->GetHeap()->GetDesc().Properties.Type == D3D12_HEAP_TYPE_DEFAULT;
-            // Create new resource
-            D3D12_RESOURCE_DESC desc = stepInfo.pMoves[i].pSrcAllocation->GetResource()->GetDesc();
-
-            // Fix for D3D12 ERROR: ID3D12Device::CreatePlacedResource: D3D12_RESOURCE_DESC::Alignment is invalid. The value is 8. When D3D12_RESOURCE_DESC::Flag bit for D3D12_RESOURCE_FLAG_USE_TIGHT_ALIGNMENT is set, Alignment must be 0. [ STATE_CREATION ERROR #721: CREATERESOURCE_INVALIDALIGNMENT]
-            if ((desc.Flags & D3D12_RESOURCE_FLAG_USE_TIGHT_ALIGNMENT_COPY) != 0)
-                desc.Alignment = 0;
-
-            ComPtr<ID3D12Resource> dstRes;
-            CHECK_HR(ctx.device->CreatePlacedResource(stepInfo.pMoves[i].pDstTmpAllocation->GetHeap(),
-                stepInfo.pMoves[i].pDstTmpAllocation->GetOffset(), &desc,
-                isDefaultHeap ? D3D12_RESOURCE_STATE_COPY_DEST : D3D12_RESOURCE_STATE_GENERIC_READ,
-                nullptr, IID_PPV_ARGS(&dstRes)));
-            stepInfo.pMoves[i].pDstTmpAllocation->SetResource(dstRes.Get());
-
-            // Perform barriers only if not in right state
-            if (isDefaultHeap)
-            {
-                defaultHeap = true;
-                // Move new resource into previous state
-                D3D12_RESOURCE_BARRIER barrier = {};
-                barrier.Type = D3D12_RESOURCE_BARRIER_TYPE_TRANSITION;
-                barrier.Flags = D3D12_RESOURCE_BARRIER_FLAG_NONE;
-                barrier.Transition.Subresource = D3D12_RESOURCE_BARRIER_ALL_SUBRESOURCES;
-                barrier.Transition.pResource = dstRes.Get();
-                barrier.Transition.StateAfter = (D3D12_RESOURCE_STATES)(uintptr_t)stepInfo.pMoves[i].pSrcAllocation->GetPrivateData();
-                barrier.Transition.StateBefore = D3D12_RESOURCE_STATE_COPY_DEST;
-                finalBarriers.emplace_back(barrier);
-
-                // Move resource into right state
-                barrier.Transition.pResource = stepInfo.pMoves[i].pSrcAllocation->GetResource();
-                barrier.Transition.StateBefore = barrier.Transition.StateAfter;
-                barrier.Transition.StateAfter = D3D12_RESOURCE_STATE_COPY_SOURCE;
-                startBarriers.emplace_back(barrier);
-            }
-        }
-    }
-
-    if (defaultHeap)
-    {
-        ID3D12GraphicsCommandList* cl = BeginCommandList();
-        cl->ResourceBarrier(static_cast<UINT>(startBarriers.size()), startBarriers.data());
-
-        // Copy resources
-        for (UINT32 i = 0; i < stepInfo.MoveCount; ++i)
-        {
-            if (stepInfo.pMoves[i].Operation == D3D12MA::DEFRAGMENTATION_MOVE_OPERATION_COPY)
-            {
-                ID3D12Resource* dstRes = stepInfo.pMoves[i].pDstTmpAllocation->GetResource();
-                ID3D12Resource* srcRes = stepInfo.pMoves[i].pSrcAllocation->GetResource();
-
-                if (stepInfo.pMoves[i].pDstTmpAllocation->GetHeap()->GetDesc().Properties.Type == D3D12_HEAP_TYPE_DEFAULT)
-                {
-                    cl->CopyResource(dstRes, srcRes);
-                }
-                else
-                {
-                    D3D12_RANGE range = {};
-                    void* dst;
-                    CHECK_HR(dstRes->Map(0, &range, &dst));
-                    void* src;
-                    CHECK_HR(srcRes->Map(0, &range, &src));
-                    memcpy(dst, src, stepInfo.pMoves[i].pSrcAllocation->GetSize());
-                    dstRes->Unmap(0, nullptr);
-                    srcRes->Unmap(0, nullptr);
-                }
-            }
-        }
-
-        cl->ResourceBarrier(static_cast<UINT>(finalBarriers.size()), finalBarriers.data());
-        EndCommandList(cl);
-    }
-    else
-    {
-        // Copy only CPU-side
-        for (UINT32 i = 0; i < stepInfo.MoveCount; ++i)
-        {
-            if (stepInfo.pMoves[i].Operation == D3D12MA::DEFRAGMENTATION_MOVE_OPERATION_COPY)
-            {
-                D3D12_RANGE range = {};
-
-                void* dst;
-                ID3D12Resource* dstRes = stepInfo.pMoves[i].pDstTmpAllocation->GetResource();
-                CHECK_HR(dstRes->Map(0, &range, &dst));
-
-                void* src;
-                ID3D12Resource* srcRes = stepInfo.pMoves[i].pSrcAllocation->GetResource();
-                CHECK_HR(srcRes->Map(0, &range, &src));
-
-                memcpy(dst, src, stepInfo.pMoves[i].pSrcAllocation->GetSize());
-                dstRes->Unmap(0, nullptr);
-                srcRes->Unmap(0, nullptr);
-            }
-        }
-    }
-}
-
-static void Defragment(const TestContext& ctx,
-    D3D12MA::DEFRAGMENTATION_DESC& defragDesc,
-    D3D12MA::Pool* pool,
-    D3D12MA::DEFRAGMENTATION_STATS* defragStats = nullptr)
-{
-    ComPtr<D3D12MA::DefragmentationContext> defragCtx;
-    if (pool != nullptr)
-    {
-        CHECK_HR(pool->BeginDefragmentation(&defragDesc, &defragCtx));
-    }
-    else
-        ctx.allocator->BeginDefragmentation(&defragDesc, &defragCtx);
-
-    HRESULT hr = S_OK;
-    D3D12MA::DEFRAGMENTATION_PASS_MOVE_INFO pass = {};
-    while ((hr = defragCtx->BeginPass(&pass)) == S_FALSE)
-    {
-        ProcessDefragmentationPass(ctx, pass);
-
-        if ((hr = defragCtx->EndPass(&pass)) == S_OK)
-            break;
-        CHECK_BOOL(hr == S_FALSE);
-    }
-    CHECK_HR(hr);
-    if (defragStats != nullptr)
-        defragCtx->GetStats(defragStats);
-}
-
-static void TestDefragmentationSimple(const TestContext& ctx)
-{
-    wprintf(L"Test defragmentation simple\n");
-
-    RandomNumberGenerator rand(667);
-
-    const UINT ALLOC_SEED = 20220310;
-    const UINT64 BUF_SIZE = 0x10000;
-    const UINT64 BLOCK_SIZE = BUF_SIZE * 8;
-
-    const UINT64 MIN_BUF_SIZE = 32;
-    const UINT64 MAX_BUF_SIZE = BUF_SIZE * 4;
-    auto RandomBufSize = [&]() -> UINT64
-    {
-        return AlignUp<UINT64>(rand.Generate() % (MAX_BUF_SIZE - MIN_BUF_SIZE + 1) + MIN_BUF_SIZE, 64);
-    };
-
-    D3D12MA::CPOOL_DESC poolDesc = D3D12MA::CPOOL_DESC{
-        D3D12_HEAP_TYPE_UPLOAD,
-        D3D12_HEAP_FLAG_ALLOW_ONLY_BUFFERS,
-        D3D12MA::POOL_FLAG_NONE,
-        BLOCK_SIZE };
-    ComPtr<D3D12MA::Pool> pool;
-    CHECK_HR(ctx.allocator->CreatePool(&poolDesc, &pool));
-
-    D3D12MA::CALLOCATION_DESC allocDesc = D3D12MA::CALLOCATION_DESC{ pool.Get() };
-
-    D3D12_RESOURCE_DESC resDesc = {};
-    FillResourceDescForBuffer(resDesc, BUF_SIZE);
-
-    D3D12MA::DEFRAGMENTATION_DESC defragDesc = {};
-    defragDesc.Flags = D3D12MA::DEFRAGMENTATION_FLAG_ALGORITHM_FAST;
-
-    // Defragmentation of empty pool.
-    {
-        ComPtr<D3D12MA::DefragmentationContext> defragCtx = nullptr;
-        CHECK_HR(pool->BeginDefragmentation(&defragDesc, &defragCtx));
-
-        D3D12MA::DEFRAGMENTATION_PASS_MOVE_INFO pass = {};
-        CHECK_BOOL(defragCtx->BeginPass(&pass) == S_OK);
-
-        D3D12MA::DEFRAGMENTATION_STATS defragStats = {};
-        defragCtx->GetStats(&defragStats);
-        CHECK_BOOL(defragStats.AllocationsMoved == 0 && defragStats.BytesFreed == 0 &&
-            defragStats.BytesMoved == 0 && defragStats.HeapsFreed == 0);
-    }
-
-    D3D12_RANGE mapRange = {};
-    void* mapPtr;
-    std::vector<ComPtr<D3D12MA::Allocation>> allocations;
-
-    // persistentlyMappedOption = 0 - not persistently mapped.
-    // persistentlyMappedOption = 1 - persistently mapped.
-    for (UINT8 persistentlyMappedOption = 0; persistentlyMappedOption < 2; ++persistentlyMappedOption)
-    {
-        wprintf(L"  Persistently mapped option = %u\n", persistentlyMappedOption);
-        const bool persistentlyMapped = persistentlyMappedOption != 0;
-
-        // # Test 1
-        // Buffers of fixed size.
-        // Fill 2 blocks. Remove odd buffers. Defragment everything.
-        // Expected result: at least 1 block freed.
-        {
-            for (size_t i = 0; i < BLOCK_SIZE / BUF_SIZE * 2; ++i)
-            {
-                ComPtr<D3D12MA::Allocation> alloc;
-                CHECK_HR(ctx.allocator->CreateResource(&allocDesc, &resDesc, D3D12_RESOURCE_STATE_GENERIC_READ,
-                    nullptr, &alloc, IID_NULL, nullptr));
-                if (persistentlyMapped)
-                {
-                    CHECK_HR(alloc->GetResource()->Map(0, &mapRange, &mapPtr));
-                }
-
-                allocations.emplace_back(std::move(alloc));
-            }
-
-            for (size_t i = 1; i < allocations.size(); ++i)
-                allocations.erase(allocations.begin() + i);
-            FillAllocationsData(allocations.data(), allocations.size(), ALLOC_SEED);
-
-            // Set data for defragmentation retrieval
-            for (auto& alloc : allocations)
-                alloc->SetPrivateData((void*)D3D12_RESOURCE_STATE_GENERIC_READ);
-
-            D3D12MA::DEFRAGMENTATION_STATS defragStats;
-            Defragment(ctx, defragDesc, pool.Get(), & defragStats);
-            CHECK_BOOL(defragStats.AllocationsMoved == 4 && defragStats.BytesMoved == 4 * BUF_SIZE);
-
-            ValidateAllocationsData(allocations.data(), allocations.size(), ALLOC_SEED);
-            allocations.clear();
-        }
-
-        // # Test 2
-        // Buffers of fixed size.
-        // Fill 2 blocks. Remove odd buffers. Defragment one buffer at time.
-        // Expected result: Each of 4 interations makes some progress.
-        {
-            for (size_t i = 0; i < BLOCK_SIZE / BUF_SIZE * 2; ++i)
-            {
-                ComPtr<D3D12MA::Allocation> alloc;
-                CHECK_HR(ctx.allocator->CreateResource(&allocDesc, &resDesc, D3D12_RESOURCE_STATE_GENERIC_READ,
-                    nullptr, &alloc, IID_NULL, nullptr));
-                if (persistentlyMapped)
-                {
-                    CHECK_HR(alloc->GetResource()->Map(0, &mapRange, &mapPtr));
-                }
-
-                allocations.emplace_back(std::move(alloc));
-            }
-
-            for (size_t i = 1; i < allocations.size(); ++i)
-                allocations.erase(allocations.begin() + i);
-            FillAllocationsData(allocations.data(), allocations.size(), ALLOC_SEED);
-
-            // Set data for defragmentation retrieval
-            for (auto& alloc : allocations)
-                alloc->SetPrivateData((void*)D3D12_RESOURCE_STATE_GENERIC_READ);
-
-            defragDesc.MaxAllocationsPerPass = 1;
-            defragDesc.MaxBytesPerPass = BUF_SIZE;
-
-            ComPtr<D3D12MA::DefragmentationContext> defragCtx;
-            CHECK_HR(pool->BeginDefragmentation(&defragDesc, &defragCtx));
-
-            for (size_t i = 0; i < BLOCK_SIZE / BUF_SIZE / 2; ++i)
-            {
-                D3D12MA::DEFRAGMENTATION_PASS_MOVE_INFO pass = {};
-                CHECK_BOOL(defragCtx->BeginPass(&pass) == S_FALSE);
-
-                ProcessDefragmentationPass(ctx, pass);
-
-                CHECK_BOOL(defragCtx->EndPass(&pass) == S_FALSE);
-            }
-
-            D3D12MA::DEFRAGMENTATION_STATS defragStats = {};
-            defragCtx->GetStats(&defragStats);
-            CHECK_BOOL(defragStats.AllocationsMoved == 4 && defragStats.BytesMoved == 4 * BUF_SIZE);
-
-            ValidateAllocationsData(allocations.data(), allocations.size(), ALLOC_SEED);
-            allocations.clear();
-        }
-
-        // # Test 3
-        // Buffers of variable size.
-        // Create a number of buffers. Remove some percent of them.
-        // Defragment while having some percent of them unmovable.
-        // Expected result: Just simple validation.
-        {
-            for (size_t i = 0; i < 100; ++i)
-            {
-                D3D12_RESOURCE_DESC localResDesc = resDesc;
-                localResDesc.Width = RandomBufSize();
-
-                ComPtr<D3D12MA::Allocation> alloc;
-                CHECK_HR(ctx.allocator->CreateResource(&allocDesc, &localResDesc, D3D12_RESOURCE_STATE_GENERIC_READ,
-                    nullptr, &alloc, IID_NULL, nullptr));
-                if (persistentlyMapped)
-                {
-                    CHECK_HR(alloc->GetResource()->Map(0, &mapRange, &mapPtr));
-                }
-
-                allocations.emplace_back(std::move(alloc));
-            }
-
-            const UINT32 percentToDelete = 60;
-            const size_t numberToDelete = allocations.size() * percentToDelete / 100;
-            for (size_t i = 0; i < numberToDelete; ++i)
-            {
-                size_t indexToDelete = rand.Generate() % (UINT32)allocations.size();
-                allocations.erase(allocations.begin() + indexToDelete);
-            }
-            FillAllocationsData(allocations.data(), allocations.size(), ALLOC_SEED);
-
-            // Non-movable allocations will be at the beginning of allocations array.
-            const UINT32 percentNonMovable = 20;
-            const size_t numberNonMovable = allocations.size() * percentNonMovable / 100;
-            for (size_t i = 0; i < numberNonMovable; ++i)
-            {
-                size_t indexNonMovable = i + rand.Generate() % (UINT32)(allocations.size() - i);
-                if (indexNonMovable != i)
-                    std::swap(allocations[i], allocations[indexNonMovable]);
-            }
-
-            // Set data for defragmentation retrieval
-            for (auto& alloc : allocations)
-                alloc->SetPrivateData((void*)D3D12_RESOURCE_STATE_GENERIC_READ);
-
-            defragDesc.MaxAllocationsPerPass = 0;
-            defragDesc.MaxBytesPerPass = 0;
-
-            ComPtr<D3D12MA::DefragmentationContext> defragCtx;
-            CHECK_HR(pool->BeginDefragmentation(&defragDesc, &defragCtx));
-
-            HRESULT hr = S_OK;
-            D3D12MA::DEFRAGMENTATION_PASS_MOVE_INFO pass = {};
-            while ((hr = defragCtx->BeginPass(&pass)) == S_FALSE)
-            {
-                D3D12MA::DEFRAGMENTATION_MOVE* end = pass.pMoves + pass.MoveCount;
-                for (UINT32 i = 0; i < numberNonMovable; ++i)
-                {
-                    D3D12MA::DEFRAGMENTATION_MOVE* move = std::find_if(pass.pMoves, end, [&](D3D12MA::DEFRAGMENTATION_MOVE& move) { return move.pSrcAllocation == allocations[i].Get(); });
-                    if (move != end)
-                        move->Operation = D3D12MA::DEFRAGMENTATION_MOVE_OPERATION_IGNORE;
-                }
-
-                ProcessDefragmentationPass(ctx, pass);
-
-                if ((hr = defragCtx->EndPass(&pass)) == S_OK)
-                    break;
-                CHECK_BOOL(hr == S_FALSE);
-            }
-            CHECK_BOOL(hr == S_OK);
-
-            ValidateAllocationsData(allocations.data(), allocations.size(), ALLOC_SEED);
-            allocations.clear();
-        }
-    }
-}
-
-static void TestDefragmentationAlgorithms(const TestContext& ctx)
-{
-    wprintf(L"Test defragmentation algorithms\n");
-
-    RandomNumberGenerator rand(669);
-
-    const UINT ALLOC_SEED = 20091225;
-    const UINT64 BUF_SIZE = 0x10000;
-    const UINT64 BLOCK_SIZE = BUF_SIZE * 400;
-
-    const UINT64 MIN_BUF_SIZE = 32;
-    const UINT64 MAX_BUF_SIZE = BUF_SIZE * 4;
-    auto RandomBufSize = [&]() -> UINT64
-    {
-        return AlignUp<UINT64>(rand.Generate() % (MAX_BUF_SIZE - MIN_BUF_SIZE + 1) + MIN_BUF_SIZE, 64);
-    };
-
-    D3D12MA::CPOOL_DESC poolDesc = D3D12MA::CPOOL_DESC{
-        D3D12_HEAP_TYPE_UPLOAD,
-        D3D12_HEAP_FLAG_ALLOW_ONLY_BUFFERS,
-        D3D12MA::POOL_FLAG_NONE,
-        BLOCK_SIZE };
-    ComPtr<D3D12MA::Pool> pool;
-    CHECK_HR(ctx.allocator->CreatePool(&poolDesc, &pool));
-
-    D3D12MA::CALLOCATION_DESC allocDesc = D3D12MA::CALLOCATION_DESC{ pool.Get() };
-
-    D3D12_RESOURCE_DESC resDesc = {};
-    FillResourceDescForBuffer(resDesc, BUF_SIZE);
-
-    D3D12MA::DEFRAGMENTATION_DESC defragDesc = {};
-
-    std::vector<ComPtr<D3D12MA::Allocation>> allocations;
-
-    for (UINT8 i = 0; i < 3; ++i)
-    {
-        switch (i)
-        {
-        case 0:
-            defragDesc.Flags = D3D12MA::DEFRAGMENTATION_FLAG_ALGORITHM_FAST;
-            break;
-        case 1:
-            defragDesc.Flags = D3D12MA::DEFRAGMENTATION_FLAG_ALGORITHM_BALANCED;
-            break;
-        case 2:
-            defragDesc.Flags = D3D12MA::DEFRAGMENTATION_FLAG_ALGORITHM_FULL;
-            break;
-        }
-        wprintf(L"  Algorithm = %s\n", DefragmentationAlgorithmToStr(defragDesc.Flags));
-
-        // 0 - Without immovable allocations
-        // 1 - With immovable allocations
-        for (uint8_t j = 0; j < 2; ++j)
-        {
-            for (size_t i = 0; i < 800; ++i)
-            {
-                resDesc.Width = RandomBufSize();
-
-                ComPtr<D3D12MA::Allocation> alloc;
-                CHECK_HR(ctx.allocator->CreateResource(&allocDesc, &resDesc, D3D12_RESOURCE_STATE_GENERIC_READ,
-                    nullptr, &alloc, IID_NULL, nullptr));
-                allocations.emplace_back(std::move(alloc));
-            }
-
-            const UINT32 percentToDelete = 55;
-            const size_t numberToDelete = allocations.size() * percentToDelete / 100;
-            for (size_t i = 0; i < numberToDelete; ++i)
-            {
-                size_t indexToDelete = rand.Generate() % (uint32_t)allocations.size();
-                allocations.erase(allocations.begin() + indexToDelete);
-            }
-            FillAllocationsData(allocations.data(), allocations.size(), ALLOC_SEED);
-
-            // Non-movable allocations will be at the beginning of allocations array.
-            const UINT32 percentNonMovable = 20;
-            const size_t numberNonMovable = j == 0 ? 0 : (allocations.size() * percentNonMovable / 100);
-            for (size_t i = 0; i < numberNonMovable; ++i)
-            {
-                size_t indexNonMovable = i + rand.Generate() % (UINT32)(allocations.size() - i);
-                if (indexNonMovable != i)
-                    std::swap(allocations[i], allocations[indexNonMovable]);
-            }
-
-            // Set data for defragmentation retrieval
-            for (auto& alloc : allocations)
-                alloc->SetPrivateData((void*)D3D12_RESOURCE_STATE_GENERIC_READ);
-
-            std::wstring output = DefragmentationAlgorithmToStr(defragDesc.Flags);
-            if (j == 0)
-                output += L"_NoMove";
-            else
-                output += L"_Move";
-            SaveStatsStringToFile(ctx, (output + L"_Before.json").c_str());
-
-            ComPtr<D3D12MA::DefragmentationContext> defragCtx;
-            CHECK_HR(pool->BeginDefragmentation(&defragDesc, &defragCtx));
-
-            HRESULT hr = S_OK;
-            D3D12MA::DEFRAGMENTATION_PASS_MOVE_INFO pass = {};
-            while ((hr = defragCtx->BeginPass(&pass)) == S_FALSE)
-            {
-                D3D12MA::DEFRAGMENTATION_MOVE* end = pass.pMoves + pass.MoveCount;
-                for (UINT32 i = 0; i < numberNonMovable; ++i)
-                {
-                    D3D12MA::DEFRAGMENTATION_MOVE* move = std::find_if(pass.pMoves, end, [&](D3D12MA::DEFRAGMENTATION_MOVE& move) { return move.pSrcAllocation == allocations[i].Get(); });
-                    if (move != end)
-                        move->Operation = D3D12MA::DEFRAGMENTATION_MOVE_OPERATION_IGNORE;
-                }
-                for (UINT32 i = 0; i < pass.MoveCount; ++i)
-                {
-                    auto it = std::find_if(allocations.begin(), allocations.end(), [&](const ComPtr<D3D12MA::Allocation>& alloc) { return pass.pMoves[i].pSrcAllocation == alloc.Get(); });
-                    assert(it != allocations.end());
-                }
-
-                ProcessDefragmentationPass(ctx, pass);
-
-                if ((hr = defragCtx->EndPass(&pass)) == S_OK)
-                    break;
-                CHECK_BOOL(hr == S_FALSE);
-            }
-            CHECK_BOOL(hr == S_OK);
-
-            SaveStatsStringToFile(ctx, (output + L"_After.json").c_str());
-            ValidateAllocationsData(allocations.data(), allocations.size(), ALLOC_SEED);
-            allocations.clear();
-        }
-    }
-}
-
-static void TestDefragmentationFull(const TestContext& ctx)
-{
-    const UINT ALLOC_SEED = 20101220;
-    std::vector<ComPtr<D3D12MA::Allocation>> allocations;
-
-    D3D12MA::CALLOCATION_DESC allocDesc = D3D12MA::CALLOCATION_DESC{
-        D3D12_HEAP_TYPE_UPLOAD,
-        D3D12MA::ALLOCATION_FLAG_NONE,
-        NULL, // privateData
-        D3D12_HEAP_FLAG_ALLOW_ONLY_BUFFERS };
-
-    D3D12_RESOURCE_DESC resDesc = {};
-    FillResourceDescForBuffer(resDesc, 0x10000);
-
-    // Create initial allocations.
-    for (size_t i = 0; i < 400; ++i)
-    {
-        ComPtr<D3D12MA::Allocation> alloc;
-        CHECK_HR(ctx.allocator->CreateResource(&allocDesc, &resDesc, D3D12_RESOURCE_STATE_GENERIC_READ,
-            nullptr, &alloc, IID_NULL, nullptr));
-        allocations.emplace_back(std::move(alloc));
-    }
-    FillAllocationsData(allocations.data(), allocations.size(), ALLOC_SEED);
-
-    // Delete random allocations
-    const size_t allocationsToDeletePercent = 80;
-    size_t allocationsToDelete = allocations.size() * allocationsToDeletePercent / 100;
-    for (size_t i = 0; i < allocationsToDelete; ++i)
-    {
-        size_t index = (size_t)rand() % allocations.size();
-        allocations.erase(allocations.begin() + index);
-    }
-    SaveStatsStringToFile(ctx, L"FullBefore.json");
-
-    {
-        // Set data for defragmentation retrieval
-        for (auto& alloc : allocations)
-            alloc->SetPrivateData((void*)D3D12_RESOURCE_STATE_GENERIC_READ);
-
-        const UINT32 defragCount = 1;
-        for (UINT32 defragIndex = 0; defragIndex < defragCount; ++defragIndex)
-        {
-            D3D12MA::DEFRAGMENTATION_DESC defragDesc = {};
-            defragDesc.Flags = D3D12MA::DEFRAGMENTATION_FLAG_ALGORITHM_FULL;
-
-            wprintf(L"Test defragmentation full #%u\n", defragIndex);
-
-            time_point begTime = std::chrono::high_resolution_clock::now();
-
-            D3D12MA::DEFRAGMENTATION_STATS stats;
-            Defragment(ctx, defragDesc, nullptr, &stats);
-
-            float defragmentDuration = ToFloatSeconds(std::chrono::high_resolution_clock::now() - begTime);
-
-            wprintf(L"Moved allocations %u, bytes %llu\n", stats.AllocationsMoved, stats.BytesMoved);
-            wprintf(L"Freed blocks %u, bytes %llu\n", stats.HeapsFreed, stats.BytesFreed);
-            wprintf(L"Time: %.2f s\n", defragmentDuration);
-
-            SaveStatsStringToFile(ctx, (L"FullAfter_" + std::to_wstring(defragIndex) + L".json").c_str());
-        }
-    }
-
-    ValidateAllocationsData(allocations.data(), allocations.size(), ALLOC_SEED);
-}
-
-static void TestDefragmentationGpu(const TestContext& ctx)
-{
-    wprintf(L"Test defragmentation GPU\n");
-
-    const UINT ALLOC_SEED = 20180314;
-    std::vector<ComPtr<D3D12MA::Allocation>> allocations;
-
-    // Create that many allocations to surely fill 3 new blocks of 256 MB.
-    const UINT64 bufSizeMin = 5ull * 1024 * 1024;
-    const UINT64 bufSizeMax = 10ull * 1024 * 1024;
-    const UINT64 totalSize = 3ull * 256 * 1024 * 1024;
-    const size_t bufCount = (size_t)(totalSize / bufSizeMin);
-    const size_t percentToLeave = 30;
-    const size_t percentNonMovable = 3;
-    RandomNumberGenerator rand = { 234522 };
-
-    D3D12_RESOURCE_DESC resDesc = {};
-    FillResourceDescForBuffer(resDesc, 0x10000);
-
-    D3D12MA::CALLOCATION_DESC allocDesc = D3D12MA::CALLOCATION_DESC{
-        D3D12_HEAP_TYPE_DEFAULT,
-        D3D12MA::ALLOCATION_FLAG_NONE,
-        NULL, // privateData
-        D3D12_HEAP_FLAG_ALLOW_ONLY_BUFFERS };
-
-    // Create all intended buffers.
-    for (size_t i = 0; i < bufCount; ++i)
-    {
-        resDesc.Width = AlignUp(rand.Generate() % (bufSizeMax - bufSizeMin) + bufSizeMin, 32ull);
-
-        ComPtr<D3D12MA::Allocation> alloc;
-        CHECK_HR(ctx.allocator->CreateResource(&allocDesc, &resDesc, D3D12_RESOURCE_STATE_COPY_DEST,
-            nullptr, &alloc, IID_NULL, nullptr));
-        allocations.emplace_back(std::move(alloc));
-    }
-
-    // Destroy some percentage of them.
-    {
-        const size_t buffersToDestroy = RoundDiv<size_t>(bufCount * (100 - percentToLeave), 100);
-        for (size_t i = 0; i < buffersToDestroy; ++i)
-        {
-            const size_t index = rand.Generate() % allocations.size();
-            allocations.erase(allocations.begin() + index);
-        }
-    }
-
-    // Set data for defragmentation retrieval
-    for (auto& alloc : allocations)
-        alloc->SetPrivateData((void*)D3D12_RESOURCE_STATE_VERTEX_AND_CONSTANT_BUFFER);
-
-    // Fill them with meaningful data.
-    FillAllocationsDataGPU(ctx, allocations.data(), allocations.size(), ALLOC_SEED);
-
-    SaveStatsStringToFile(ctx, L"GPU_defragmentation_A_before.json");
-    // Defragment using GPU only.
-    {
-        const size_t numberNonMovable = allocations.size() * percentNonMovable / 100;
-        for (size_t i = 0; i < numberNonMovable; ++i)
-        {
-            size_t indexNonMovable = i + rand.Generate() % (UINT32)(allocations.size() - i);
-            if (indexNonMovable != i)
-                std::swap(allocations[i], allocations[indexNonMovable]);
-        }
-
-        D3D12MA::DEFRAGMENTATION_DESC defragDesc = {};
-        D3D12MA::DEFRAGMENTATION_STATS stats;
-        Defragment(ctx, defragDesc, nullptr, &stats);
-
-        CHECK_BOOL(stats.AllocationsMoved > 0 && stats.BytesMoved > 0);
-        CHECK_BOOL(stats.HeapsFreed > 0 && stats.BytesFreed > 0);
-    }
-
-    SaveStatsStringToFile(ctx, L"GPU_defragmentation_B_after.json");
-    ValidateAllocationsDataGPU(ctx, allocations.data(), allocations.size(), ALLOC_SEED);
-}
-
-static void TestDefragmentationIncrementalBasic(const TestContext& ctx)
-{
-    wprintf(L"Test defragmentation incremental basic\n");
-
-    const UINT ALLOC_SEED = 20210918;
-    std::vector<ComPtr<D3D12MA::Allocation>> allocations;
-
-    // Create that many allocations to surely fill 3 new blocks of 256 MB.
-    const std::array<UINT32, 3> imageSizes = { 256, 512, 1024 };
-    const UINT64 bufSizeMin = 5ull * 1024 * 1024;
-    const UINT64 bufSizeMax = 10ull * 1024 * 1024;
-    const UINT64 totalSize = 3ull * 256 * 1024 * 1024;
-    const size_t imageCount = totalSize / ((size_t)imageSizes[0] * imageSizes[0] * 4) / 2;
-    const size_t bufCount = (size_t)(totalSize / bufSizeMin) / 2;
-    const size_t percentToLeave = 30;
-    RandomNumberGenerator rand = { 234522 };
-
-    D3D12MA::CALLOCATION_DESC allocDesc = D3D12MA::CALLOCATION_DESC{ D3D12_HEAP_TYPE_DEFAULT };
-
-    D3D12_RESOURCE_DESC resDesc = {};
-    resDesc.Dimension = D3D12_RESOURCE_DIMENSION_TEXTURE2D;
-    resDesc.Alignment = 0;
-    resDesc.DepthOrArraySize = 1;
-    resDesc.MipLevels = 1;
-    resDesc.Format = DXGI_FORMAT_R8G8B8A8_UNORM;
-    resDesc.SampleDesc.Count = 1;
-    resDesc.SampleDesc.Quality = 0;
-    resDesc.Layout = D3D12_TEXTURE_LAYOUT_UNKNOWN;
-    resDesc.Flags = D3D12_RESOURCE_FLAG_NONE;
-
-    // Create all intended images.
-    for (size_t i = 0; i < imageCount; ++i)
-    {
-        const UINT32 size = imageSizes[rand.Generate() % 3];
-        resDesc.Width = size;
-        resDesc.Height = size;
-
-        ComPtr<D3D12MA::Allocation> alloc;
-        CHECK_HR(ctx.allocator->CreateResource(&allocDesc, &resDesc, D3D12_RESOURCE_STATE_COPY_DEST,
-            nullptr, &alloc, IID_NULL, nullptr));
-
-        alloc->SetPrivateData((void*)D3D12_RESOURCE_STATE_PIXEL_SHADER_RESOURCE);
-        allocations.emplace_back(std::move(alloc));
-    }
-
-    // And all buffers
-    FillResourceDescForBuffer(resDesc, 0x10000);
-    for (size_t i = 0; i < bufCount; ++i)
-    {
-        resDesc.Width = AlignUp(rand.Generate() % (bufSizeMax - bufSizeMin) + bufSizeMin, 32ull);
-
-        ComPtr<D3D12MA::Allocation> alloc;
-        CHECK_HR(ctx.allocator->CreateResource(&allocDesc, &resDesc, D3D12_RESOURCE_STATE_COPY_DEST,
-            nullptr, &alloc, IID_NULL, nullptr));
-
-        alloc->SetPrivateData((void*)D3D12_RESOURCE_STATE_VERTEX_AND_CONSTANT_BUFFER);
-        allocations.emplace_back(std::move(alloc));
-    }
-
-    // Destroy some percentage of them.
-    {
-        const size_t allocationsToDestroy = RoundDiv<size_t>((imageCount + bufCount) * (100 - percentToLeave), 100);
-        for (size_t i = 0; i < allocationsToDestroy; ++i)
-        {
-            const size_t index = rand.Generate() % allocations.size();
-            allocations.erase(allocations.begin() + index);
-        }
-    }
-
-    // Fill them with meaningful data.
-    FillAllocationsDataGPU(ctx, allocations.data(), allocations.size(), ALLOC_SEED);
-
-    SaveStatsStringToFile(ctx, L"GPU_defragmentation_incremental_basic_A_before.json");
-    // Defragment using GPU only.
-    {
-        D3D12MA::DEFRAGMENTATION_DESC defragDesc = {};
-        ComPtr<D3D12MA::DefragmentationContext> defragCtx;
-        ctx.allocator->BeginDefragmentation(&defragDesc, &defragCtx);
-
-        HRESULT hr = S_OK;
-        D3D12MA::DEFRAGMENTATION_PASS_MOVE_INFO pass = {};
-        while ((hr = defragCtx->BeginPass(&pass)) == S_FALSE)
-        {
-            // Ignore data outside of test
-            for (UINT32 i = 0; i < pass.MoveCount; ++i)
-            {
-                auto it = std::find_if(allocations.begin(), allocations.end(), [&](const ComPtr<D3D12MA::Allocation>& alloc) { return pass.pMoves[i].pSrcAllocation == alloc.Get(); });
-                if (it == allocations.end())
-                    pass.pMoves[i].Operation = D3D12MA::DEFRAGMENTATION_MOVE_OPERATION_IGNORE;
-            }
-
-            ProcessDefragmentationPass(ctx, pass);
-
-            if ((hr = defragCtx->EndPass(&pass)) == S_OK)
-                break;
-            CHECK_BOOL(hr == S_FALSE);
-        }
-        CHECK_BOOL(hr == S_OK);
-
-        D3D12MA::DEFRAGMENTATION_STATS stats = {};
-        defragCtx->GetStats(&stats);
-        CHECK_BOOL(stats.AllocationsMoved > 0 && stats.BytesMoved > 0);
-        CHECK_BOOL(stats.HeapsFreed > 0 && stats.BytesFreed > 0);
-    }
-
-    SaveStatsStringToFile(ctx, L"GPU_defragmentation_incremental_basic_B_after.json");
-    ValidateAllocationsDataGPU(ctx, allocations.data(), allocations.size(), ALLOC_SEED);
-}
-
-void TestDefragmentationIncrementalComplex(const TestContext& ctx)
-{
-    wprintf(L"Test defragmentation incremental complex\n");
-
-    const UINT ALLOC_SEED = 20180112;
-    std::vector<ComPtr<D3D12MA::Allocation>> allocations;
-
-    // Create that many allocations to surely fill 3 new blocks of 256 MB.
-    const std::array<UINT32, 3> imageSizes = { 256, 512, 1024 };
-    const UINT64 bufSizeMin = 5ull * 1024 * 1024;
-    const UINT64 bufSizeMax = 10ull * 1024 * 1024;
-    const UINT64 totalSize = 3ull * 256 * 1024 * 1024;
-    const size_t imageCount = (size_t)(totalSize / (imageSizes[0] * imageSizes[0] * 4)) / 2;
-    const size_t bufCount = (size_t)(totalSize / bufSizeMin) / 2;
-    const size_t percentToLeave = 30;
-    RandomNumberGenerator rand = { 234522 };
-
-    D3D12MA::CALLOCATION_DESC allocDesc = D3D12MA::CALLOCATION_DESC{ D3D12_HEAP_TYPE_DEFAULT };
-
-    D3D12_RESOURCE_DESC resDesc = {};
-    resDesc.Dimension = D3D12_RESOURCE_DIMENSION_TEXTURE2D;
-    resDesc.Alignment = 0;
-    resDesc.DepthOrArraySize = 1;
-    resDesc.MipLevels = 1;
-    resDesc.Format = DXGI_FORMAT_R8G8B8A8_UNORM;
-    resDesc.SampleDesc.Count = 1;
-    resDesc.SampleDesc.Quality = 0;
-    resDesc.Layout = D3D12_TEXTURE_LAYOUT_UNKNOWN;
-    resDesc.Flags = D3D12_RESOURCE_FLAG_NONE;
-
-    // Create all intended images.
-    for (size_t i = 0; i < imageCount; ++i)
-    {
-        const UINT32 size = imageSizes[rand.Generate() % 3];
-        resDesc.Width = size;
-        resDesc.Height = size;
-
-        ComPtr<D3D12MA::Allocation> alloc;
-        CHECK_HR(ctx.allocator->CreateResource(&allocDesc, &resDesc, D3D12_RESOURCE_STATE_COPY_DEST,
-            nullptr, &alloc, IID_NULL, nullptr));
-
-        alloc->SetPrivateData((void*)D3D12_RESOURCE_STATE_PIXEL_SHADER_RESOURCE);
-        allocations.emplace_back(std::move(alloc));
-    }
-
-    // And all buffers
-    FillResourceDescForBuffer(resDesc, 0x10000);
-    for (size_t i = 0; i < bufCount; ++i)
-    {
-        resDesc.Width = AlignUp(rand.Generate() % (bufSizeMax - bufSizeMin) + bufSizeMin, 32ull);
-
-        ComPtr<D3D12MA::Allocation> alloc;
-        CHECK_HR(ctx.allocator->CreateResource(&allocDesc, &resDesc, D3D12_RESOURCE_STATE_COPY_DEST,
-            nullptr, &alloc, IID_NULL, nullptr));
-
-        alloc->SetPrivateData((void*)D3D12_RESOURCE_STATE_VERTEX_AND_CONSTANT_BUFFER);
-        allocations.emplace_back(std::move(alloc));
-    }
-
-    // Destroy some percentage of them.
-    {
-        const size_t allocationsToDestroy = RoundDiv<size_t>((imageCount + bufCount) * (100 - percentToLeave), 100);
-        for (size_t i = 0; i < allocationsToDestroy; ++i)
-        {
-            const size_t index = rand.Generate() % allocations.size();
-            allocations.erase(allocations.begin() + index);
-        }
-    }
-
-    // Fill them with meaningful data.
-    FillAllocationsDataGPU(ctx, allocations.data(), allocations.size(), ALLOC_SEED);
-
-    SaveStatsStringToFile(ctx, L"GPU_defragmentation_incremental_complex_A_before.json");
-
-    const size_t maxAdditionalAllocations = 100;
-    std::vector<ComPtr<D3D12MA::Allocation>> additionalAllocations;
-    additionalAllocations.reserve(maxAdditionalAllocations);
-
-    const auto makeAdditionalAllocation = [&]()
-    {
-        if (additionalAllocations.size() < maxAdditionalAllocations)
-        {
-            resDesc.Width = AlignUp(bufSizeMin + rand.Generate() % (bufSizeMax - bufSizeMin), 16ull);
-            ComPtr<D3D12MA::Allocation> alloc;
-            CHECK_HR(ctx.allocator->CreateResource(&allocDesc, &resDesc, D3D12_RESOURCE_STATE_VERTEX_AND_CONSTANT_BUFFER,
-                nullptr, &alloc, IID_NULL, nullptr));
-            alloc->SetPrivateData((void*)D3D12_RESOURCE_STATE_VERTEX_AND_CONSTANT_BUFFER);
-            additionalAllocations.emplace_back(std::move(alloc));
-        }
-    };
-
-    // Defragment using GPU only.
-    {
-        D3D12MA::DEFRAGMENTATION_DESC defragDesc = {};
-        defragDesc.Flags = D3D12MA::DEFRAGMENTATION_FLAG_ALGORITHM_FULL;
-
-        ComPtr<D3D12MA::DefragmentationContext> defragCtx;
-        ctx.allocator->BeginDefragmentation(&defragDesc, &defragCtx);
-
-        makeAdditionalAllocation();
-
-        HRESULT hr = S_OK;
-        D3D12MA::DEFRAGMENTATION_PASS_MOVE_INFO pass = {};
-        while ((hr = defragCtx->BeginPass(&pass)) == S_FALSE)
-        {
-            makeAdditionalAllocation();
-
-            // Ignore data outside of test
-            for (UINT32 i = 0; i < pass.MoveCount; ++i)
-            {
-                auto it = std::find_if(allocations.begin(), allocations.end(), [&](const ComPtr<D3D12MA::Allocation>& alloc) { return pass.pMoves[i].pSrcAllocation == alloc.Get(); });
-                if (it == allocations.end())
-                {
-                    auto it = std::find_if(additionalAllocations.begin(), additionalAllocations.end(), [&](const ComPtr<D3D12MA::Allocation>& alloc) { return pass.pMoves[i].pSrcAllocation == alloc.Get(); });
-                    if (it == additionalAllocations.end())
-                        pass.pMoves[i].Operation = D3D12MA::DEFRAGMENTATION_MOVE_OPERATION_IGNORE;
-                }
-            }
-
-            ProcessDefragmentationPass(ctx, pass);
-
-            makeAdditionalAllocation();
-
-            if ((hr = defragCtx->EndPass(&pass)) == S_OK)
-                break;
-            CHECK_BOOL(hr == S_FALSE);
-        }
-        CHECK_BOOL(hr == S_OK);
-
-        D3D12MA::DEFRAGMENTATION_STATS stats = {};
-        defragCtx->GetStats(&stats);
-
-        CHECK_BOOL(stats.AllocationsMoved > 0 && stats.BytesMoved > 0);
-        CHECK_BOOL(stats.HeapsFreed > 0 && stats.BytesFreed > 0);
-    }
-
-    SaveStatsStringToFile(ctx, L"GPU_defragmentation_incremental_complex_B_after.json");
-    ValidateAllocationsDataGPU(ctx, allocations.data(), allocations.size(), ALLOC_SEED);
-}
-
-static void TestGroupVirtual(const TestContext& ctx)
-{
-    TestVirtualBlocks(ctx);
-    TestVirtualBlocksAlgorithms(ctx);
-    TestVirtualBlocksAlgorithmsBenchmark(ctx);
-}
-
-static void TestGroupBasics(const TestContext& ctx)
-{
-#if D3D12MA_DEBUG_MARGIN
-    TestDebugMargin(ctx);
-    TestDebugMarginNotInVirtualAllocator(ctx);
-#else
-    TestJson(ctx);
-    TestCommittedResourcesAndJson(ctx);
-    TestSmallBuffers(ctx);
-    TestCustomHeapFlags(ctx);
-    TestPlacedResources(ctx);
-    TestOtherComInterface(ctx);
-    TestCustomPools(ctx);
-    TestCustomPool_MinAllocationAlignment(ctx);
-    TestCustomPool_Committed(ctx);
-    TestCustomPool_AlwaysCommitted(ctx);
-    TestPoolsAndAllocationParameters(ctx);
-    TestCustomHeaps(ctx);
-    TestStandardCustomCommittedPlaced(ctx);
-    TestAliasingMemory(ctx);
-    TestAliasingImplicitCommitted(ctx);
-    TestPoolMsaaTextureAsCommitted(ctx);
-    TestMapping(ctx);
-    TestStats(ctx);
-    TestTransfer(ctx);
-    TestMultithreading(ctx);
-    TestLinearAllocator(ctx);
-    TestLinearAllocatorMultiBlock(ctx);
-    ManuallyTestLinearAllocator(ctx);
-#ifdef __ID3D12Device4_INTERFACE_DEFINED__
-    TestDevice4(ctx);
-#endif
-#ifdef __ID3D12Device8_INTERFACE_DEFINED__
-    TestDevice8(ctx);
-#endif
-#ifdef __ID3D12Device10_INTERFACE_DEFINED__
-    TestDevice10(ctx);
-#endif
-
-    TestGPUUploadHeap(ctx);
-    TestTightAlignment(ctx);
-
-    FILE* file;
-    fopen_s(&file, "Results.csv", "w");
-    assert(file != NULL);
-    BenchmarkAlgorithms(ctx, file);
-    fclose(file);
-#endif // #if D3D12_DEBUG_MARGIN
-}
-
-static void TestGroupDefragmentation(const TestContext& ctx)
-{
-    TestDefragmentationSimple(ctx);
-    TestDefragmentationAlgorithms(ctx);
-    TestDefragmentationFull(ctx);
-    TestDefragmentationGpu(ctx);
-    TestDefragmentationIncrementalBasic(ctx);
-    TestDefragmentationIncrementalComplex(ctx);
-}
-
-void Test(const TestContext& ctx)
-{
-    wprintf(L"TESTS BEGIN\n");
-
-    if(false)
-    {
-        ////////////////////////////////////////////////////////////////////////////////
-        // Temporarily insert custom tests here:
-        return;
-    }
-
-    TestGroupVirtual(ctx);
-    TestGroupBasics(ctx);
-    TestGroupDefragmentation(ctx);
-
-    wprintf(L"TESTS END\n");
-}
+//
+// Copyright (c) 2019-2025 Advanced Micro Devices, Inc. All rights reserved.
+//
+// Permission is hereby granted, free of charge, to any person obtaining a copy
+// of this software and associated documentation files (the "Software"), to deal
+// in the Software without restriction, including without limitation the rights
+// to use, copy, modify, merge, publish, distribute, sublicense, and/or sell
+// copies of the Software, and to permit persons to whom the Software is
+// furnished to do so, subject to the following conditions:
+//
+// The above copyright notice and this permission notice shall be included in
+// all copies or substantial portions of the Software.
+//
+// THE SOFTWARE IS PROVIDED "AS IS", WITHOUT WARRANTY OF ANY KIND, EXPRESS OR
+// IMPLIED, INCLUDING BUT NOT LIMITED TO THE WARRANTIES OF MERCHANTABILITY,
+// FITNESS FOR A PARTICULAR PURPOSE AND NONINFRINGEMENT.  IN NO EVENT SHALL THE
+// AUTHORS OR COPYRIGHT HOLDERS BE LIABLE FOR ANY CLAIM, DAMAGES OR OTHER
+// LIABILITY, WHETHER IN AN ACTION OF CONTRACT, TORT OR OTHERWISE, ARISING FROM,
+// OUT OF OR IN CONNECTION WITH THE SOFTWARE OR THE USE OR OTHER DEALINGS IN
+// THE SOFTWARE.
+//
+
+#include "Common.h"
+#include "Tests.h"
+#include <thread>
+
+// Define to the same value as you did for D3D12MemAlloc.cpp.
+#ifndef D3D12MA_DEBUG_MARGIN
+    #define D3D12MA_DEBUG_MARGIN 0
+#endif
+
+extern ID3D12GraphicsCommandList* BeginCommandList();
+extern DXGI_ADAPTER_DESC1 g_AdapterDesc;
+extern void EndCommandList(ID3D12GraphicsCommandList* cmdList);
+
+enum CONFIG_TYPE
+{
+    CONFIG_TYPE_MINIMUM,
+    CONFIG_TYPE_SMALL,
+    CONFIG_TYPE_AVERAGE,
+    CONFIG_TYPE_LARGE,
+    CONFIG_TYPE_MAXIMUM,
+    CONFIG_TYPE_COUNT
+};
+
+enum class FREE_ORDER { FORWARD, BACKWARD, RANDOM, COUNT };
+
+static const char* CODE_DESCRIPTION = "D3D12MA Tests";
+static constexpr UINT64 KILOBYTE = 1024;
+static constexpr UINT64 MEGABYTE = 1024 * KILOBYTE;
+static constexpr CONFIG_TYPE ConfigType = CONFIG_TYPE_AVERAGE;
+static const char* FREE_ORDER_NAMES[] = { "FORWARD", "BACKWARD", "RANDOM", };
+
+constexpr D3D12_RESOURCE_FLAGS D3D12_RESOURCE_FLAG_USE_TIGHT_ALIGNMENT_COPY = (D3D12_RESOURCE_FLAGS)0x400;
+
+// Indexes match enum D3D12_HEAP_TYPE.
+static const WCHAR* const HEAP_TYPE_NAMES[] =
+{
+    L"",
+    L"DEFAULT",
+    L"UPLOAD",
+    L"READBACK",
+    L"CUSTOM",
+    L"GPU_UPLOAD",
+};
+
+bool operator==(const D3D12MA::Statistics& lhs, const D3D12MA::Statistics& rhs)
+{
+    return lhs.BlockCount == rhs.BlockCount &&
+        lhs.AllocationCount == rhs.AllocationCount &&
+        lhs.BlockBytes == rhs.BlockBytes &&
+        lhs.AllocationBytes == rhs.AllocationBytes;
+}
+
+static void CurrentTimeToStr(std::string& out)
+{
+    time_t rawTime; time(&rawTime);
+    struct tm timeInfo; localtime_s(&timeInfo, &rawTime);
+    char timeStr[128];
+    strftime(timeStr, _countof(timeStr), "%c", &timeInfo);
+    out = timeStr;
+}
+
+static float ToFloatSeconds(duration d)
+{
+    return std::chrono::duration_cast<std::chrono::duration<float>>(d).count();
+}
+
+static const char* AlgorithmToStr(D3D12MA::POOL_FLAGS algorithm)
+{
+    switch (algorithm)
+    {
+    case D3D12MA::POOL_FLAG_ALGORITHM_LINEAR:
+        return "Linear";
+    case 0:
+        return "TLSF";
+    default:
+        assert(0);
+        return "";
+    }
+}
+
+static const char* VirtualAlgorithmToStr(D3D12MA::VIRTUAL_BLOCK_FLAGS algorithm)
+{
+    switch (algorithm)
+    {
+    case D3D12MA::VIRTUAL_BLOCK_FLAG_ALGORITHM_LINEAR:
+        return "Linear";
+    case 0:
+        return "TLSF";
+    default:
+        assert(0);
+        return "";
+    }
+}
+
+static const wchar_t* DefragmentationAlgorithmToStr(UINT32 algorithm)
+{
+    switch (algorithm)
+    {
+    case D3D12MA::DEFRAGMENTATION_FLAG_ALGORITHM_BALANCED:
+        return L"Balanced";
+    case D3D12MA::DEFRAGMENTATION_FLAG_ALGORITHM_FAST:
+        return L"Fast";
+    case D3D12MA::DEFRAGMENTATION_FLAG_ALGORITHM_FULL:
+        return L"Full";
+    case 0:
+        return L"Default";
+    default:
+        assert(0);
+        return L"";
+    }
+}
+
+struct ResourceWithAllocation
+{
+    ComPtr<ID3D12Resource> resource;
+    ComPtr<D3D12MA::Allocation> allocation;
+    UINT64 size = UINT64_MAX;
+    UINT dataSeed = 0;
+
+    void Reset()
+    {
+        resource.Reset();
+        allocation.Reset();
+        size = UINT64_MAX;
+        dataSeed = 0;
+    }
+};
+
+template<typename D3D12_RESOURCE_DESC_T>
+static void FillResourceDescForBuffer(D3D12_RESOURCE_DESC_T& outResourceDesc, UINT64 size)
+{
+    outResourceDesc = {};
+    outResourceDesc.Dimension = D3D12_RESOURCE_DIMENSION_BUFFER;
+    outResourceDesc.Alignment = 0;
+    outResourceDesc.Width = size;
+    outResourceDesc.Height = 1;
+    outResourceDesc.DepthOrArraySize = 1;
+    outResourceDesc.MipLevels = 1;
+    outResourceDesc.Format = DXGI_FORMAT_UNKNOWN;
+    outResourceDesc.SampleDesc.Count = 1;
+    outResourceDesc.SampleDesc.Quality = 0;
+    outResourceDesc.Layout = D3D12_TEXTURE_LAYOUT_ROW_MAJOR;
+    outResourceDesc.Flags = D3D12_RESOURCE_FLAG_NONE;
+}
+
+static void FillData(void* outPtr, const UINT64 sizeInBytes, UINT seed)
+{
+    UINT* outValues = (UINT*)outPtr;
+    const UINT64 sizeInValues = sizeInBytes / sizeof(UINT);
+    UINT value = seed;
+    for(UINT i = 0; i < sizeInValues; ++i)
+    {
+        outValues[i] = value++;
+    }
+}
+
+static void FillAllocationsData(const ComPtr<D3D12MA::Allocation>* allocs, size_t allocCount, UINT seed)
+{
+    std::for_each(allocs, allocs + allocCount, [seed](const ComPtr<D3D12MA::Allocation>& alloc)
+        {
+            D3D12_RANGE range = {};
+            void* ptr;
+            CHECK_HR(alloc->GetResource()->Map(0, &range, &ptr));
+            FillData(ptr, alloc->GetSize(), seed);
+            alloc->GetResource()->Unmap(0, nullptr);
+        });
+}
+
+static void FillAllocationsDataGPU(const TestContext& ctx, const ComPtr<D3D12MA::Allocation>* allocs, size_t allocCount, UINT seed)
+{
+    D3D12MA::CALLOCATION_DESC allocDesc = D3D12MA::CALLOCATION_DESC{
+        D3D12_HEAP_TYPE_UPLOAD,
+        D3D12MA::ALLOCATION_FLAG_COMMITTED,
+        NULL, // privateData
+        D3D12_HEAP_FLAG_ALLOW_ONLY_BUFFERS }; // extraHeapFlags
+
+    std::vector<D3D12_RESOURCE_BARRIER> barriers;
+    std::vector<ComPtr<D3D12MA::Allocation>> uploadAllocs;
+    barriers.reserve(allocCount);
+    uploadAllocs.reserve(allocCount);
+
+    // Move resource into right state
+    D3D12_RESOURCE_BARRIER barrier = {};
+    barrier.Type = D3D12_RESOURCE_BARRIER_TYPE_TRANSITION;
+    barrier.Flags = D3D12_RESOURCE_BARRIER_FLAG_NONE;
+    barrier.Transition.Subresource = D3D12_RESOURCE_BARRIER_ALL_SUBRESOURCES;
+    barrier.Transition.StateBefore = D3D12_RESOURCE_STATE_COPY_DEST;
+
+    ID3D12GraphicsCommandList* cl = BeginCommandList();
+    std::for_each(allocs, allocs + allocCount, [&](const ComPtr<D3D12MA::Allocation>& alloc)
+        {
+            // Copy only buffers for now
+            D3D12_RESOURCE_DESC resDesc = alloc->GetResource()->GetDesc();
+            if (resDesc.Dimension == D3D12_RESOURCE_DIMENSION_BUFFER)
+            {
+                // Fix for D3D12 ERROR: ID3D12Device::CreatePlacedResource: D3D12_RESOURCE_DESC::Alignment is invalid. The value is 8. When D3D12_RESOURCE_DESC::Flag bit for D3D12_RESOURCE_FLAG_USE_TIGHT_ALIGNMENT is set, Alignment must be 0. [ STATE_CREATION ERROR #721: CREATERESOURCE_INVALIDALIGNMENT]
+                if ((resDesc.Flags & D3D12_RESOURCE_FLAG_USE_TIGHT_ALIGNMENT_COPY) != 0)
+                    resDesc.Alignment = 0;
+
+                ComPtr<D3D12MA::Allocation> uploadAlloc;
+                CHECK_HR(ctx.allocator->CreateResource(&allocDesc, &resDesc, D3D12_RESOURCE_STATE_GENERIC_READ,
+                    nullptr, &uploadAlloc, IID_NULL, nullptr));
+
+                D3D12_RANGE range = {};
+                void* ptr;
+                CHECK_HR(uploadAlloc->GetResource()->Map(0, &range, &ptr));
+                FillData(ptr, resDesc.Width, seed);
+                uploadAlloc->GetResource()->Unmap(0, nullptr);
+
+                cl->CopyResource(alloc->GetResource(), uploadAlloc->GetResource());
+                uploadAllocs.emplace_back(std::move(uploadAlloc));
+            }
+
+            barrier.Transition.pResource = alloc->GetResource();
+            barrier.Transition.StateAfter = (D3D12_RESOURCE_STATES)(uintptr_t)alloc->GetPrivateData();
+            barriers.emplace_back(barrier);
+        });
+    cl->ResourceBarrier(static_cast<UINT>(allocCount), barriers.data());
+    EndCommandList(cl);
+}
+
+static bool ValidateData(const void* ptr, const UINT64 sizeInBytes, UINT seed)
+{
+    const UINT* values = (const UINT*)ptr;
+    const UINT64 sizeInValues = sizeInBytes / sizeof(UINT);
+    UINT value = seed;
+    for(UINT i = 0; i < sizeInValues; ++i)
+    {
+        if(values[i] != value++)
+        {
+            //CHECK_BOOL(0 && "ValidateData failed.");
+            return false;
+        }
+    }
+    return true;
+}
+
+static bool ValidateDataZero(const void* ptr, const UINT64 sizeInBytes)
+{
+    const UINT* values = (const UINT*)ptr;
+    const UINT64 sizeInValues = sizeInBytes / sizeof(UINT);
+    for(UINT i = 0; i < sizeInValues; ++i)
+    {
+        if(values[i] != 0)
+        {
+            //CHECK_BOOL(0 && "ValidateData failed.");
+            return false;
+        }
+    }
+    return true;
+}
+
+static void ValidateAllocationsData(const ComPtr<D3D12MA::Allocation>* allocs, size_t allocCount, UINT seed)
+{
+    std::for_each(allocs, allocs + allocCount, [seed](const ComPtr<D3D12MA::Allocation>& alloc)
+        {
+            D3D12_RANGE range = {};
+            void* ptr;
+            CHECK_HR(alloc->GetResource()->Map(0, &range, &ptr));
+            CHECK_BOOL(ValidateData(ptr, alloc->GetSize(), seed));
+            alloc->GetResource()->Unmap(0, nullptr);
+        });
+}
+
+static void ValidateAllocationsDataGPU(const TestContext& ctx, const ComPtr<D3D12MA::Allocation>* allocs, size_t allocCount, UINT seed)
+{
+    D3D12MA::CALLOCATION_DESC allocDesc = D3D12MA::CALLOCATION_DESC{
+        D3D12_HEAP_TYPE_READBACK,
+        D3D12MA::ALLOCATION_FLAG_COMMITTED,
+        NULL, // privateData
+        D3D12_HEAP_FLAG_ALLOW_ONLY_BUFFERS }; // extraHeapFlags
+
+    std::vector<D3D12_RESOURCE_BARRIER> barriers;
+    std::vector<ComPtr<D3D12MA::Allocation>> downloadAllocs;
+    barriers.reserve(allocCount);
+    downloadAllocs.reserve(allocCount);
+
+    // Move resource into right state
+    D3D12_RESOURCE_BARRIER barrier = {};
+    barrier.Type = D3D12_RESOURCE_BARRIER_TYPE_TRANSITION;
+    barrier.Flags = D3D12_RESOURCE_BARRIER_FLAG_NONE;
+    barrier.Transition.Subresource = D3D12_RESOURCE_BARRIER_ALL_SUBRESOURCES;
+    barrier.Transition.StateAfter = D3D12_RESOURCE_STATE_COPY_SOURCE;
+
+    ID3D12GraphicsCommandList* cl = BeginCommandList();
+    size_t resCount = allocCount;
+    std::for_each(allocs, allocs + allocCount, [&](const ComPtr<D3D12MA::Allocation>& alloc)
+        {
+            // Check only buffers for now
+            D3D12_RESOURCE_DESC resDesc = alloc->GetResource()->GetDesc();
+            if (resDesc.Dimension == D3D12_RESOURCE_DIMENSION_BUFFER)
+            {
+                // Fix for D3D12 ERROR: ID3D12Device::CreatePlacedResource: D3D12_RESOURCE_DESC::Alignment is invalid. The value is 8. When D3D12_RESOURCE_DESC::Flag bit for D3D12_RESOURCE_FLAG_USE_TIGHT_ALIGNMENT is set, Alignment must be 0. [ STATE_CREATION ERROR #721: CREATERESOURCE_INVALIDALIGNMENT]
+                if ((resDesc.Flags & D3D12_RESOURCE_FLAG_USE_TIGHT_ALIGNMENT_COPY) != 0)
+                    resDesc.Alignment = 0;
+
+                ComPtr<D3D12MA::Allocation> downloadAlloc;
+                CHECK_HR(ctx.allocator->CreateResource(&allocDesc, &resDesc, D3D12_RESOURCE_STATE_COPY_DEST,
+                    nullptr, &downloadAlloc, IID_NULL, nullptr));
+
+                barrier.Transition.pResource = alloc->GetResource();
+                barrier.Transition.StateBefore = (D3D12_RESOURCE_STATES)(uintptr_t)alloc->GetPrivateData();
+                barriers.emplace_back(barrier);
+                downloadAllocs.emplace_back(std::move(downloadAlloc));
+            }
+            else
+                --resCount;
+        });
+
+    cl->ResourceBarrier(static_cast<UINT>(resCount), barriers.data());
+    for (size_t i = 0, j = 0; i < resCount; ++j)
+    {
+        if (allocs[j]->GetResource()->GetDesc().Dimension == D3D12_RESOURCE_DIMENSION_BUFFER)
+        {
+            cl->CopyResource(downloadAllocs.at(i)->GetResource(), allocs[j]->GetResource());
+            barriers.at(i).Transition.StateAfter = barriers.at(i).Transition.StateBefore;
+            barriers.at(i).Transition.StateBefore = D3D12_RESOURCE_STATE_COPY_SOURCE;
+            ++i;
+        }
+    }
+    cl->ResourceBarrier(static_cast<UINT>(resCount), barriers.data());
+    EndCommandList(cl);
+
+    for (auto& alloc : downloadAllocs)
+    {
+        D3D12_RANGE range = {};
+        void* ptr;
+        CHECK_HR(alloc->GetResource()->Map(0, &range, &ptr));
+        CHECK_BOOL(ValidateData(ptr, alloc->GetResource()->GetDesc().Width, seed));
+        alloc->GetResource()->Unmap(0, nullptr);
+    }
+}
+
+static void SaveStatsStringToFile(const TestContext& ctx, const wchar_t* dstFilePath, BOOL detailed = TRUE)
+{
+    WCHAR* s = nullptr;
+    ctx.allocator->BuildStatsString(&s, detailed);
+    SaveFile(dstFilePath, s, wcslen(s) * sizeof(WCHAR));
+    ctx.allocator->FreeStatsString(s);
+}
+
+
+static void TestDebugMargin(const TestContext& ctx)
+{
+    using namespace D3D12MA;
+
+    if(D3D12MA_DEBUG_MARGIN == 0)
+    {
+        return;
+    }
+
+    wprintf(L"Test D3D12MA_DEBUG_MARGIN = %u\n", (uint32_t)D3D12MA_DEBUG_MARGIN);
+
+    ALLOCATION_DESC allocDesc = {};
+
+    D3D12_RESOURCE_DESC resDesc = {};
+
+    CPOOL_DESC poolDesc = CPOOL_DESC{ D3D12_HEAP_TYPE_UPLOAD, D3D12_HEAP_FLAG_ALLOW_ONLY_BUFFERS };
+
+    for(size_t algorithmIndex = 0; algorithmIndex < 2; ++algorithmIndex)
+    {
+        switch(algorithmIndex)
+        {
+        case 0: poolDesc.Flags = POOL_FLAG_NONE; break;
+        case 1: poolDesc.Flags = POOL_FLAG_ALGORITHM_LINEAR; break;
+        default: assert(0);
+        }
+        ComPtr<Pool> pool;
+        CHECK_HR(ctx.allocator->CreatePool(&poolDesc, &pool));
+
+        allocDesc.CustomPool = pool.Get();
+
+        // Create few buffers of different size.
+        const size_t BUF_COUNT = 10;
+        ComPtr<Allocation> buffers[BUF_COUNT];
+        for(size_t allocIndex = 0; allocIndex < 10; ++allocIndex)
+        {
+            const bool isLast = allocIndex == BUF_COUNT - 1;
+            FillResourceDescForBuffer(resDesc, (UINT64)(allocIndex + 1) * 0x10000);
+
+            CHECK_HR(ctx.allocator->CreateResource(
+                &allocDesc,
+                &resDesc,
+                D3D12_RESOURCE_STATE_GENERIC_READ,
+                nullptr,
+                &buffers[allocIndex],
+                IID_NULL, nullptr));
+        }
+
+        // JSON dump
+        wchar_t* json = nullptr;
+        ctx.allocator->BuildStatsString(&json, TRUE);
+        int I = 1; // Put breakpoint here to manually inspect json in a debugger.
+
+        // Check if their offsets preserve margin between them.
+        std::sort(buffers, buffers + BUF_COUNT, [](const ComPtr<Allocation>& lhs, const ComPtr<Allocation>& rhs) -> bool
+            {
+                if(lhs->GetHeap() != rhs->GetHeap())
+                {
+                    return lhs->GetHeap() < rhs->GetHeap();
+                }
+                return lhs->GetOffset() < rhs->GetOffset();
+            });
+        for(size_t i = 1; i < BUF_COUNT; ++i)
+        {
+            if(buffers[i]->GetHeap() == buffers[i - 1]->GetHeap())
+            {
+                const UINT64 allocStart = buffers[i]->GetOffset();
+                const UINT64 prevAllocEnd = buffers[i - 1]->GetOffset() + buffers[i - 1]->GetSize();
+                CHECK_BOOL(allocStart >= prevAllocEnd + D3D12MA_DEBUG_MARGIN);
+            }
+        }
+
+        ctx.allocator->FreeStatsString(json);
+    }
+}
+
+static void TestDebugMarginNotInVirtualAllocator(const TestContext& ctx)
+{
+    wprintf(L"Test D3D12MA_DEBUG_MARGIN not applied to virtual allocator\n");
+    using namespace D3D12MA;
+    constexpr size_t ALLOCATION_COUNT = 10;
+    for(size_t algorithmIndex = 0; algorithmIndex < 2; ++algorithmIndex)
+    {
+        CVIRTUAL_BLOCK_DESC blockDesc = CVIRTUAL_BLOCK_DESC{ ALLOCATION_COUNT * MEGABYTE };
+        switch(algorithmIndex)
+        {
+        case 0: blockDesc.Flags = VIRTUAL_BLOCK_FLAG_NONE; break;
+        case 1: blockDesc.Flags = VIRTUAL_BLOCK_FLAG_ALGORITHM_LINEAR; break;
+        default: assert(0);
+        }
+
+        ComPtr<VirtualBlock> block;
+        CHECK_HR(CreateVirtualBlock(&blockDesc, &block));
+
+        // Fill the entire block
+        VirtualAllocation allocs[ALLOCATION_COUNT];
+        for(size_t i = 0; i < ALLOCATION_COUNT; ++i)
+        {
+            CVIRTUAL_ALLOCATION_DESC allocDesc = CVIRTUAL_ALLOCATION_DESC{ 1 * MEGABYTE, 0 };
+            CHECK_HR(block->Allocate(&allocDesc, &allocs[i], nullptr));
+        }
+
+        block->Clear();
+    }
+}
+
+static void TestJson(const TestContext& ctx)
+{
+    wprintf(L"Test JSON\n");
+
+    std::vector<ComPtr<D3D12MA::Pool>> pools;
+    std::vector<ComPtr<D3D12MA::Allocation>> allocs;
+
+    D3D12MA::ALLOCATION_DESC allocDesc = {};
+    D3D12_RESOURCE_DESC resDesc = {};
+    resDesc.Alignment = 0;
+    resDesc.MipLevels = 1;
+    resDesc.SampleDesc.Count = 1;
+    resDesc.SampleDesc.Quality = 0;
+
+    D3D12_RESOURCE_ALLOCATION_INFO allocInfo = {};
+    allocInfo.Alignment = D3D12_DEFAULT_RESOURCE_PLACEMENT_ALIGNMENT;
+    allocInfo.SizeInBytes = D3D12_DEFAULT_RESOURCE_PLACEMENT_ALIGNMENT;
+
+    // Select if using custom pool or default
+    for (UINT8 poolType = 0; poolType < 2; ++poolType)
+    {
+        // Select different heaps
+        for (UINT8 heapType = 0; heapType < 5; ++heapType)
+        {
+            D3D12_RESOURCE_STATES state;
+            D3D12_CPU_PAGE_PROPERTY cpuPageType = D3D12_CPU_PAGE_PROPERTY_UNKNOWN;
+            D3D12_MEMORY_POOL memoryPool = D3D12_MEMORY_POOL_UNKNOWN;
+            switch (heapType)
+            {
+            case 0:
+                allocDesc.HeapType = D3D12_HEAP_TYPE_DEFAULT;
+                state = D3D12_RESOURCE_STATE_COMMON;
+                break;
+            case 1:
+                allocDesc.HeapType = D3D12_HEAP_TYPE_UPLOAD;
+                state = D3D12_RESOURCE_STATE_GENERIC_READ;
+                break;
+            case 2:
+                allocDesc.HeapType = D3D12_HEAP_TYPE_READBACK;
+                state = D3D12_RESOURCE_STATE_COPY_DEST;
+                break;
+            case 3:
+                allocDesc.HeapType = D3D12_HEAP_TYPE_CUSTOM;
+                state = D3D12_RESOURCE_STATE_COMMON;
+                cpuPageType = D3D12_CPU_PAGE_PROPERTY_NOT_AVAILABLE;
+                memoryPool = ctx.allocator->IsUMA() ? D3D12_MEMORY_POOL_L0 : D3D12_MEMORY_POOL_L1;
+                break;
+            case 4:
+                allocDesc.HeapType = D3D12_HEAP_TYPE_CUSTOM;
+                state = D3D12_RESOURCE_STATE_GENERIC_READ;
+                cpuPageType = D3D12_CPU_PAGE_PROPERTY_WRITE_COMBINE;
+                memoryPool = D3D12_MEMORY_POOL_L0;
+                break;
+            }
+            // Skip custom heaps for default pools
+            if (poolType == 0 && heapType > 2)
+                continue;
+            const bool texturesPossible = heapType == 0 || heapType == 3;
+
+            // Select different resource region types
+            for (UINT8 resType = 0; resType < 3; ++resType)
+            {
+                allocDesc.ExtraHeapFlags = D3D12_HEAP_FLAG_ALLOW_ONLY_BUFFERS;
+                D3D12_RESOURCE_FLAGS resFlags = D3D12_RESOURCE_FLAG_NONE;
+                if (texturesPossible)
+                {
+                    switch (resType)
+                    {
+                    case 1:
+                        allocDesc.ExtraHeapFlags = D3D12_HEAP_FLAG_ALLOW_ONLY_NON_RT_DS_TEXTURES;
+                        break;
+                    case 2:
+                        allocDesc.ExtraHeapFlags = D3D12_HEAP_FLAG_ALLOW_ONLY_RT_DS_TEXTURES;
+                        resFlags = D3D12_RESOURCE_FLAG_ALLOW_RENDER_TARGET;
+                        break;
+                    }
+                }
+
+                switch (poolType)
+                {
+                case 0:
+                    allocDesc.CustomPool = nullptr;
+                    break;
+                case 1:
+                {
+                    ComPtr<D3D12MA::Pool> pool;
+                    D3D12MA::POOL_DESC poolDesc = {};
+                    poolDesc.HeapFlags = allocDesc.ExtraHeapFlags;
+                    poolDesc.HeapProperties.Type = allocDesc.HeapType;
+                    poolDesc.HeapProperties.CPUPageProperty = cpuPageType;
+                    poolDesc.HeapProperties.MemoryPoolPreference = memoryPool;
+                    CHECK_HR(ctx.allocator->CreatePool(&poolDesc, &pool));
+
+                    allocDesc.CustomPool = pool.Get();
+                    pools.emplace_back(std::move(pool));
+                    break;
+                }
+                }
+
+                // Select different allocation flags
+                for (UINT8 allocFlag = 0; allocFlag < 2; ++allocFlag)
+                {
+                    switch (allocFlag)
+                    {
+                    case 0:
+                        allocDesc.Flags = D3D12MA::ALLOCATION_FLAG_NONE;
+                        break;
+                    case 1:
+                        allocDesc.Flags = D3D12MA::ALLOCATION_FLAG_COMMITTED;
+                        break;
+                    }
+
+                    // Select different alloc types (block, buffer, texture, etc.)
+                    for (UINT8 allocType = 0; allocType < 5; ++allocType)
+                    {
+                        // Select different data stored in the allocation
+                        for (UINT8 data = 0; data < 4; ++data)
+                        {
+                            ComPtr<D3D12MA::Allocation> alloc;
+
+                            if (texturesPossible && resType != 0)
+                            {
+                                resDesc.Layout = D3D12_TEXTURE_LAYOUT_UNKNOWN;
+                                resDesc.Format = DXGI_FORMAT_R8G8B8A8_UNORM;
+                                switch (allocType % 3)
+                                {
+                                case 0:
+                                    resDesc.Dimension = D3D12_RESOURCE_DIMENSION_TEXTURE1D;
+                                    resDesc.Width = 512;
+                                    resDesc.Height = 1;
+                                    resDesc.DepthOrArraySize = 1;
+                                    resDesc.Flags = resFlags;
+                                    CHECK_HR(ctx.allocator->CreateResource(&allocDesc, &resDesc, state, nullptr, &alloc, IID_NULL, nullptr));
+                                    break;
+                                case 1:
+                                    resDesc.Dimension = D3D12_RESOURCE_DIMENSION_TEXTURE2D;
+                                    resDesc.Width = 1024;
+                                    resDesc.Height = 512;
+                                    resDesc.DepthOrArraySize = 1;
+                                    resDesc.Flags = resFlags;
+                                    CHECK_HR(ctx.allocator->CreateResource(&allocDesc, &resDesc, state, nullptr, &alloc, IID_NULL, nullptr));
+                                    break;
+                                case 2:
+                                    resDesc.Dimension = D3D12_RESOURCE_DIMENSION_TEXTURE3D;
+                                    resDesc.Width = 512;
+                                    resDesc.Height = 256;
+                                    resDesc.DepthOrArraySize = 128;
+                                    resDesc.Flags = resFlags;
+                                    CHECK_HR(ctx.allocator->CreateResource(&allocDesc, &resDesc, state, nullptr, &alloc, IID_NULL, nullptr));
+                                    break;
+                                }
+                            }
+                            else
+                            {
+                                switch (allocType % 2)
+                                {
+                                case 0:
+                                    CHECK_HR(ctx.allocator->AllocateMemory(&allocDesc, &allocInfo, &alloc));
+                                    break;
+                                case 1:
+                                    FillResourceDescForBuffer(resDesc, 1024);
+                                    CHECK_HR(ctx.allocator->CreateResource(&allocDesc, &resDesc, state, nullptr, &alloc, IID_NULL, nullptr));
+                                    break;
+                                }
+                            }
+
+                            switch (data)
+                            {
+                            case 1:
+                                alloc->SetPrivateData((void*)16112007);
+                                break;
+                            case 2:
+                                alloc->SetName(L"SHEPURD");
+                                break;
+                            case 3:
+                                alloc->SetPrivateData((void*)26012010);
+                                alloc->SetName(L"JOKER");
+                                break;
+                            }
+                            allocs.emplace_back(std::move(alloc));
+                        }
+                    }
+
+                }
+            }
+        }
+    }
+    SaveStatsStringToFile(ctx, L"JSON_D3D12.json");
+}
+
+static void TestCommittedResourcesAndJson(const TestContext& ctx)
+{
+    wprintf(L"Test committed resources and JSON\n");
+    
+    const UINT count = 4;
+    const UINT64 bufSize = 32ull * 1024;
+    const wchar_t* names[count] = {
+        L"Resource\nFoo\r\nBar",
+        L"Resource \"'&<>?#@!&-=_+[]{};:,./\\",
+        nullptr,
+        L"",
+    };
+
+    ResourceWithAllocation resources[count];
+
+    D3D12MA::CALLOCATION_DESC allocDesc = D3D12MA::CALLOCATION_DESC{
+        D3D12_HEAP_TYPE_DEFAULT,
+        D3D12MA::ALLOCATION_FLAG_COMMITTED };
+
+    D3D12_RESOURCE_DESC resourceDesc;
+    FillResourceDescForBuffer(resourceDesc, bufSize);
+
+    for(UINT i = 0; i < count; ++i)
+    {
+        const bool receiveExplicitResource = i < 2;
+
+        CHECK_HR( ctx.allocator->CreateResource(
+            &allocDesc,
+            &resourceDesc,
+            D3D12_RESOURCE_STATE_COPY_DEST,
+            NULL,
+            &resources[i].allocation,
+            __uuidof(ID3D12Resource),
+            receiveExplicitResource ? (void**)&resources[i].resource : NULL));
+
+        if(receiveExplicitResource)
+        {
+            ID3D12Resource* res = resources[i].resource.Get();
+            CHECK_BOOL(res && res == resources[i].allocation->GetResource());
+            const ULONG refCountAfterAdd = res->AddRef();
+            CHECK_BOOL(refCountAfterAdd == 3);
+            res->Release();
+        }
+        
+        // Make sure it has implicit heap.
+        CHECK_BOOL( resources[i].allocation->GetHeap() == NULL && resources[i].allocation->GetOffset() == 0 );
+
+        resources[i].allocation->SetName(names[i]);
+    }
+
+    // Check names.
+    for(UINT i = 0; i < count; ++i)
+    {
+        const wchar_t* const allocName = resources[i].allocation->GetName();
+        if(allocName)
+        {
+            CHECK_BOOL( wcscmp(allocName, names[i]) == 0 );
+        }
+        else
+        {
+            CHECK_BOOL(names[i] == NULL);
+        }
+    }
+
+    WCHAR* jsonString;
+    ctx.allocator->BuildStatsString(&jsonString, TRUE);
+    CHECK_BOOL(wcsstr(jsonString, L"\"Resource\\nFoo\\r\\nBar\"") != NULL);
+    CHECK_BOOL(wcsstr(jsonString, L"\"Resource \\\"'&<>?#@!&-=_+[]{};:,.\\/\\\\\"") != NULL);
+    CHECK_BOOL(wcsstr(jsonString, L"\"\"") != NULL);
+    ctx.allocator->FreeStatsString(jsonString);
+}
+
+static void TestSmallBuffers(const TestContext& ctx)
+{
+    wprintf(L"Test small buffers\n");
+
+    D3D12MA::CPOOL_DESC poolDesc = D3D12MA::CPOOL_DESC{
+        D3D12_HEAP_TYPE_DEFAULT,
+        D3D12_HEAP_FLAG_ALLOW_ONLY_BUFFERS };
+    ComPtr<D3D12MA::Pool> pool;
+    CHECK_HR(ctx.allocator->CreatePool(&poolDesc, &pool));
+
+    D3D12MA::CALLOCATION_DESC allocDesc = D3D12MA::CALLOCATION_DESC{ pool.Get() };
+
+    D3D12_RESOURCE_DESC resDesc;
+    FillResourceDescForBuffer(resDesc, 8 * KILOBYTE);
+
+    D3D12_RESOURCE_DESC largeResDesc = resDesc;
+    largeResDesc.Width = 128 * KILOBYTE;
+
+    std::vector<ResourceWithAllocation> resources;
+
+    // A large buffer placed inside the heap to allocate first block.
+    {
+        resources.emplace_back();
+        ResourceWithAllocation& resWithAlloc = resources.back();
+        CHECK_HR(ctx.allocator->CreateResource(&allocDesc, &largeResDesc, D3D12_RESOURCE_STATE_COMMON,
+            nullptr, &resWithAlloc.allocation, IID_PPV_ARGS(&resWithAlloc.resource)));
+        CHECK_BOOL(resWithAlloc.allocation && resWithAlloc.allocation->GetResource());
+        CHECK_BOOL(resWithAlloc.allocation->GetHeap()); // Expected to be placed.
+    }
+
+    // Test 1: COMMITTED.
+    {
+        resources.emplace_back();
+        ResourceWithAllocation& resWithAlloc = resources.back();
+        allocDesc.Flags = D3D12MA::ALLOCATION_FLAG_COMMITTED;
+        CHECK_HR(ctx.allocator->CreateResource(&allocDesc, &resDesc, D3D12_RESOURCE_STATE_COMMON,
+            nullptr, &resWithAlloc.allocation, IID_PPV_ARGS(&resWithAlloc.resource)));
+        CHECK_BOOL(resWithAlloc.allocation && resWithAlloc.allocation->GetResource());
+        CHECK_BOOL(!resWithAlloc.allocation->GetHeap()); // Expected to be committed.
+    }
+
+    // Test 2: Default.
+    {
+        resources.emplace_back();
+        ResourceWithAllocation& resWithAlloc = resources.back();
+        allocDesc.Flags = D3D12MA::ALLOCATION_FLAG_NONE;
+        CHECK_HR(ctx.allocator->CreateResource(&allocDesc, &resDesc, D3D12_RESOURCE_STATE_COMMON,
+            nullptr, &resWithAlloc.allocation, IID_PPV_ARGS(&resWithAlloc.resource)));
+        CHECK_BOOL(resWithAlloc.allocation && resWithAlloc.allocation->GetResource());
+        // May or may not be committed, depending on the PREFER_SMALL_BUFFERS_COMMITTED
+        // and TIGHT_ALIGNMENT settings.
+        const bool isCommitted = resWithAlloc.allocation->GetHeap() == NULL;
+        if (isCommitted)
+            wprintf(L"    Small buffer %llu B inside a custom pool was created as committed.\n", resDesc.Width);
+        else
+            wprintf(L"    Small buffer %llu B inside a custom pool was created as placed.\n", resDesc.Width);
+    }
+
+    // Test 3: NEVER_ALLOCATE.
+    {
+        resources.emplace_back();
+        ResourceWithAllocation& resWithAlloc = resources.back();
+        allocDesc.Flags = D3D12MA::ALLOCATION_FLAG_NEVER_ALLOCATE;
+        CHECK_HR(ctx.allocator->CreateResource(&allocDesc, &resDesc, D3D12_RESOURCE_STATE_COMMON,
+            nullptr, &resWithAlloc.allocation, IID_PPV_ARGS(&resWithAlloc.resource)));
+        CHECK_BOOL(resWithAlloc.allocation && resWithAlloc.allocation->GetResource());
+        CHECK_BOOL(resWithAlloc.allocation->GetHeap()); // Expected to be placed.
+    }
+}
+
+static void TestCustomHeapFlags(const TestContext& ctx)
+{
+    wprintf(L"Test custom heap flags\n");
+
+    // 1. Just memory heap with custom flags
+    {
+        D3D12MA::CALLOCATION_DESC allocDesc = D3D12MA::CALLOCATION_DESC{
+            D3D12_HEAP_TYPE_DEFAULT,
+            D3D12MA::ALLOCATION_FLAG_NONE,
+            NULL, // privateData
+            D3D12_HEAP_FLAG_ALLOW_ONLY_NON_RT_DS_TEXTURES |
+            D3D12_HEAP_FLAG_SHARED }; // Extra flag.
+
+        D3D12_RESOURCE_ALLOCATION_INFO resAllocInfo = {};
+        resAllocInfo.SizeInBytes = D3D12_DEFAULT_RESOURCE_PLACEMENT_ALIGNMENT;
+        resAllocInfo.Alignment = D3D12_DEFAULT_RESOURCE_PLACEMENT_ALIGNMENT;
+
+        ResourceWithAllocation res;
+        CHECK_HR( ctx.allocator->AllocateMemory(&allocDesc, &resAllocInfo, &res.allocation) );
+
+        // Must be created as separate allocation.
+        CHECK_BOOL( res.allocation->GetOffset() == 0 );
+    }
+
+    // 2. Committed resource with custom flags
+    {
+        D3D12_RESOURCE_DESC resourceDesc = {};
+        resourceDesc.Dimension = D3D12_RESOURCE_DIMENSION_TEXTURE2D;
+        resourceDesc.Alignment = 0;
+        resourceDesc.Width = 1920;
+        resourceDesc.Height = 1080;
+        resourceDesc.DepthOrArraySize = 1;
+        resourceDesc.MipLevels = 1;
+        resourceDesc.Format = DXGI_FORMAT_R8G8B8A8_UNORM;
+        resourceDesc.SampleDesc.Count = 1;
+        resourceDesc.SampleDesc.Quality = 0;
+        resourceDesc.Layout = D3D12_TEXTURE_LAYOUT_ROW_MAJOR;
+        resourceDesc.Flags = D3D12_RESOURCE_FLAG_ALLOW_CROSS_ADAPTER;
+
+        D3D12MA::CALLOCATION_DESC allocDesc = D3D12MA::CALLOCATION_DESC{
+            D3D12_HEAP_TYPE_DEFAULT,
+            D3D12MA::ALLOCATION_FLAG_NONE,
+            NULL, // privateData,
+            D3D12_HEAP_FLAG_SHARED | D3D12_HEAP_FLAG_SHARED_CROSS_ADAPTER };
+
+        ResourceWithAllocation res;
+        CHECK_HR( ctx.allocator->CreateResource(
+            &allocDesc,
+            &resourceDesc,
+            D3D12_RESOURCE_STATE_COMMON,
+            NULL,
+            &res.allocation,
+            IID_PPV_ARGS(&res.resource)) );
+
+        // Must be created as committed.
+        CHECK_BOOL( res.allocation->GetHeap() == NULL );
+    }
+}
+
+static void TestPlacedResources(const TestContext& ctx)
+{
+    wprintf(L"Test placed resources\n");
+
+    const bool alwaysCommitted = (ctx.allocatorFlags & D3D12MA::ALLOCATOR_FLAG_ALWAYS_COMMITTED) != 0;
+
+    const UINT count = 4;
+    const UINT64 bufSize = 64ull * 1024;
+    ResourceWithAllocation resources[count];
+
+    D3D12MA::CALLOCATION_DESC allocDesc = D3D12MA::CALLOCATION_DESC{ D3D12_HEAP_TYPE_DEFAULT };
+
+    D3D12_RESOURCE_DESC resourceDesc;
+    FillResourceDescForBuffer(resourceDesc, bufSize);
+
+    for(UINT i = 0; i < count; ++i)
+    {
+        CHECK_HR( ctx.allocator->CreateResource(
+            &allocDesc,
+            &resourceDesc,
+            D3D12_RESOURCE_STATE_GENERIC_READ,
+            NULL,
+            &resources[i].allocation,
+            IID_PPV_ARGS(&resources[i].resource)) );
+
+        // Make sure it doesn't have implicit heap.
+        if(!alwaysCommitted)
+        {
+            CHECK_BOOL( resources[i].allocation->GetHeap() != NULL );
+        }
+    }
+
+    // Make sure at least some of the resources belong to the same heap, but their memory ranges don't overlap.
+    bool sameHeapFound = false;
+    for(size_t i = 0; i < count; ++i)
+    {
+        for(size_t j = i + 1; j < count; ++j)
+        {
+            const ResourceWithAllocation& resI = resources[i];
+            const ResourceWithAllocation& resJ = resources[j];
+            if(resI.allocation->GetHeap() != NULL &&
+                resI.allocation->GetHeap() == resJ.allocation->GetHeap())
+            {
+                sameHeapFound = true;
+                CHECK_BOOL(resI.allocation->GetOffset() + resI.allocation->GetSize() <= resJ.allocation->GetOffset() ||
+                    resJ.allocation->GetOffset() + resJ.allocation->GetSize() <= resI.allocation->GetOffset());
+            }
+        }
+    }
+    if(!alwaysCommitted)
+    {
+        CHECK_BOOL(sameHeapFound);
+    }
+
+    // Additionally create a texture to see if no error occurs due to bad handling of Resource Tier.
+    resourceDesc = {};
+    resourceDesc.Dimension = D3D12_RESOURCE_DIMENSION_TEXTURE2D;
+    resourceDesc.Alignment = 0;
+    resourceDesc.Width = 1024;
+    resourceDesc.Height = 1024;
+    resourceDesc.DepthOrArraySize = 1;
+    resourceDesc.MipLevels = 1;
+    resourceDesc.Format = DXGI_FORMAT_R8G8B8A8_UNORM;
+    resourceDesc.SampleDesc.Count = 1;
+    resourceDesc.SampleDesc.Quality = 0;
+    resourceDesc.Layout = D3D12_TEXTURE_LAYOUT_UNKNOWN;
+    resourceDesc.Flags = D3D12_RESOURCE_FLAG_NONE;
+    ResourceWithAllocation textureRes;
+    CHECK_HR( ctx.allocator->CreateResource(
+        &allocDesc,
+        &resourceDesc,
+        D3D12_RESOURCE_STATE_COPY_DEST,
+        NULL,
+        &textureRes.allocation,
+        IID_PPV_ARGS(&textureRes.resource)) );
+    
+    // Additionally create an MSAA render target to see if no error occurs due to bad handling of Resource Tier.
+    resourceDesc = {};
+    resourceDesc.Dimension = D3D12_RESOURCE_DIMENSION_TEXTURE2D;
+    resourceDesc.Alignment = 0;
+    resourceDesc.Width = 1920;
+    resourceDesc.Height = 1080;
+    resourceDesc.DepthOrArraySize = 1;
+    resourceDesc.MipLevels = 1;
+    resourceDesc.Format = DXGI_FORMAT_R8G8B8A8_UNORM;
+    resourceDesc.SampleDesc.Count = 2;
+    resourceDesc.SampleDesc.Quality = 0;
+    resourceDesc.Layout = D3D12_TEXTURE_LAYOUT_UNKNOWN;
+    resourceDesc.Flags = D3D12_RESOURCE_FLAG_ALLOW_RENDER_TARGET;
+    ResourceWithAllocation renderTargetRes;
+    CHECK_HR( ctx.allocator->CreateResource(
+        &allocDesc,
+        &resourceDesc,
+        D3D12_RESOURCE_STATE_RENDER_TARGET,
+        NULL,
+        &renderTargetRes.allocation,
+        IID_PPV_ARGS(&renderTargetRes.resource)) );
+}
+
+static void TestOtherComInterface(const TestContext& ctx)
+{
+    wprintf(L"Test other COM interface\n");
+
+    D3D12_RESOURCE_DESC resDesc;
+    FillResourceDescForBuffer(resDesc, 0x10000);
+
+    for(uint32_t i = 0; i < 2; ++i)
+    {
+        D3D12MA::CALLOCATION_DESC allocDesc = D3D12MA::CALLOCATION_DESC{ D3D12_HEAP_TYPE_DEFAULT };
+        if(i == 1)
+        {
+            allocDesc.Flags = D3D12MA::ALLOCATION_FLAG_COMMITTED;
+        }
+
+        ComPtr<D3D12MA::Allocation> alloc;
+        ComPtr<ID3D12Pageable> pageable;
+        CHECK_HR(ctx.allocator->CreateResource(
+            &allocDesc,
+            &resDesc,
+            D3D12_RESOURCE_STATE_COMMON,
+            nullptr, // pOptimizedClearValue
+            &alloc,
+            IID_PPV_ARGS(&pageable)));
+
+        // Do something with the interface to make sure it's valid.
+        ComPtr<ID3D12Device> device;
+        CHECK_HR(pageable->GetDevice(IID_PPV_ARGS(&device)));
+        CHECK_BOOL(device.Get() == ctx.device);
+    }
+}
+
+static void TestCustomPools(const TestContext& ctx)
+{
+    wprintf(L"Test custom pools\n");
+
+    // # Fetch global stats 1
+
+    D3D12MA::TotalStatistics globalStatsBeg = {};
+    ctx.allocator->CalculateStatistics(&globalStatsBeg);
+
+    // # Create pool, 1..2 blocks of 11 MB
+
+    D3D12MA::CPOOL_DESC poolDesc = D3D12MA::CPOOL_DESC{
+        D3D12_HEAP_TYPE_DEFAULT,
+        D3D12_HEAP_FLAG_ALLOW_ONLY_BUFFERS,
+        D3D12MA::POOL_FLAG_NONE,
+        11 * MEGABYTE, // blockSize
+        1, // minBlockCount
+        2, // maxBlockCount
+        D3D12_RESIDENCY_PRIORITY_HIGH }; // Test some residency priority, by the way.
+
+    ComPtr<D3D12MA::Pool> pool;
+    CHECK_HR( ctx.allocator->CreatePool(&poolDesc, &pool) );
+
+    // # Validate stats for empty pool
+
+    D3D12MA::DetailedStatistics poolStats = {};
+    pool->CalculateStatistics(&poolStats);
+    CHECK_BOOL( poolStats.Stats.BlockCount == 1 );
+    CHECK_BOOL( poolStats.Stats.AllocationCount == 0 );
+    CHECK_BOOL( poolStats.Stats.AllocationBytes == 0 );
+    CHECK_BOOL( poolStats.Stats.BlockBytes - poolStats.Stats.AllocationBytes ==
+        poolStats.Stats.BlockCount * poolDesc.BlockSize );
+
+    // # SetName and GetName
+
+    static const wchar_t* NAME = L"Custom pool name 1";
+    pool->SetName(NAME);
+    CHECK_BOOL( wcscmp(pool->GetName(), NAME) == 0 );
+
+    // # Create buffers 2x 5 MB
+
+    D3D12MA::CALLOCATION_DESC allocDesc = D3D12MA::CALLOCATION_DESC{ pool.Get() };
+    allocDesc.ExtraHeapFlags = (D3D12_HEAP_FLAGS)0xCDCDCDCD; // Should be ignored.
+    allocDesc.HeapType = (D3D12_HEAP_TYPE)0xCDCDCDCD; // Should be ignored.
+
+    const UINT64 BUFFER_SIZE = 5 * MEGABYTE;
+    D3D12_RESOURCE_DESC resDesc;
+    FillResourceDescForBuffer(resDesc, BUFFER_SIZE);
+
+    ComPtr<D3D12MA::Allocation> allocs[4];
+    for(uint32_t i = 0; i < 2; ++i)
+    {
+        CHECK_HR( ctx.allocator->CreateResource(&allocDesc, &resDesc,
+            D3D12_RESOURCE_STATE_GENERIC_READ,
+            NULL, // pOptimizedClearValue
+            &allocs[i],
+            __uuidof(ID3D12Resource), NULL) ); // riidResource, ppvResource
+    }
+
+    // # Validate pool stats now
+
+    pool->CalculateStatistics(&poolStats);
+    CHECK_BOOL( poolStats.Stats.BlockCount == 1 );
+    CHECK_BOOL( poolStats.Stats.AllocationCount == 2 );
+    CHECK_BOOL( poolStats.Stats.AllocationBytes == 2 * BUFFER_SIZE );
+    CHECK_BOOL( poolStats.Stats.BlockBytes - poolStats.Stats.AllocationBytes ==
+        poolDesc.BlockSize - poolStats.Stats.AllocationBytes );
+
+    // # Check that global stats are updated as well
+
+    D3D12MA::TotalStatistics globalStatsCurr = {};
+    ctx.allocator->CalculateStatistics(&globalStatsCurr);
+
+    CHECK_BOOL( globalStatsCurr.Total.Stats.AllocationCount ==
+        globalStatsBeg.Total.Stats.AllocationCount + poolStats.Stats.AllocationCount );
+    CHECK_BOOL( globalStatsCurr.Total.Stats.BlockCount ==
+        globalStatsBeg.Total.Stats.BlockCount + poolStats.Stats.BlockCount );
+    CHECK_BOOL( globalStatsCurr.Total.Stats.AllocationBytes ==
+        globalStatsBeg.Total.Stats.AllocationBytes + poolStats.Stats.AllocationBytes );
+
+    // # NEVER_ALLOCATE and COMMITTED should fail
+    // (Committed allocations not allowed in this pool because BlockSize != 0.)
+
+    for(uint32_t i = 0; i < 2; ++i)
+    {
+        allocDesc.Flags = i == 0 ?
+            D3D12MA::ALLOCATION_FLAG_NEVER_ALLOCATE:
+            D3D12MA::ALLOCATION_FLAG_COMMITTED;
+        ComPtr<D3D12MA::Allocation> alloc;
+        const HRESULT hr = ctx.allocator->CreateResource(&allocDesc, &resDesc,
+            D3D12_RESOURCE_STATE_GENERIC_READ,
+            NULL, // pOptimizedClearValue
+            &alloc,
+            __uuidof(ID3D12Resource), NULL); // riidResource, ppvResource
+        CHECK_BOOL( FAILED(hr) );
+    }
+
+    // # 3 more buffers. 3rd should fail.
+
+    allocDesc.Flags = D3D12MA::ALLOCATION_FLAG_NONE;
+    for(uint32_t i = 2; i < 5; ++i)
+    {
+        ComPtr<D3D12MA::Allocation> alloc;
+        HRESULT hr = ctx.allocator->CreateResource(&allocDesc, &resDesc,
+            D3D12_RESOURCE_STATE_GENERIC_READ,
+            NULL, // pOptimizedClearValue
+            &alloc,
+            __uuidof(ID3D12Resource), NULL); // riidResource, ppvResource
+        if(i < 4)
+        {
+            CHECK_HR( hr );
+            allocs[i] = std::move(alloc);
+        }
+        else
+        {
+            CHECK_BOOL( FAILED(hr) );
+        }
+    }
+
+    pool->CalculateStatistics(&poolStats);
+    CHECK_BOOL( poolStats.Stats.BlockCount == 2 );
+    CHECK_BOOL( poolStats.Stats.AllocationCount == 4 );
+    CHECK_BOOL( poolStats.Stats.AllocationBytes == 4 * BUFFER_SIZE );
+    CHECK_BOOL( poolStats.Stats.BlockBytes - poolStats.Stats.AllocationBytes ==
+        poolStats.Stats.BlockCount * poolDesc.BlockSize - poolStats.Stats.AllocationBytes );
+
+    // # Make room, AllocateMemory, CreateAliasingResource
+
+    allocs[3].Reset();
+    allocs[0].Reset();
+
+    D3D12_RESOURCE_ALLOCATION_INFO resAllocInfo = {};
+    resAllocInfo.SizeInBytes = 5 * MEGABYTE;
+    resAllocInfo.Alignment = D3D12_DEFAULT_RESOURCE_PLACEMENT_ALIGNMENT;
+
+    CHECK_HR( ctx.allocator->AllocateMemory(&allocDesc, &resAllocInfo, &allocs[0]) );
+
+    resDesc.Width = 1 * MEGABYTE;
+    ComPtr<ID3D12Resource> res;
+    CHECK_HR( ctx.allocator->CreateAliasingResource(allocs[0].Get(),
+        0, // AllocationLocalOffset
+        &resDesc,
+        D3D12_RESOURCE_STATE_GENERIC_READ,
+        NULL, // pOptimizedClearValue
+        IID_PPV_ARGS(&res)) );
+
+    // JSON dump
+    wchar_t* json = nullptr;
+    ctx.allocator->BuildStatsString(&json, TRUE);
+    ctx.allocator->FreeStatsString(json);
+}
+
+static void TestPoolsAndAllocationParameters(const TestContext& ctx)
+{
+    wprintf(L"Test pools and allocation parameters\n");
+
+    ComPtr<D3D12MA::Pool> pool1, pool2;
+    std::vector<ComPtr<D3D12MA::Allocation>> bufs;
+
+    D3D12MA::ALLOCATION_DESC allocDesc = {};
+
+    uint32_t totalNewAllocCount = 0, totalNewBlockCount = 0;
+    D3D12MA::TotalStatistics statsBeg, statsEnd;
+    ctx.allocator->CalculateStatistics(&statsBeg);
+
+    HRESULT hr;
+    ComPtr<D3D12MA::Allocation> alloc;
+
+    // poolTypeI:
+    // 0 = default pool
+    // 1 = custom pool, default (flexible) block size and block count
+    // 2 = custom pool, fixed block size and limited block count
+    for(size_t poolTypeI = 0; poolTypeI < 3; ++poolTypeI)
+    {
+        if(poolTypeI == 0)
+        {
+            allocDesc.HeapType = D3D12_HEAP_TYPE_DEFAULT;
+            allocDesc.CustomPool = nullptr;
+        }
+        else if(poolTypeI == 1)
+        {
+            D3D12MA::CPOOL_DESC poolDesc = D3D12MA::CPOOL_DESC{};
+            poolDesc.HeapProperties.Type = D3D12_HEAP_TYPE_DEFAULT;
+            poolDesc.HeapFlags = D3D12_HEAP_FLAG_ALLOW_ONLY_BUFFERS;
+            hr = ctx.allocator->CreatePool(&poolDesc, &pool1);
+            CHECK_HR(hr);
+            allocDesc.CustomPool = pool1.Get();
+        }
+        else if(poolTypeI == 2)
+        {
+            D3D12MA::CPOOL_DESC poolDesc = D3D12MA::CPOOL_DESC{
+                D3D12_HEAP_TYPE_DEFAULT,
+                D3D12_HEAP_FLAG_ALLOW_ONLY_BUFFERS,
+                D3D12MA::POOL_FLAG_NONE,
+                2 * MEGABYTE + MEGABYTE / 2, // blockSize = 2.5 MB
+                0, // minBlockCount
+                1 }; // maxBlockCount
+            hr = ctx.allocator->CreatePool(&poolDesc, &pool2);
+            CHECK_HR(hr);
+            allocDesc.CustomPool = pool2.Get();
+        }
+
+        uint32_t poolAllocCount = 0, poolBlockCount = 0;
+        D3D12_RESOURCE_DESC resDesc;
+        FillResourceDescForBuffer(resDesc, MEGABYTE);
+
+        // Default parameters
+        allocDesc.Flags = D3D12MA::ALLOCATION_FLAG_NONE;
+        hr = ctx.allocator->CreateResource(&allocDesc, &resDesc, D3D12_RESOURCE_STATE_COPY_DEST, nullptr, &alloc, IID_NULL, nullptr);
+        CHECK_BOOL(SUCCEEDED(hr) && alloc && alloc->GetResource());
+        ID3D12Heap* const defaultAllocHeap = alloc->GetHeap();
+        const UINT64 defaultAllocOffset = alloc->GetOffset();
+        bufs.push_back(std::move(alloc));
+        ++poolAllocCount;
+
+        // COMMITTED. Should not try pool2 as it may assert on invalid call.
+        if(poolTypeI != 2)
+        {
+            allocDesc.Flags = D3D12MA::ALLOCATION_FLAG_COMMITTED;
+            hr = ctx.allocator->CreateResource(&allocDesc, &resDesc, D3D12_RESOURCE_STATE_COPY_DEST, nullptr, &alloc, IID_NULL, nullptr);
+            CHECK_BOOL(SUCCEEDED(hr) && alloc && alloc->GetResource());
+            CHECK_BOOL(alloc->GetOffset() == 0); // Committed
+            CHECK_BOOL(alloc->GetHeap() == nullptr); // Committed
+            bufs.push_back(std::move(alloc));
+            ++poolAllocCount;
+        }
+
+        // NEVER_ALLOCATE #1
+        allocDesc.Flags = D3D12MA::ALLOCATION_FLAG_NEVER_ALLOCATE;
+        hr = ctx.allocator->CreateResource(&allocDesc, &resDesc, D3D12_RESOURCE_STATE_COPY_DEST, nullptr, &alloc, IID_NULL, nullptr);
+        CHECK_BOOL(SUCCEEDED(hr) && alloc && alloc->GetResource());
+        CHECK_BOOL(alloc->GetHeap() == defaultAllocHeap); // Same memory block as default one.
+        CHECK_BOOL(alloc->GetOffset() != defaultAllocOffset);
+        bufs.push_back(std::move(alloc));
+        ++poolAllocCount;
+
+        // NEVER_ALLOCATE #2. Should fail in pool2 as it has no space.
+        allocDesc.Flags = D3D12MA::ALLOCATION_FLAG_NEVER_ALLOCATE;
+        hr = ctx.allocator->CreateResource(&allocDesc, &resDesc, D3D12_RESOURCE_STATE_COPY_DEST, nullptr, &alloc, IID_NULL, nullptr);
+        if(poolTypeI == 2)
+            CHECK_BOOL(FAILED(hr));
+        else
+        {
+            CHECK_BOOL(SUCCEEDED(hr) && alloc && alloc->GetResource());
+            bufs.push_back(std::move(alloc));
+            ++poolAllocCount;
+        }
+
+        // Pool stats
+        switch(poolTypeI)
+        {
+        case 0: poolBlockCount = 1; break; // At least 1 added for dedicated allocation.
+        case 1: poolBlockCount = 2; break; // 1 for custom pool block and 1 for dedicated allocation.
+        case 2: poolBlockCount = 1; break; // Only custom pool, no dedicated allocation.
+        }
+
+        if(poolTypeI > 0)
+        {
+            D3D12MA::DetailedStatistics poolStats = {};
+            (poolTypeI == 2 ? pool2 : pool1)->CalculateStatistics(&poolStats);
+            CHECK_BOOL(poolStats.Stats.AllocationCount == poolAllocCount);
+            CHECK_BOOL(poolStats.Stats.AllocationBytes == poolAllocCount * MEGABYTE);
+            CHECK_BOOL(poolStats.Stats.BlockCount == poolBlockCount);
+        }
+
+        totalNewAllocCount += poolAllocCount;
+        totalNewBlockCount += poolBlockCount;
+    }
+
+    ctx.allocator->CalculateStatistics(&statsEnd);
+
+    CHECK_BOOL(statsEnd.Total.Stats.AllocationCount ==
+        statsBeg.Total.Stats.AllocationCount + totalNewAllocCount);
+    CHECK_BOOL(statsEnd.Total.Stats.BlockCount >=
+        statsBeg.Total.Stats.BlockCount + totalNewBlockCount);
+    CHECK_BOOL(statsEnd.Total.Stats.AllocationBytes ==
+        statsBeg.Total.Stats.AllocationBytes + totalNewAllocCount * MEGABYTE);
+}
+
+static void TestCustomPool_MinAllocationAlignment(const TestContext& ctx)
+{
+    wprintf(L"Test custom pool MinAllocationAlignment\n");
+
+    const UINT64 BUFFER_SIZE = 32;
+    constexpr size_t BUFFER_COUNT = 4;
+    const UINT64 MIN_ALIGNMENT = 128 * 1024;
+
+    D3D12MA::CPOOL_DESC poolDesc = D3D12MA::CPOOL_DESC{
+        D3D12_HEAP_TYPE_UPLOAD,
+        D3D12_HEAP_FLAG_ALLOW_ONLY_BUFFERS };
+    poolDesc.MinAllocationAlignment = MIN_ALIGNMENT;
+
+    ComPtr<D3D12MA::Pool> pool;
+    CHECK_HR( ctx.allocator->CreatePool(&poolDesc, &pool) );
+
+    D3D12MA::CALLOCATION_DESC allocDesc = D3D12MA::CALLOCATION_DESC{ pool.Get() };
+
+    D3D12_RESOURCE_DESC resDesc;
+    FillResourceDescForBuffer(resDesc, BUFFER_SIZE);
+
+    ComPtr<D3D12MA::Allocation> allocs[BUFFER_COUNT];
+    for(size_t i = 0; i < BUFFER_COUNT; ++i)
+    {
+        CHECK_HR( ctx.allocator->CreateResource(&allocDesc, &resDesc,
+            D3D12_RESOURCE_STATE_GENERIC_READ,
+            NULL, // pOptimizedClearValue
+            &allocs[i],
+            IID_NULL, NULL) ); // riidResource, ppvResource
+        CHECK_BOOL(allocs[i]->GetOffset() % MIN_ALIGNMENT == 0);
+    }
+}
+
+static void TestCustomPool_Committed(const TestContext& ctx)
+{
+    wprintf(L"Test custom pool committed\n");
+
+    const UINT64 BUFFER_SIZE = 32;
+
+    D3D12MA::CPOOL_DESC poolDesc = D3D12MA::CPOOL_DESC{
+        D3D12_HEAP_TYPE_DEFAULT,
+        D3D12_HEAP_FLAG_ALLOW_ONLY_BUFFERS };
+    ComPtr<D3D12MA::Pool> pool;
+    CHECK_HR( ctx.allocator->CreatePool(&poolDesc, &pool) );
+
+    D3D12MA::CALLOCATION_DESC allocDesc = D3D12MA::CALLOCATION_DESC{
+        pool.Get(),
+        D3D12MA::ALLOCATION_FLAG_COMMITTED };
+
+    D3D12_RESOURCE_DESC resDesc;
+    FillResourceDescForBuffer(resDesc, BUFFER_SIZE);
+
+    ComPtr<D3D12MA::Allocation> alloc;
+    CHECK_HR( ctx.allocator->CreateResource(&allocDesc, &resDesc,
+        D3D12_RESOURCE_STATE_COMMON,
+        NULL, // pOptimizedClearValue
+        &alloc,
+        IID_NULL, NULL) ); // riidResource, ppvResource
+    CHECK_BOOL(alloc->GetHeap() == NULL);
+    CHECK_BOOL(alloc->GetResource() != NULL);
+    CHECK_BOOL(alloc->GetOffset() == 0);
+}
+
+static void TestCustomPool_AlwaysCommitted(const TestContext& ctx)
+{
+    wprintf(L"Test custom pool always committed\n");
+
+    const UINT64 BUFFER_SIZE = 256;
+
+    D3D12MA::CPOOL_DESC poolDesc = D3D12MA::CPOOL_DESC{
+        D3D12_HEAP_TYPE_DEFAULT,
+        D3D12_HEAP_FLAG_ALLOW_ONLY_BUFFERS,
+        D3D12MA::POOL_FLAG_ALWAYS_COMMITTED };
+    ComPtr<D3D12MA::Pool> pool;
+    CHECK_HR(ctx.allocator->CreatePool(&poolDesc, &pool));
+
+    D3D12MA::CALLOCATION_DESC allocDesc = D3D12MA::CALLOCATION_DESC{ pool.Get() };
+
+    D3D12_RESOURCE_DESC resDesc;
+    FillResourceDescForBuffer(resDesc, BUFFER_SIZE);
+
+    ComPtr<D3D12MA::Allocation> alloc;
+    CHECK_HR(ctx.allocator->CreateResource(&allocDesc, &resDesc,
+        D3D12_RESOURCE_STATE_COMMON,
+        NULL, // pOptimizedClearValue
+        &alloc,
+        IID_NULL, NULL)); // riidResource, ppvResource
+    CHECK_BOOL(alloc->GetHeap() == NULL);
+    CHECK_BOOL(alloc->GetResource() != NULL);
+    CHECK_BOOL(alloc->GetOffset() == 0);
+
+    D3D12MA::Statistics stats = {};
+    pool->GetStatistics(&stats);
+    CHECK_BOOL(stats.AllocationBytes >= BUFFER_SIZE);
+    CHECK_BOOL(stats.AllocationCount == 1);
+    CHECK_BOOL(stats.BlockBytes >= BUFFER_SIZE);
+    CHECK_BOOL(stats.BlockCount == 1);
+
+    D3D12MA::DetailedStatistics detailedStats = {};
+    pool->CalculateStatistics(&detailedStats);
+    CHECK_BOOL(detailedStats.Stats == stats);
+    CHECK_BOOL(detailedStats.AllocationSizeMin == stats.AllocationBytes);
+    CHECK_BOOL(detailedStats.AllocationSizeMax == stats.AllocationBytes);
+    CHECK_BOOL(detailedStats.UnusedRangeCount == 0);
+    CHECK_BOOL(detailedStats.UnusedRangeSizeMax == 0);
+}
+
+static HRESULT TestCustomHeap(const TestContext& ctx, const D3D12_HEAP_PROPERTIES& heapProps)
+{
+    D3D12MA::TotalStatistics globalStatsBeg = {};
+    ctx.allocator->CalculateStatistics(&globalStatsBeg);
+
+    D3D12MA::CPOOL_DESC poolDesc = D3D12MA::CPOOL_DESC{
+        heapProps,
+        D3D12_HEAP_FLAG_ALLOW_ONLY_BUFFERS,
+        D3D12MA::POOL_FLAG_NONE,
+        10 * MEGABYTE, // blockSize
+        1, // minBlockCount
+        1 }; // maxBlockCount
+
+    const UINT64 BUFFER_SIZE = 1 * MEGABYTE;
+
+    ComPtr<D3D12MA::Pool> pool;
+    HRESULT hr = ctx.allocator->CreatePool(&poolDesc, &pool);
+    if(SUCCEEDED(hr))
+    {
+        D3D12MA::CALLOCATION_DESC allocDesc = D3D12MA::CALLOCATION_DESC{ pool.Get() };
+
+        D3D12_RESOURCE_DESC resDesc;
+        FillResourceDescForBuffer(resDesc, BUFFER_SIZE);
+
+        // Pool already allocated a block. We don't expect CreatePlacedResource to fail.
+        ComPtr<D3D12MA::Allocation> alloc;
+        CHECK_HR( ctx.allocator->CreateResource(&allocDesc, &resDesc,
+            D3D12_RESOURCE_STATE_COPY_DEST,
+            NULL, // pOptimizedClearValue
+            &alloc,
+            __uuidof(ID3D12Resource), NULL) ); // riidResource, ppvResource
+
+        D3D12MA::TotalStatistics globalStatsCurr = {};
+        ctx.allocator->CalculateStatistics(&globalStatsCurr);
+
+        // Make sure it is accounted only in CUSTOM heap not any of the standard heaps.
+        CHECK_BOOL(memcmp(&globalStatsCurr.HeapType[0], &globalStatsBeg.HeapType[0], sizeof(D3D12MA::DetailedStatistics)) == 0);
+        CHECK_BOOL(memcmp(&globalStatsCurr.HeapType[1], &globalStatsBeg.HeapType[1], sizeof(D3D12MA::DetailedStatistics)) == 0);
+        CHECK_BOOL(memcmp(&globalStatsCurr.HeapType[2], &globalStatsBeg.HeapType[2], sizeof(D3D12MA::DetailedStatistics)) == 0);
+        CHECK_BOOL( globalStatsCurr.HeapType[3].Stats.AllocationCount == globalStatsBeg.HeapType[3].Stats.AllocationCount + 1 );
+        CHECK_BOOL( globalStatsCurr.HeapType[3].Stats.BlockCount == globalStatsBeg.HeapType[3].Stats.BlockCount + 1 );
+        CHECK_BOOL( globalStatsCurr.HeapType[3].Stats.AllocationBytes == globalStatsBeg.HeapType[3].Stats.AllocationBytes + BUFFER_SIZE );
+        CHECK_BOOL( globalStatsCurr.Total.Stats.AllocationCount == globalStatsBeg.Total.Stats.AllocationCount + 1 );
+        CHECK_BOOL( globalStatsCurr.Total.Stats.BlockCount == globalStatsBeg.Total.Stats.BlockCount + 1 );
+        CHECK_BOOL( globalStatsCurr.Total.Stats.AllocationBytes == globalStatsBeg.Total.Stats.AllocationBytes + BUFFER_SIZE );
+
+        // Map and write some data.
+        if(heapProps.CPUPageProperty == D3D12_CPU_PAGE_PROPERTY_WRITE_COMBINE ||
+            heapProps.CPUPageProperty == D3D12_CPU_PAGE_PROPERTY_WRITE_BACK)
+        {
+            ID3D12Resource* const res = alloc->GetResource();
+
+            UINT* mappedPtr = nullptr;
+            const D3D12_RANGE readRange = {0, 0};
+            CHECK_HR(res->Map(0, &readRange, (void**)&mappedPtr));
+            
+            *mappedPtr = 0xDEADC0DE;
+            
+            res->Unmap(0, nullptr);
+        }
+    }
+
+    return hr;
+}
+
+static void TestCustomHeaps(const TestContext& ctx)
+{
+    wprintf(L"Test custom heap\n");
+
+    D3D12_HEAP_PROPERTIES heapProps = {};
+
+    // Use custom pool but the same as READBACK, which should be always available.
+    heapProps.Type = D3D12_HEAP_TYPE_CUSTOM;
+    heapProps.CPUPageProperty = D3D12_CPU_PAGE_PROPERTY_WRITE_BACK;
+    heapProps.MemoryPoolPreference = D3D12_MEMORY_POOL_L0; // System memory
+    HRESULT hr = TestCustomHeap(ctx, heapProps);
+    CHECK_HR(hr);
+}
+
+static void TestStandardCustomCommittedPlaced(const TestContext& ctx)
+{
+    wprintf(L"Test standard, custom, committed, placed\n");
+
+    static const D3D12_HEAP_TYPE heapType = D3D12_HEAP_TYPE_DEFAULT;
+    static const UINT64 bufferSize = 1024;
+
+    D3D12MA::CPOOL_DESC poolDesc = D3D12MA::CPOOL_DESC{
+        heapType,
+        D3D12_HEAP_FLAG_ALLOW_ONLY_BUFFERS };
+    ComPtr<D3D12MA::Pool> pool;
+    CHECK_HR(ctx.allocator->CreatePool(&poolDesc, &pool));
+
+    std::vector<ComPtr<D3D12MA::Allocation>> allocations;
+    
+    D3D12MA::TotalStatistics statsBeg = {};
+    D3D12MA::DetailedStatistics poolStatInfoBeg = {};
+    ctx.allocator->CalculateStatistics(&statsBeg);
+    pool->CalculateStatistics(&poolStatInfoBeg);
+
+    size_t poolAllocCount = 0;
+
+    D3D12_RESOURCE_DESC resDesc = {};
+    FillResourceDescForBuffer(resDesc, bufferSize);
+
+    for(uint32_t standardCustomI = 0; standardCustomI < 2; ++standardCustomI)
+    {
+        const bool useCustomPool = standardCustomI > 0;
+        for(uint32_t flagsI = 0; flagsI < 3; ++flagsI)
+        {
+            const bool useCommitted = flagsI > 0;
+            const bool neverAllocate = flagsI > 1;
+
+            D3D12MA::ALLOCATION_DESC allocDesc = {};
+            if(useCustomPool)
+            {
+                allocDesc.CustomPool = pool.Get();
+                allocDesc.HeapType = (D3D12_HEAP_TYPE)0xCDCDCDCD; // Should be ignored.
+                allocDesc.ExtraHeapFlags = (D3D12_HEAP_FLAGS)0xCDCDCDCD; // Should be ignored.
+            }
+            else
+                allocDesc.HeapType = heapType;
+            if(useCommitted)
+                allocDesc.Flags |= D3D12MA::ALLOCATION_FLAG_COMMITTED;
+            if(neverAllocate)
+                allocDesc.Flags |= D3D12MA::ALLOCATION_FLAG_NEVER_ALLOCATE;
+
+            ComPtr<D3D12MA::Allocation> allocPtr = NULL;
+            HRESULT hr = ctx.allocator->CreateResource(&allocDesc, &resDesc,
+                D3D12_RESOURCE_STATE_COMMON,
+                NULL, // pOptimizedClearValue
+                &allocPtr, IID_NULL, NULL);
+            CHECK_BOOL(SUCCEEDED(hr) == (allocPtr != NULL));
+            if(allocPtr)
+            {
+                allocations.push_back(allocPtr);
+                if(useCustomPool)
+                    ++poolAllocCount;
+            }
+
+            bool expectSuccess = !neverAllocate; // NEVER_ALLOCATE should always fail with COMMITTED.
+            CHECK_BOOL(expectSuccess == SUCCEEDED(hr));
+            if(SUCCEEDED(hr) && useCommitted)
+            {
+                CHECK_BOOL(allocPtr->GetHeap() == NULL); // Committed allocation has implicit heap.
+            }
+        }
+    }
+
+    D3D12MA::TotalStatistics statsEnd = {};
+    D3D12MA::DetailedStatistics poolStatInfoEnd = {};
+    ctx.allocator->CalculateStatistics(&statsEnd);
+    pool->CalculateStatistics(&poolStatInfoEnd);
+
+    CHECK_BOOL(statsEnd.Total.Stats.AllocationCount == statsBeg.Total.Stats.AllocationCount + allocations.size());
+    CHECK_BOOL(statsEnd.Total.Stats.AllocationBytes >= statsBeg.Total.Stats.AllocationBytes + allocations.size() * bufferSize);
+    CHECK_BOOL(statsEnd.HeapType[0].Stats.AllocationCount == statsBeg.HeapType[0].Stats.AllocationCount + allocations.size());
+    CHECK_BOOL(statsEnd.HeapType[0].Stats.AllocationBytes >= statsBeg.HeapType[0].Stats.AllocationBytes + allocations.size() * bufferSize);
+    CHECK_BOOL(poolStatInfoEnd.Stats.AllocationCount == poolStatInfoBeg.Stats.AllocationCount + poolAllocCount);
+    CHECK_BOOL(poolStatInfoEnd.Stats.AllocationBytes >= poolStatInfoBeg.Stats.AllocationBytes + poolAllocCount * bufferSize);
+}
+
+static void TestAliasingMemory(const TestContext& ctx)
+{
+    wprintf(L"Test aliasing memory\n");
+
+    D3D12_RESOURCE_DESC resDesc1 = {};
+    resDesc1.Dimension = D3D12_RESOURCE_DIMENSION_TEXTURE2D;
+    resDesc1.Alignment = 0;
+    resDesc1.Width = 1920;
+    resDesc1.Height = 1080;
+    resDesc1.DepthOrArraySize = 1;
+    resDesc1.MipLevels = 1;
+    resDesc1.Format = DXGI_FORMAT_R8G8B8A8_UNORM;
+    resDesc1.SampleDesc.Count = 1;
+    resDesc1.SampleDesc.Quality = 0;
+    resDesc1.Layout = D3D12_TEXTURE_LAYOUT_UNKNOWN;
+    resDesc1.Flags = D3D12_RESOURCE_FLAG_ALLOW_RENDER_TARGET | D3D12_RESOURCE_FLAG_ALLOW_UNORDERED_ACCESS;
+
+    D3D12_RESOURCE_DESC resDesc2 = {};
+    resDesc2.Dimension = D3D12_RESOURCE_DIMENSION_TEXTURE2D;
+    resDesc2.Alignment = 0;
+    resDesc2.Width = 1024;
+    resDesc2.Height = 1024;
+    resDesc2.DepthOrArraySize = 1;
+    resDesc2.MipLevels = 0;
+    resDesc2.Format = DXGI_FORMAT_R8G8B8A8_UNORM;
+    resDesc2.SampleDesc.Count = 1;
+    resDesc2.SampleDesc.Quality = 0;
+    resDesc2.Layout = D3D12_TEXTURE_LAYOUT_UNKNOWN;
+    resDesc2.Flags = D3D12_RESOURCE_FLAG_ALLOW_RENDER_TARGET;
+
+    const D3D12_RESOURCE_ALLOCATION_INFO allocInfo1 =
+        ctx.device->GetResourceAllocationInfo(0, 1, &resDesc1);
+    const D3D12_RESOURCE_ALLOCATION_INFO allocInfo2 =
+        ctx.device->GetResourceAllocationInfo(0, 1, &resDesc2);
+
+    D3D12_RESOURCE_ALLOCATION_INFO finalAllocInfo = {};
+    finalAllocInfo.Alignment = std::max(allocInfo1.Alignment, allocInfo2.Alignment);
+    finalAllocInfo.SizeInBytes = std::max(allocInfo1.SizeInBytes, allocInfo2.SizeInBytes);
+
+    D3D12MA::CALLOCATION_DESC allocDesc = D3D12MA::CALLOCATION_DESC{
+        D3D12_HEAP_TYPE_DEFAULT,
+        D3D12MA::ALLOCATION_FLAG_NONE,
+        NULL, // privateData
+        D3D12_HEAP_FLAG_ALLOW_ONLY_RT_DS_TEXTURES };
+
+    ComPtr<D3D12MA::Allocation> alloc;
+    CHECK_HR( ctx.allocator->AllocateMemory(&allocDesc, &finalAllocInfo, &alloc) );
+    CHECK_BOOL(alloc != NULL && alloc->GetHeap() != NULL);
+
+    ComPtr<ID3D12Resource> res1;
+    CHECK_HR( ctx.allocator->CreateAliasingResource(
+        alloc.Get(),
+        0, // AllocationLocalOffset
+        &resDesc1,
+        D3D12_RESOURCE_STATE_COMMON,
+        NULL, // pOptimizedClearValue
+        IID_PPV_ARGS(&res1)) );
+    CHECK_BOOL(res1 != NULL);
+
+    ComPtr<ID3D12Resource> res2;
+    CHECK_HR( ctx.allocator->CreateAliasingResource(
+        alloc.Get(),
+        0, // AllocationLocalOffset
+        &resDesc2,
+        D3D12_RESOURCE_STATE_COMMON,
+        NULL, // pOptimizedClearValue
+        IID_PPV_ARGS(&res2)) );
+    CHECK_BOOL(res2 != NULL);
+
+    // You can use res1 and res2, but not at the same time!
+}
+
+static void TestAliasingImplicitCommitted(const TestContext& ctx)
+{
+    wprintf(L"Test aliasing implicit dedicated\n");
+
+    // The buffer will be large enough to be allocated as committed.
+    // We still need it to have an explicit heap to be able to alias.
+
+    D3D12_RESOURCE_DESC resDesc = {};
+    FillResourceDescForBuffer(resDesc, 300 * MEGABYTE);
+
+    D3D12MA::CALLOCATION_DESC allocDesc = D3D12MA::CALLOCATION_DESC{
+        D3D12_HEAP_TYPE_UPLOAD,
+        D3D12MA::ALLOCATION_FLAG_CAN_ALIAS };
+
+    ComPtr<D3D12MA::Allocation> alloc;
+    CHECK_HR(ctx.allocator->CreateResource(&allocDesc, &resDesc,
+        D3D12_RESOURCE_STATE_GENERIC_READ, NULL,
+        &alloc, IID_NULL, NULL));
+    CHECK_BOOL(alloc != NULL && alloc->GetHeap() != NULL);
+
+    resDesc.Width = 200 * MEGABYTE;
+    ComPtr<ID3D12Resource> aliasingRes;
+    CHECK_HR(ctx.allocator->CreateAliasingResource(alloc.Get(),
+        0, // AllocationLocalOffset
+        &resDesc,
+        D3D12_RESOURCE_STATE_GENERIC_READ, NULL, IID_PPV_ARGS(&aliasingRes)));
+    CHECK_BOOL(aliasingRes != NULL);
+}
+
+static void TestPoolMsaaTextureAsCommitted(const TestContext& ctx)
+{
+    wprintf(L"Test MSAA texture always as committed in pool\n");
+
+    D3D12MA::CPOOL_DESC poolDesc = D3D12MA::CPOOL_DESC{
+        D3D12_HEAP_TYPE_DEFAULT,
+        D3D12_HEAP_FLAG_ALLOW_ONLY_RT_DS_TEXTURES,
+        D3D12MA::POOL_FLAG_MSAA_TEXTURES_ALWAYS_COMMITTED };
+    ComPtr<D3D12MA::Pool> pool;
+    CHECK_HR(ctx.allocator->CreatePool(&poolDesc, &pool));
+
+    D3D12MA::CALLOCATION_DESC allocDesc = D3D12MA::CALLOCATION_DESC{ pool.Get() };
+
+    D3D12_RESOURCE_DESC resDesc = {};
+    resDesc.Dimension = D3D12_RESOURCE_DIMENSION_TEXTURE2D;
+    resDesc.Width = 1024;
+    resDesc.Height = 512;
+    resDesc.DepthOrArraySize = 1;
+    resDesc.MipLevels = 1;
+    resDesc.Format = DXGI_FORMAT_R8G8B8A8_UNORM;
+    resDesc.SampleDesc.Count = 2;
+    resDesc.SampleDesc.Quality = 0;
+    resDesc.Layout = D3D12_TEXTURE_LAYOUT_UNKNOWN;
+    resDesc.Flags = D3D12_RESOURCE_FLAG_ALLOW_RENDER_TARGET;
+
+    ComPtr<D3D12MA::Allocation> alloc;
+    CHECK_HR(ctx.allocator->CreateResource(&allocDesc, &resDesc, D3D12_RESOURCE_STATE_RENDER_TARGET, nullptr, &alloc, IID_NULL, nullptr));
+    // Committed allocation should not have explicit heap
+    CHECK_BOOL(alloc->GetHeap() == nullptr);
+}
+
+static void TestMapping(const TestContext& ctx)
+{
+    wprintf(L"Test mapping\n");
+
+    const UINT count = 10;
+    const UINT64 bufSize = 32ull * 1024;
+    ResourceWithAllocation resources[count];
+
+    D3D12MA::CALLOCATION_DESC allocDesc = D3D12MA::CALLOCATION_DESC{ D3D12_HEAP_TYPE_UPLOAD };
+
+    D3D12_RESOURCE_DESC resourceDesc;
+    FillResourceDescForBuffer(resourceDesc, bufSize);
+
+    for(UINT i = 0; i < count; ++i)
+    {
+        CHECK_HR( ctx.allocator->CreateResource(
+            &allocDesc,
+            &resourceDesc,
+            D3D12_RESOURCE_STATE_GENERIC_READ,
+            NULL,
+            &resources[i].allocation,
+            IID_PPV_ARGS(&resources[i].resource)) );
+
+        void* mappedPtr = NULL;
+        CHECK_HR( resources[i].resource->Map(0, &EMPTY_RANGE, &mappedPtr) );
+
+        FillData(mappedPtr, bufSize, i);
+
+        // Unmap every other buffer. Leave others mapped.
+        if((i % 2) != 0)
+        {
+            resources[i].resource->Unmap(0, NULL);
+        }
+    }
+}
+
+static inline bool StatisticsEqual(const D3D12MA::DetailedStatistics& lhs, const D3D12MA::DetailedStatistics& rhs)
+{
+    return memcmp(&lhs, &rhs, sizeof(lhs)) == 0;
+}
+
+static void CheckStatistics(const D3D12MA::DetailedStatistics& stats)
+{
+    CHECK_BOOL(stats.Stats.AllocationBytes <= stats.Stats.BlockBytes);
+    if(stats.Stats.AllocationBytes > 0)
+    {
+        CHECK_BOOL(stats.Stats.AllocationCount > 0);
+        CHECK_BOOL(stats.AllocationSizeMin <= stats.AllocationSizeMax);
+    }
+    if(stats.UnusedRangeCount > 0)
+    {
+        CHECK_BOOL(stats.UnusedRangeSizeMax > 0);
+        CHECK_BOOL(stats.UnusedRangeSizeMin <= stats.UnusedRangeSizeMax);
+    }
+}
+
+static void TestStats(const TestContext& ctx)
+{
+    wprintf(L"Test stats\n");
+
+    D3D12MA::TotalStatistics begStats = {};
+    ctx.allocator->CalculateStatistics(&begStats);
+
+    const UINT count = 10;
+    const UINT64 bufSize = 64ull * 1024;
+    ResourceWithAllocation resources[count];
+
+    D3D12MA::CALLOCATION_DESC allocDesc = D3D12MA::CALLOCATION_DESC{ D3D12_HEAP_TYPE_UPLOAD };
+
+    D3D12_RESOURCE_DESC resourceDesc;
+    FillResourceDescForBuffer(resourceDesc, bufSize);
+
+    for(UINT i = 0; i < count; ++i)
+    {
+        if(i == count / 2)
+            allocDesc.Flags |= D3D12MA::ALLOCATION_FLAG_COMMITTED;
+        CHECK_HR( ctx.allocator->CreateResource(
+            &allocDesc,
+            &resourceDesc,
+            D3D12_RESOURCE_STATE_GENERIC_READ,
+            NULL,
+            &resources[i].allocation,
+            IID_PPV_ARGS(&resources[i].resource)) );
+    }
+
+    D3D12MA::TotalStatistics endStats = {};
+    ctx.allocator->CalculateStatistics(&endStats);
+
+    CHECK_BOOL(endStats.Total.Stats.BlockCount >= begStats.Total.Stats.BlockCount);
+    CHECK_BOOL(endStats.Total.Stats.AllocationCount == begStats.Total.Stats.AllocationCount + count);
+    CHECK_BOOL(endStats.Total.Stats.AllocationBytes == begStats.Total.Stats.AllocationBytes + count * bufSize);
+    CHECK_BOOL(endStats.Total.AllocationSizeMin <= bufSize);
+    CHECK_BOOL(endStats.Total.AllocationSizeMax >= bufSize);
+
+    CHECK_BOOL(endStats.HeapType[1].Stats.BlockCount >= begStats.HeapType[1].Stats.BlockCount);
+    CHECK_BOOL(endStats.HeapType[1].Stats.AllocationCount >= begStats.HeapType[1].Stats.AllocationCount + count);
+    CHECK_BOOL(endStats.HeapType[1].Stats.AllocationBytes >= begStats.HeapType[1].Stats.AllocationBytes + count * bufSize);
+    CHECK_BOOL(endStats.HeapType[1].AllocationSizeMin <= bufSize);
+    CHECK_BOOL(endStats.HeapType[1].AllocationSizeMax >= bufSize);
+
+    CHECK_BOOL(StatisticsEqual(begStats.HeapType[0], endStats.HeapType[0]));
+    CHECK_BOOL(StatisticsEqual(begStats.HeapType[2], endStats.HeapType[2]));
+
+    CheckStatistics(endStats.Total);
+    CheckStatistics(endStats.HeapType[0]);
+    CheckStatistics(endStats.HeapType[1]);
+    CheckStatistics(endStats.HeapType[2]);
+
+    D3D12MA::Budget localBudget = {}, nonLocalBudget = {};
+    ctx.allocator->GetBudget(&localBudget, &nonLocalBudget);
+
+    CHECK_BOOL(localBudget.Stats.AllocationBytes <= localBudget.Stats.BlockBytes);
+    CHECK_BOOL(endStats.HeapType[3].Stats.BlockCount == 0); // No allocation from D3D12_HEAP_TYPE_CUSTOM in this test.
+    if(!ctx.allocator->IsUMA())
+    {
+        // Discrete GPU
+        CHECK_BOOL(localBudget.Stats.AllocationBytes == endStats.HeapType[0].Stats.AllocationBytes);
+        CHECK_BOOL(localBudget.Stats.BlockBytes == endStats.HeapType[0].Stats.BlockBytes);
+    
+        CHECK_BOOL(nonLocalBudget.Stats.AllocationBytes <= nonLocalBudget.Stats.BlockBytes);
+        CHECK_BOOL(nonLocalBudget.Stats.AllocationBytes == endStats.HeapType[1].Stats.AllocationBytes + endStats.HeapType[2].Stats.AllocationBytes);
+        CHECK_BOOL(nonLocalBudget.Stats.BlockBytes ==
+            endStats.HeapType[1].Stats.BlockBytes + endStats.HeapType[2].Stats.BlockBytes);
+    }
+    else
+    {
+        // Integrated GPU - all memory is local
+        CHECK_BOOL(localBudget.Stats.AllocationBytes == endStats.HeapType[0].Stats.AllocationBytes +
+            endStats.HeapType[1].Stats.AllocationBytes +
+            endStats.HeapType[2].Stats.AllocationBytes);
+        CHECK_BOOL(localBudget.Stats.BlockBytes == endStats.HeapType[0].Stats.BlockBytes +
+            endStats.HeapType[1].Stats.BlockBytes +
+            endStats.HeapType[2].Stats.BlockBytes);
+
+        CHECK_BOOL(nonLocalBudget.Stats.AllocationBytes == 0);
+        CHECK_BOOL(nonLocalBudget.Stats.BlockBytes == 0);
+    }
+}
+
+static void TestTransfer(const TestContext& ctx)
+{
+    wprintf(L"Test mapping\n");
+
+    const UINT count = 10;
+    const UINT64 bufSize = 32ull * 1024;
+    
+    ResourceWithAllocation resourcesUpload[count];
+    ResourceWithAllocation resourcesDefault[count];
+    ResourceWithAllocation resourcesReadback[count];
+
+    D3D12MA::CALLOCATION_DESC allocDescUpload = D3D12MA::CALLOCATION_DESC{ D3D12_HEAP_TYPE_UPLOAD };
+    D3D12MA::CALLOCATION_DESC allocDescDefault = D3D12MA::CALLOCATION_DESC{ D3D12_HEAP_TYPE_DEFAULT };
+    D3D12MA::CALLOCATION_DESC allocDescReadback = D3D12MA::CALLOCATION_DESC{ D3D12_HEAP_TYPE_READBACK };
+
+    D3D12_RESOURCE_DESC resourceDesc;
+    FillResourceDescForBuffer(resourceDesc, bufSize);
+
+    // Create 3 sets of resources.
+    for(UINT i = 0; i < count; ++i)
+    {
+        CHECK_HR( ctx.allocator->CreateResource(
+            &allocDescUpload,
+            &resourceDesc,
+            D3D12_RESOURCE_STATE_GENERIC_READ,
+            NULL,
+            &resourcesUpload[i].allocation,
+            IID_PPV_ARGS(&resourcesUpload[i].resource)) );
+
+        CHECK_HR( ctx.allocator->CreateResource(
+            &allocDescDefault,
+            &resourceDesc,
+            D3D12_RESOURCE_STATE_COPY_DEST,
+            NULL,
+            &resourcesDefault[i].allocation,
+            IID_PPV_ARGS(&resourcesDefault[i].resource)) );
+
+        CHECK_HR( ctx.allocator->CreateResource(
+            &allocDescReadback,
+            &resourceDesc,
+            D3D12_RESOURCE_STATE_COPY_DEST,
+            NULL,
+            &resourcesReadback[i].allocation,
+            IID_PPV_ARGS(&resourcesReadback[i].resource)) );
+    }
+
+    // Map and fill data in UPLOAD.
+    for(UINT i = 0; i < count; ++i)
+    {
+        void* mappedPtr = nullptr;
+        CHECK_HR( resourcesUpload[i].resource->Map(0, &EMPTY_RANGE, &mappedPtr) );
+
+        FillData(mappedPtr, bufSize, i);
+
+        // Unmap every other resource, leave others mapped.
+        if((i % 2) != 0)
+        {
+            resourcesUpload[i].resource->Unmap(0, NULL);
+        }
+    }
+
+    // Transfer from UPLOAD to DEFAULT, from there to READBACK.
+    ID3D12GraphicsCommandList* cmdList = BeginCommandList();
+    for(UINT i = 0; i < count; ++i)
+    {
+        cmdList->CopyBufferRegion(resourcesDefault[i].resource.Get(), 0, resourcesUpload[i].resource.Get(), 0, bufSize);
+    }
+    D3D12_RESOURCE_BARRIER barriers[count] = {};
+    for(UINT i = 0; i < count; ++i)
+    {
+        barriers[i].Type = D3D12_RESOURCE_BARRIER_TYPE_TRANSITION;
+        barriers[i].Transition.pResource = resourcesDefault[i].resource.Get();
+        barriers[i].Transition.StateBefore = D3D12_RESOURCE_STATE_COPY_DEST;
+        barriers[i].Transition.StateAfter = D3D12_RESOURCE_STATE_COPY_SOURCE;
+        barriers[i].Transition.Subresource = D3D12_RESOURCE_BARRIER_ALL_SUBRESOURCES;
+    }
+    cmdList->ResourceBarrier(count, barriers);
+    for(UINT i = 0; i < count; ++i)
+    {
+        cmdList->CopyBufferRegion(resourcesReadback[i].resource.Get(), 0, resourcesDefault[i].resource.Get(), 0, bufSize);
+    }
+    EndCommandList(cmdList);
+
+    // Validate READBACK buffers.
+    for(UINT i = count; i--; )
+    {
+        const D3D12_RANGE mapRange = {0, bufSize};
+        void* mappedPtr = nullptr;
+        CHECK_HR( resourcesReadback[i].resource->Map(0, &mapRange, &mappedPtr) );
+
+        CHECK_BOOL( ValidateData(mappedPtr, bufSize, i) );
+
+        // Unmap every 3rd resource, leave others mapped.
+        if((i % 3) != 0)
+        {
+            resourcesReadback[i].resource->Unmap(0, &EMPTY_RANGE);
+        }
+    }
+}
+
+static void TestMultithreading(const TestContext& ctx)
+{
+    wprintf(L"Test multithreading\n");
+
+    const UINT threadCount = 32;
+    const UINT bufSizeMin = 1024ull;
+    const UINT bufSizeMax = 1024ull * 1024;
+
+    D3D12MA::CALLOCATION_DESC allocDesc = D3D12MA::CALLOCATION_DESC{ D3D12_HEAP_TYPE_UPLOAD };
+
+    // Launch threads.
+    std::thread threads[threadCount];
+    for(UINT threadIndex = 0; threadIndex < threadCount; ++threadIndex)
+    {
+        auto threadFunc = [&, threadIndex]()
+        {
+            RandomNumberGenerator rand(threadIndex);
+
+            std::vector<ResourceWithAllocation> resources;
+            resources.reserve(256);
+
+            // Create starting number of buffers.
+            const UINT bufToCreateCount = 32;
+            for(UINT bufIndex = 0; bufIndex < bufToCreateCount; ++bufIndex)
+            {
+                ResourceWithAllocation res = {};
+                res.dataSeed = (threadIndex << 16) | bufIndex;
+                res.size = AlignUp<UINT>(rand.Generate() % (bufSizeMax - bufSizeMin) + bufSizeMin, 16);
+
+                D3D12_RESOURCE_DESC resourceDesc;
+                FillResourceDescForBuffer(resourceDesc, res.size);
+
+                CHECK_HR( ctx.allocator->CreateResource(
+                    &allocDesc,
+                    &resourceDesc,
+                    D3D12_RESOURCE_STATE_GENERIC_READ,
+                    NULL,
+                    &res.allocation,
+                    IID_PPV_ARGS(&res.resource)) );
+                
+                void* mappedPtr = nullptr;
+                CHECK_HR( res.resource->Map(0, &EMPTY_RANGE, &mappedPtr) );
+
+                FillData(mappedPtr, res.size, res.dataSeed);
+
+                // Unmap some of them, leave others mapped.
+                if(rand.GenerateBool())
+                {
+                    res.resource->Unmap(0, NULL);
+                }
+
+                resources.push_back(std::move(res));
+            }
+            
+            Sleep(20);
+
+            // Make a number of random allocate and free operations.
+            const UINT operationCount = 128;
+            for(UINT operationIndex = 0; operationIndex < operationCount; ++operationIndex)
+            {
+                const bool removePossible = !resources.empty();
+                const bool remove = removePossible && rand.GenerateBool();
+                if(remove)
+                {
+                    const UINT indexToRemove = rand.Generate() % resources.size();
+                    resources.erase(resources.begin() + indexToRemove);
+                }
+                else // Create new buffer.
+                {
+                    ResourceWithAllocation res = {};
+                    res.dataSeed = (threadIndex << 16) | operationIndex;
+                    res.size = AlignUp<UINT>(rand.Generate() % (bufSizeMax - bufSizeMin) + bufSizeMin, 16);
+                    D3D12_RESOURCE_DESC resourceDesc;
+                    FillResourceDescForBuffer(resourceDesc, res.size);
+
+                    CHECK_HR( ctx.allocator->CreateResource(
+                        &allocDesc,
+                        &resourceDesc,
+                        D3D12_RESOURCE_STATE_GENERIC_READ,
+                        NULL,
+                        &res.allocation,
+                        IID_PPV_ARGS(&res.resource)) );
+
+                    void* mappedPtr = nullptr;
+                    CHECK_HR( res.resource->Map(0, NULL, &mappedPtr) );
+
+                    FillData(mappedPtr, res.size, res.dataSeed);
+
+                    // Unmap some of them, leave others mapped.
+                    if(rand.GenerateBool())
+                    {
+                        res.resource->Unmap(0, NULL);
+                    }
+
+                    resources.push_back(std::move(res));
+                }
+            }
+
+            Sleep(20);
+
+            // Validate data in all remaining buffers while deleting them.
+            for(size_t resIndex = resources.size(); resIndex--; )
+            {
+                void* mappedPtr = nullptr;
+                CHECK_HR( resources[resIndex].resource->Map(0, NULL, &mappedPtr) );
+
+                ValidateData(mappedPtr, resources[resIndex].size, resources[resIndex].dataSeed);
+
+                // Unmap some of them, leave others mapped.
+                if((resIndex % 3) == 1)
+                {
+                    resources[resIndex].resource->Unmap(0, &EMPTY_RANGE);
+                } 
+
+                resources.pop_back();
+            }
+        };
+        threads[threadIndex] = std::thread(threadFunc);
+    }
+
+    // Wait for threads to finish.
+    for(UINT threadIndex = threadCount; threadIndex--; )
+    {
+        threads[threadIndex].join();
+    }
+}
+
+static bool IsProtectedResourceSessionSupported(const TestContext& ctx)
+{
+    D3D12_FEATURE_DATA_PROTECTED_RESOURCE_SESSION_SUPPORT support = {};
+    CHECK_HR(ctx.device->CheckFeatureSupport(
+        D3D12_FEATURE_PROTECTED_RESOURCE_SESSION_SUPPORT, &support, sizeof support));
+    return support.Support > D3D12_PROTECTED_RESOURCE_SESSION_SUPPORT_FLAG_NONE;
+}
+
+static void TestLinearAllocator(const TestContext& ctx)
+{
+    wprintf(L"Test linear allocator\n");
+
+    RandomNumberGenerator rand{ 645332 };
+
+    D3D12MA::CPOOL_DESC poolDesc = D3D12MA::CPOOL_DESC{
+        D3D12_HEAP_TYPE_DEFAULT,
+        D3D12_HEAP_FLAG_ALLOW_ONLY_BUFFERS,
+        D3D12MA::POOL_FLAG_ALGORITHM_LINEAR,
+        64 * KILOBYTE * 300, // blockSize; alignment of buffers is always 64 KB.
+        1, // minBlockCount
+        1 }; // maxBlockCount
+    ComPtr<D3D12MA::Pool> pool;
+    CHECK_HR(ctx.allocator->CreatePool(&poolDesc, &pool));
+
+    D3D12_RESOURCE_DESC buffDesc = {};
+    FillResourceDescForBuffer(buffDesc, 0);
+
+    D3D12MA::CALLOCATION_DESC allocDesc = D3D12MA::CALLOCATION_DESC{ pool.Get() };
+
+    constexpr size_t maxBufCount = 100;
+    struct BufferInfo
+    {
+        ComPtr<ID3D12Resource> Buffer;
+        ComPtr<D3D12MA::Allocation> Allocation;
+    };
+    std::vector<BufferInfo> buffInfo;
+
+    constexpr UINT64 bufSizeMin = 16;
+    constexpr UINT64 bufSizeMax = 1024;
+    UINT64 prevOffset = 0;
+
+    // Test one-time free.
+    for (size_t i = 0; i < 2; ++i)
+    {
+        // Allocate number of buffers of varying size that surely fit into this block.
+        UINT64 bufSumSize = 0;
+        UINT64 allocSumSize = 0;
+        for (size_t i = 0; i < maxBufCount; ++i)
+        {
+            buffDesc.Width = AlignUp<UINT64>(bufSizeMin + rand.Generate() % (bufSizeMax - bufSizeMin), 16);
+            BufferInfo newBuffInfo;
+            CHECK_HR(ctx.allocator->CreateResource(&allocDesc, &buffDesc, D3D12_RESOURCE_STATE_VERTEX_AND_CONSTANT_BUFFER,
+                nullptr, &newBuffInfo.Allocation, IID_PPV_ARGS(&newBuffInfo.Buffer)));
+            const UINT64 offset = newBuffInfo.Allocation->GetOffset();
+            CHECK_BOOL(i == 0 || offset > prevOffset);
+            prevOffset = offset;
+            bufSumSize += buffDesc.Width;
+            allocSumSize += newBuffInfo.Allocation->GetSize();
+            buffInfo.push_back(std::move(newBuffInfo));
+        }
+
+        // Validate pool stats.
+        D3D12MA::DetailedStatistics stats;
+        pool->CalculateStatistics(&stats);
+        CHECK_BOOL(stats.Stats.BlockBytes - stats.Stats.AllocationBytes == poolDesc.BlockSize - allocSumSize);
+        CHECK_BOOL(allocSumSize >= bufSumSize);
+        CHECK_BOOL(stats.Stats.AllocationCount == buffInfo.size());
+
+        // Destroy the buffers in random order.
+        while (!buffInfo.empty())
+        {
+            const size_t indexToDestroy = rand.Generate() % buffInfo.size();
+            buffInfo.erase(buffInfo.begin() + indexToDestroy);
+        }
+    }
+
+    // Test stack.
+    {
+        // Allocate number of buffers of varying size that surely fit into this block.
+        for (size_t i = 0; i < maxBufCount; ++i)
+        {
+            buffDesc.Width = AlignUp<UINT64>(bufSizeMin + rand.Generate() % (bufSizeMax - bufSizeMin), 16);
+            BufferInfo newBuffInfo;
+            CHECK_HR(ctx.allocator->CreateResource(&allocDesc, &buffDesc, D3D12_RESOURCE_STATE_VERTEX_AND_CONSTANT_BUFFER,
+                nullptr, &newBuffInfo.Allocation, IID_PPV_ARGS(&newBuffInfo.Buffer)));
+            const UINT64 offset = newBuffInfo.Allocation->GetOffset();
+            CHECK_BOOL(i == 0 || offset > prevOffset);
+            buffInfo.push_back(std::move(newBuffInfo));
+            prevOffset = offset;
+        }
+
+        // Destroy few buffers from top of the stack.
+        for (size_t i = 0; i < maxBufCount / 5; ++i)
+            buffInfo.pop_back();
+
+        // Create some more
+        for (size_t i = 0; i < maxBufCount / 5; ++i)
+        {
+            buffDesc.Width = AlignUp<UINT64>(bufSizeMin + rand.Generate() % (bufSizeMax - bufSizeMin), 16);
+            BufferInfo newBuffInfo;
+            CHECK_HR(ctx.allocator->CreateResource(&allocDesc, &buffDesc, D3D12_RESOURCE_STATE_VERTEX_AND_CONSTANT_BUFFER,
+                nullptr, &newBuffInfo.Allocation, IID_PPV_ARGS(&newBuffInfo.Buffer)));
+            const UINT64 offset = newBuffInfo.Allocation->GetOffset();
+            CHECK_BOOL(i == 0 || offset > prevOffset);
+            buffInfo.push_back(std::move(newBuffInfo));
+            prevOffset = offset;
+        }
+
+        // Destroy the buffers in reverse order.
+        while (!buffInfo.empty())
+            buffInfo.pop_back();
+    }
+
+    // Test ring buffer.
+    {
+        // Allocate number of buffers that surely fit into this block.
+        buffDesc.Width = bufSizeMax;
+        for (size_t i = 0; i < maxBufCount; ++i)
+        {
+            BufferInfo newBuffInfo;
+            CHECK_HR(ctx.allocator->CreateResource(&allocDesc, &buffDesc, D3D12_RESOURCE_STATE_VERTEX_AND_CONSTANT_BUFFER,
+                nullptr, &newBuffInfo.Allocation, IID_PPV_ARGS(&newBuffInfo.Buffer)));
+            const UINT64 offset = newBuffInfo.Allocation->GetOffset();
+            CHECK_BOOL(i == 0 || offset > prevOffset);
+            buffInfo.push_back(std::move(newBuffInfo));
+            prevOffset = offset;
+        }
+
+        // Free and allocate new buffers so many times that we make sure we wrap-around at least once.
+        const size_t buffersPerIter = maxBufCount / 10 - 1;
+        const size_t iterCount = poolDesc.BlockSize / buffDesc.Width / buffersPerIter * 2;
+        for (size_t iter = 0; iter < iterCount; ++iter)
+        {
+            buffInfo.erase(buffInfo.begin(), buffInfo.begin() + buffersPerIter);
+
+            for (size_t bufPerIter = 0; bufPerIter < buffersPerIter; ++bufPerIter)
+            {
+                BufferInfo newBuffInfo;
+                CHECK_HR(ctx.allocator->CreateResource(&allocDesc, &buffDesc, D3D12_RESOURCE_STATE_VERTEX_AND_CONSTANT_BUFFER,
+                    nullptr, &newBuffInfo.Allocation, IID_PPV_ARGS(&newBuffInfo.Buffer)));
+                buffInfo.push_back(std::move(newBuffInfo));
+            }
+        }
+
+        // Allocate buffers until we reach out-of-memory.
+        UINT32 debugIndex = 0;
+        while (true)
+        {
+            BufferInfo newBuffInfo;
+            HRESULT hr = ctx.allocator->CreateResource(&allocDesc, &buffDesc, D3D12_RESOURCE_STATE_VERTEX_AND_CONSTANT_BUFFER,
+                nullptr, &newBuffInfo.Allocation, IID_PPV_ARGS(&newBuffInfo.Buffer));
+            ++debugIndex;
+            if (SUCCEEDED(hr))
+            {
+                buffInfo.push_back(std::move(newBuffInfo));
+            }
+            else
+            {
+                CHECK_BOOL(hr == E_OUTOFMEMORY);
+                break;
+            }
+        }
+
+        // Destroy the buffers in random order.
+        while (!buffInfo.empty())
+        {
+            const size_t indexToDestroy = rand.Generate() % buffInfo.size();
+            buffInfo.erase(buffInfo.begin() + indexToDestroy);
+        }
+    }
+
+    // Test double stack.
+    {
+        // Allocate number of buffers of varying size that surely fit into this block, alternate from bottom/top.
+        UINT64 prevOffsetLower = 0;
+        UINT64 prevOffsetUpper = poolDesc.BlockSize;
+        for (size_t i = 0; i < maxBufCount; ++i)
+        {
+            const bool upperAddress = (i % 2) != 0;
+            if (upperAddress)
+                allocDesc.Flags = D3D12MA::ALLOCATION_FLAG_UPPER_ADDRESS;
+            else
+                allocDesc.Flags = D3D12MA::ALLOCATION_FLAG_NONE;
+            buffDesc.Width = AlignUp<UINT64>(bufSizeMin + rand.Generate() % (bufSizeMax - bufSizeMin), 16);
+            BufferInfo newBuffInfo;
+            CHECK_HR(ctx.allocator->CreateResource(&allocDesc, &buffDesc, D3D12_RESOURCE_STATE_VERTEX_AND_CONSTANT_BUFFER,
+                nullptr, &newBuffInfo.Allocation, IID_PPV_ARGS(&newBuffInfo.Buffer)));
+            const UINT64 offset = newBuffInfo.Allocation->GetOffset();
+            if (upperAddress)
+            {
+                CHECK_BOOL(offset < prevOffsetUpper);
+                prevOffsetUpper = offset;
+            }
+            else
+            {
+                CHECK_BOOL(offset >= prevOffsetLower);
+                prevOffsetLower = offset;
+            }
+            CHECK_BOOL(prevOffsetLower < prevOffsetUpper);
+            buffInfo.push_back(std::move(newBuffInfo));
+        }
+
+        // Destroy few buffers from top of the stack.
+        for (size_t i = 0; i < maxBufCount / 5; ++i)
+            buffInfo.pop_back();
+
+        // Create some more
+        for (size_t i = 0; i < maxBufCount / 5; ++i)
+        {
+            const bool upperAddress = (i % 2) != 0;
+            if (upperAddress)
+                allocDesc.Flags = D3D12MA::ALLOCATION_FLAG_UPPER_ADDRESS;
+            else
+                allocDesc.Flags = D3D12MA::ALLOCATION_FLAG_NONE;
+            buffDesc.Width = AlignUp<UINT64>(bufSizeMin + rand.Generate() % (bufSizeMax - bufSizeMin), 16);
+            BufferInfo newBuffInfo;
+            CHECK_HR(ctx.allocator->CreateResource(&allocDesc, &buffDesc, D3D12_RESOURCE_STATE_VERTEX_AND_CONSTANT_BUFFER,
+                nullptr, &newBuffInfo.Allocation, IID_PPV_ARGS(&newBuffInfo.Buffer)));
+            buffInfo.push_back(std::move(newBuffInfo));
+        }
+
+        // Destroy the buffers in reverse order.
+        while (!buffInfo.empty())
+            buffInfo.pop_back();
+
+        // Create buffers on both sides until we reach out of memory.
+        prevOffsetLower = 0;
+        prevOffsetUpper = poolDesc.BlockSize;
+        for (size_t i = 0; true; ++i)
+        {
+            const bool upperAddress = (i % 2) != 0;
+            if (upperAddress)
+                allocDesc.Flags = D3D12MA::ALLOCATION_FLAG_UPPER_ADDRESS;
+            else
+                allocDesc.Flags = D3D12MA::ALLOCATION_FLAG_NONE;
+            buffDesc.Width = AlignUp<UINT64>(bufSizeMin + rand.Generate() % (bufSizeMax - bufSizeMin), 16);
+            BufferInfo newBuffInfo;
+            HRESULT hr = ctx.allocator->CreateResource(&allocDesc, &buffDesc, D3D12_RESOURCE_STATE_VERTEX_AND_CONSTANT_BUFFER,
+                nullptr, &newBuffInfo.Allocation, IID_PPV_ARGS(&newBuffInfo.Buffer));
+            if (SUCCEEDED(hr))
+            {
+                const UINT64 offset = newBuffInfo.Allocation->GetOffset();
+                if (upperAddress)
+                {
+                    CHECK_BOOL(offset < prevOffsetUpper);
+                    prevOffsetUpper = offset;
+                }
+                else
+                {
+                    CHECK_BOOL(offset >= prevOffsetLower);
+                    prevOffsetLower = offset;
+                }
+                CHECK_BOOL(prevOffsetLower < prevOffsetUpper);
+                buffInfo.push_back(std::move(newBuffInfo));
+            }
+            else
+                break;
+        }
+
+        // Destroy the buffers in random order.
+        while (!buffInfo.empty())
+        {
+            const size_t indexToDestroy = rand.Generate() % buffInfo.size();
+            buffInfo.erase(buffInfo.begin() + indexToDestroy);
+        }
+
+        // Create buffers on upper side only, constant size, until we reach out of memory.
+        prevOffsetUpper = poolDesc.BlockSize;
+        allocDesc.Flags = D3D12MA::ALLOCATION_FLAG_UPPER_ADDRESS;
+        buffDesc.Width = bufSizeMax;
+        while (true)
+        {
+            BufferInfo newBuffInfo;
+            HRESULT hr = ctx.allocator->CreateResource(&allocDesc, &buffDesc, D3D12_RESOURCE_STATE_VERTEX_AND_CONSTANT_BUFFER,
+                nullptr, &newBuffInfo.Allocation, IID_PPV_ARGS(&newBuffInfo.Buffer));
+            if (SUCCEEDED(hr))
+            {
+                const UINT64 offset = newBuffInfo.Allocation->GetOffset();
+                CHECK_BOOL(offset < prevOffsetUpper);
+                prevOffsetUpper = offset;
+                buffInfo.push_back(std::move(newBuffInfo));
+            }
+            else
+                break;
+        }
+
+        // Destroy the buffers in reverse order.
+        while (!buffInfo.empty())
+        {
+            const BufferInfo& currBufInfo = buffInfo.back();
+            buffInfo.pop_back();
+        }
+    }
+}
+
+static void TestLinearAllocatorMultiBlock(const TestContext& ctx)
+{
+    wprintf(L"Test linear allocator multi block\n");
+
+    RandomNumberGenerator rand{ 345673 };
+
+    D3D12MA::CPOOL_DESC poolDesc = D3D12MA::CPOOL_DESC{
+        D3D12_HEAP_TYPE_DEFAULT,
+        D3D12_HEAP_FLAG_ALLOW_ONLY_BUFFERS,
+        D3D12MA::POOL_FLAG_ALGORITHM_LINEAR };
+    ComPtr<D3D12MA::Pool> pool;
+    CHECK_HR(ctx.allocator->CreatePool(&poolDesc, &pool));
+
+    D3D12_RESOURCE_DESC buffDesc = {};
+    FillResourceDescForBuffer(buffDesc, 1024 * 1024);
+
+    D3D12MA::CALLOCATION_DESC allocDesc = D3D12MA::CALLOCATION_DESC{ pool.Get() };
+
+    struct BufferInfo
+    {
+        ComPtr<ID3D12Resource> Buffer;
+        ComPtr<D3D12MA::Allocation> Allocation;
+    };
+    std::vector<BufferInfo> buffInfo;
+
+    // Test one-time free.
+    {
+        // Allocate buffers until we move to a second block.
+        ID3D12Heap* lastHeap = nullptr;
+        while (true)
+        {
+            BufferInfo newBuffInfo;
+            CHECK_HR(ctx.allocator->CreateResource(&allocDesc, &buffDesc, D3D12_RESOURCE_STATE_VERTEX_AND_CONSTANT_BUFFER,
+                nullptr, &newBuffInfo.Allocation, IID_PPV_ARGS(&newBuffInfo.Buffer)));
+            ID3D12Heap* heap = newBuffInfo.Allocation->GetHeap();
+            buffInfo.push_back(std::move(newBuffInfo));
+            if (lastHeap && heap != lastHeap)
+            {
+                break;
+            }
+            lastHeap = heap;
+        }
+        CHECK_BOOL(buffInfo.size() > 2);
+
+        // Make sure that pool has now two blocks.
+        D3D12MA::DetailedStatistics poolStats = {};
+        pool->CalculateStatistics(&poolStats);
+        CHECK_BOOL(poolStats.Stats.BlockCount == 2);
+
+        // Destroy all the buffers in random order.
+        while (!buffInfo.empty())
+        {
+            const size_t indexToDestroy = rand.Generate() % buffInfo.size();
+            buffInfo.erase(buffInfo.begin() + indexToDestroy);
+        }
+
+        // Make sure that pool has now at most one block.
+        pool->CalculateStatistics(&poolStats);
+        CHECK_BOOL(poolStats.Stats.BlockCount <= 1);
+    }
+
+    // Test stack.
+    {
+        // Allocate buffers until we move to a second block.
+        ID3D12Heap* lastHeap = nullptr;
+        while (true)
+        {
+            BufferInfo newBuffInfo;
+            CHECK_HR(ctx.allocator->CreateResource(&allocDesc, &buffDesc, D3D12_RESOURCE_STATE_VERTEX_AND_CONSTANT_BUFFER,
+                nullptr, &newBuffInfo.Allocation, IID_PPV_ARGS(&newBuffInfo.Buffer)));
+            ID3D12Heap* heap = newBuffInfo.Allocation->GetHeap();
+            buffInfo.push_back(std::move(newBuffInfo));
+            if (lastHeap && heap != lastHeap)
+            {
+                break;
+            }
+            lastHeap = heap;
+        }
+        CHECK_BOOL(buffInfo.size() > 2);
+
+        // Add few more buffers.
+        for (UINT32 i = 0; i < 5; ++i)
+        {
+            BufferInfo newBuffInfo;
+            CHECK_HR(ctx.allocator->CreateResource(&allocDesc, &buffDesc, D3D12_RESOURCE_STATE_VERTEX_AND_CONSTANT_BUFFER,
+                nullptr, &newBuffInfo.Allocation, IID_PPV_ARGS(&newBuffInfo.Buffer)));
+            buffInfo.push_back(std::move(newBuffInfo));
+        }
+
+        // Make sure that pool has now two blocks.
+        D3D12MA::DetailedStatistics poolStats = {};
+        pool->CalculateStatistics(&poolStats);
+        CHECK_BOOL(poolStats.Stats.BlockCount == 2);
+
+        // Delete half of buffers, LIFO.
+        for (size_t i = 0, countToDelete = buffInfo.size() / 2; i < countToDelete; ++i)
+            buffInfo.pop_back();
+
+        // Add one more buffer.
+        BufferInfo newBuffInfo;
+        CHECK_HR(ctx.allocator->CreateResource(&allocDesc, &buffDesc, D3D12_RESOURCE_STATE_VERTEX_AND_CONSTANT_BUFFER,
+            nullptr, &newBuffInfo.Allocation, IID_PPV_ARGS(&newBuffInfo.Buffer)));
+        buffInfo.push_back(std::move(newBuffInfo));
+
+        // Make sure that pool has now one block.
+        pool->CalculateStatistics(&poolStats);
+        CHECK_BOOL(poolStats.Stats.BlockCount == 1);
+
+        // Delete all the remaining buffers, LIFO.
+        while (!buffInfo.empty())
+            buffInfo.pop_back();
+    }
+}
+
+static void ManuallyTestLinearAllocator(const TestContext& ctx)
+{
+    wprintf(L"Manually test linear allocator\n");
+
+    RandomNumberGenerator rand{ 645332 };
+
+    D3D12MA::TotalStatistics origStats;
+    ctx.allocator->CalculateStatistics(&origStats);
+
+    D3D12MA::CPOOL_DESC poolDesc = D3D12MA::CPOOL_DESC{
+        D3D12_HEAP_TYPE_DEFAULT,
+        D3D12_HEAP_FLAG_ALLOW_ONLY_BUFFERS,
+        D3D12MA::POOL_FLAG_ALGORITHM_LINEAR,
+        6 * 64 * KILOBYTE, // blockSize
+        1, // minBlockCount
+        1 }; // maxBlockCount
+    ComPtr<D3D12MA::Pool> pool;
+    CHECK_HR(ctx.allocator->CreatePool(&poolDesc, &pool));
+
+    D3D12_RESOURCE_DESC buffDesc = {};
+    FillResourceDescForBuffer(buffDesc, 0);
+
+    D3D12MA::CALLOCATION_DESC allocDesc = D3D12MA::CALLOCATION_DESC{ pool.Get() };
+
+    struct BufferInfo
+    {
+        ComPtr<ID3D12Resource> Buffer;
+        ComPtr<D3D12MA::Allocation> Allocation;
+    };
+    std::vector<BufferInfo> buffInfo;
+    BufferInfo newBuffInfo;
+
+    // Test double stack.
+    {
+        /*
+        Lower: Buffer 32 B, Buffer 1024 B, Buffer 32 B
+        Upper: Buffer 16 B, Buffer 1024 B, Buffer 128 B
+
+        Totally:
+        1 block allocated
+        393216 DirectX 12 bytes
+        6 new allocations
+        2256 bytes in allocations (384 KB according to alignment)
+        */
+
+        buffDesc.Width = 32;
+        CHECK_HR(ctx.allocator->CreateResource(&allocDesc, &buffDesc, D3D12_RESOURCE_STATE_VERTEX_AND_CONSTANT_BUFFER,
+            nullptr, &newBuffInfo.Allocation, IID_PPV_ARGS(&newBuffInfo.Buffer)));
+        buffInfo.push_back(std::move(newBuffInfo));
+
+        buffDesc.Width = 1024;
+        CHECK_HR(ctx.allocator->CreateResource(&allocDesc, &buffDesc, D3D12_RESOURCE_STATE_VERTEX_AND_CONSTANT_BUFFER,
+            nullptr, &newBuffInfo.Allocation, IID_PPV_ARGS(&newBuffInfo.Buffer)));
+        buffInfo.push_back(std::move(newBuffInfo));
+
+        buffDesc.Width = 32;
+        CHECK_HR(ctx.allocator->CreateResource(&allocDesc, &buffDesc, D3D12_RESOURCE_STATE_VERTEX_AND_CONSTANT_BUFFER,
+            nullptr, &newBuffInfo.Allocation, IID_PPV_ARGS(&newBuffInfo.Buffer)));
+        buffInfo.push_back(std::move(newBuffInfo));
+
+        allocDesc.Flags |= D3D12MA::ALLOCATION_FLAG_UPPER_ADDRESS;
+
+        buffDesc.Width = 128;
+        CHECK_HR(ctx.allocator->CreateResource(&allocDesc, &buffDesc, D3D12_RESOURCE_STATE_VERTEX_AND_CONSTANT_BUFFER,
+            nullptr, &newBuffInfo.Allocation, IID_PPV_ARGS(&newBuffInfo.Buffer)));
+        buffInfo.push_back(std::move(newBuffInfo));
+
+        buffDesc.Width = 1024;
+        CHECK_HR(ctx.allocator->CreateResource(&allocDesc, &buffDesc, D3D12_RESOURCE_STATE_VERTEX_AND_CONSTANT_BUFFER,
+            nullptr, &newBuffInfo.Allocation, IID_PPV_ARGS(&newBuffInfo.Buffer)));
+        buffInfo.push_back(std::move(newBuffInfo));
+
+        buffDesc.Width = 16;
+        CHECK_HR(ctx.allocator->CreateResource(&allocDesc, &buffDesc, D3D12_RESOURCE_STATE_VERTEX_AND_CONSTANT_BUFFER,
+            nullptr, &newBuffInfo.Allocation, IID_PPV_ARGS(&newBuffInfo.Buffer)));
+        buffInfo.push_back(std::move(newBuffInfo));
+
+        D3D12MA::TotalStatistics currStats;
+        ctx.allocator->CalculateStatistics(&currStats);
+        D3D12MA::DetailedStatistics poolStats;
+        pool->CalculateStatistics(&poolStats);
+
+        WCHAR* statsStr = nullptr;
+        ctx.allocator->BuildStatsString(&statsStr, FALSE);
+
+        // PUT BREAKPOINT HERE TO CHECK.
+        // Inspect: currStats versus origStats, poolStats, statsStr.
+        int I = 0;
+
+        ctx.allocator->FreeStatsString(statsStr);
+
+        // Destroy the buffers in reverse order.
+        while (!buffInfo.empty())
+            buffInfo.pop_back();
+    }
+}
+
+static void BenchmarkAlgorithmsCase(const TestContext& ctx,
+    FILE* file,
+    D3D12MA::POOL_FLAGS algorithm,
+    bool empty,
+    FREE_ORDER freeOrder)
+{
+    RandomNumberGenerator rand{ 16223 };
+
+    const UINT64 bufSize = D3D12_DEFAULT_RESOURCE_PLACEMENT_ALIGNMENT;
+    const size_t maxBufCapacity = 10000;
+    const UINT32 iterationCount = 10;
+
+    D3D12MA::CPOOL_DESC poolDesc = D3D12MA::CPOOL_DESC{
+        D3D12_HEAP_TYPE_DEFAULT,
+        D3D12_HEAP_FLAG_ALLOW_ONLY_BUFFERS,
+        algorithm, // flags
+        bufSize * maxBufCapacity, // blockSize
+        1, // minBlockCount
+        1 }; // maxBlockCount
+    ComPtr<D3D12MA::Pool> pool;
+    CHECK_HR(ctx.allocator->CreatePool(&poolDesc, &pool));
+
+    D3D12_RESOURCE_ALLOCATION_INFO allocInfo = {};
+    allocInfo.SizeInBytes = bufSize;
+
+    D3D12MA::CALLOCATION_DESC allocDesc = D3D12MA::CALLOCATION_DESC{ pool.Get() };
+
+    std::vector<ComPtr<D3D12MA::Allocation>> baseAllocations;
+    const size_t allocCount = maxBufCapacity / 3;
+    if (!empty)
+    {
+        // Make allocations up to 1/3 of pool size.
+        for (UINT64 i = 0; i < allocCount; ++i)
+        {
+            ComPtr<D3D12MA::Allocation> alloc;
+            CHECK_HR(ctx.allocator->AllocateMemory(&allocDesc, &allocInfo, &alloc));
+            baseAllocations.push_back(std::move(alloc));
+        }
+
+        // Delete half of them, choose randomly.
+        size_t allocsToDelete = baseAllocations.size() / 2;
+        for (size_t i = 0; i < allocsToDelete; ++i)
+        {
+            const size_t index = (size_t)rand.Generate() % baseAllocations.size();
+            baseAllocations.erase(baseAllocations.begin() + index);
+        }
+    }
+
+    // BENCHMARK
+    std::vector<ComPtr<D3D12MA::Allocation>> testAllocations;
+    duration allocTotalDuration = duration::zero();
+    duration freeTotalDuration = duration::zero();
+    for (uint32_t iterationIndex = 0; iterationIndex < iterationCount; ++iterationIndex)
+    {
+        testAllocations.reserve(allocCount);
+        // Allocations
+        time_point allocTimeBeg = std::chrono::high_resolution_clock::now();
+        for (size_t i = 0; i < allocCount; ++i)
+        {
+            ComPtr<D3D12MA::Allocation> alloc;
+            CHECK_HR(ctx.allocator->AllocateMemory(&allocDesc, &allocInfo, &alloc));
+            testAllocations.push_back(std::move(alloc));
+        }
+        allocTotalDuration += std::chrono::high_resolution_clock::now() - allocTimeBeg;
+
+        // Deallocations
+        switch (freeOrder)
+        {
+        case FREE_ORDER::FORWARD:
+            // Leave testAllocations unchanged.
+            break;
+        case FREE_ORDER::BACKWARD:
+            std::reverse(testAllocations.begin(), testAllocations.end());
+            break;
+        case FREE_ORDER::RANDOM:
+            std::shuffle(testAllocations.begin(), testAllocations.end(), MyUniformRandomNumberGenerator(rand));
+            break;
+        default: assert(0);
+        }
+
+        time_point freeTimeBeg = std::chrono::high_resolution_clock::now();
+        testAllocations.clear();
+        freeTotalDuration += std::chrono::high_resolution_clock::now() - freeTimeBeg;
+
+    }
+
+    // Delete baseAllocations
+    baseAllocations.clear();
+
+    const float allocTotalSeconds = ToFloatSeconds(allocTotalDuration);
+    const float freeTotalSeconds = ToFloatSeconds(freeTotalDuration);
+
+    printf("    Algorithm=%s %s FreeOrder=%s: allocations %g s, free %g s\n",
+        AlgorithmToStr(algorithm),
+        empty ? "Empty" : "Not empty",
+        FREE_ORDER_NAMES[(size_t)freeOrder],
+        allocTotalSeconds,
+        freeTotalSeconds);
+
+    if (file)
+    {
+        std::string currTime;
+        CurrentTimeToStr(currTime);
+
+        fprintf(file, "%s,%s,%s,%u,%s,%g,%g\n",
+            CODE_DESCRIPTION, currTime.c_str(),
+            AlgorithmToStr(algorithm),
+            empty ? 1 : 0,
+            FREE_ORDER_NAMES[(uint32_t)freeOrder],
+            allocTotalSeconds,
+            freeTotalSeconds);
+    }
+}
+
+static void BenchmarkAlgorithms(const TestContext& ctx, FILE* file)
+{
+    wprintf(L"Benchmark algorithms\n");
+
+    if (file)
+    {
+        fprintf(file,
+            "Code,Time,"
+            "Algorithm,Empty,Free order,"
+            "Allocation time (s),Deallocation time (s)\n");
+    }
+
+    UINT32 freeOrderCount = 1;
+    if (ConfigType >= CONFIG_TYPE::CONFIG_TYPE_LARGE)
+        freeOrderCount = 3;
+    else if (ConfigType >= CONFIG_TYPE::CONFIG_TYPE_SMALL)
+        freeOrderCount = 2;
+
+    const UINT32 emptyCount = ConfigType >= CONFIG_TYPE::CONFIG_TYPE_SMALL ? 2 : 1;
+
+    for (UINT32 freeOrderIndex = 0; freeOrderIndex < freeOrderCount; ++freeOrderIndex)
+    {
+        FREE_ORDER freeOrder = FREE_ORDER::COUNT;
+        switch (freeOrderIndex)
+        {
+        case 0: freeOrder = FREE_ORDER::BACKWARD; break;
+        case 1: freeOrder = FREE_ORDER::FORWARD; break;
+        case 2: freeOrder = FREE_ORDER::RANDOM; break;
+        default: assert(0);
+        }
+
+        for (UINT32 emptyIndex = 0; emptyIndex < emptyCount; ++emptyIndex)
+        {
+            for (UINT32 algorithmIndex = 0; algorithmIndex < 2; ++algorithmIndex)
+            {
+                D3D12MA::POOL_FLAGS algorithm;
+                switch (algorithmIndex)
+                {
+                case 0:
+                    algorithm = D3D12MA::POOL_FLAG_NONE;
+                    break;
+                case 1:
+                    algorithm = D3D12MA::POOL_FLAG_ALGORITHM_LINEAR;
+                    break;
+                default:
+                    assert(0);
+                }
+
+                BenchmarkAlgorithmsCase(ctx,
+                    file,
+                    algorithm,
+                    (emptyIndex == 0), // empty
+                    freeOrder);
+            }
+        }
+    }
+}
+
+#ifdef __ID3D12Device4_INTERFACE_DEFINED__
+static void TestDevice4(const TestContext& ctx)
+{
+    wprintf(L"Test ID3D12Device4\n");
+
+    if(!IsProtectedResourceSessionSupported(ctx))
+    {
+        wprintf(L"D3D12_FEATURE_PROTECTED_RESOURCE_SESSION_SUPPORT returned no support for protected resource session.\n");
+        return;
+    }
+
+    ComPtr<ID3D12Device4> dev4;
+    HRESULT hr = ctx.device->QueryInterface(IID_PPV_ARGS(&dev4));
+    if(FAILED(hr))
+    {
+        wprintf(L"QueryInterface for ID3D12Device4 FAILED.\n");
+        return;
+    }
+
+    D3D12_PROTECTED_RESOURCE_SESSION_DESC sessionDesc = {};
+    ComPtr<ID3D12ProtectedResourceSession> session;
+    // This fails on the SOFTWARE adapter.
+    hr = dev4->CreateProtectedResourceSession(&sessionDesc, IID_PPV_ARGS(&session));
+    if(FAILED(hr))
+    {
+        wprintf(L"ID3D12Device4::CreateProtectedResourceSession FAILED.\n");
+        return;
+    }
+
+    D3D12MA::CPOOL_DESC poolDesc = D3D12MA::CPOOL_DESC{
+        D3D12_HEAP_TYPE_DEFAULT,
+        D3D12_HEAP_FLAG_ALLOW_ONLY_BUFFERS };
+    poolDesc.pProtectedSession = session.Get();
+
+    ComPtr<D3D12MA::Pool> pool;
+    hr = ctx.allocator->CreatePool(&poolDesc, &pool);
+    if(FAILED(hr))
+    {
+        wprintf(L"Failed to create custom pool.\n");
+        return;
+    }
+
+    D3D12_RESOURCE_DESC resourceDesc;
+    FillResourceDescForBuffer(resourceDesc, 64 * KILOBYTE);
+
+    for(UINT testIndex = 0; testIndex < 2; ++testIndex)
+    {
+        // Create a buffer
+        D3D12MA::CALLOCATION_DESC allocDesc = D3D12MA::CALLOCATION_DESC{ pool.Get() };
+        if(testIndex == 0)
+            allocDesc.Flags = D3D12MA::ALLOCATION_FLAG_COMMITTED;
+        ComPtr<D3D12MA::Allocation> bufAlloc;
+        ComPtr<ID3D12Resource> bufRes;
+        CHECK_HR(ctx.allocator->CreateResource(&allocDesc, &resourceDesc,
+            D3D12_RESOURCE_STATE_COMMON, NULL,
+            &bufAlloc, IID_PPV_ARGS(&bufRes)));
+        CHECK_BOOL(bufAlloc && bufAlloc->GetResource() == bufRes.Get());
+        // Make sure it's (not) committed.
+        CHECK_BOOL((bufAlloc->GetHeap() == NULL) == (testIndex == 0));
+
+        // Allocate memory/heap
+        // Temporarily disabled on NVIDIA as it causes BSOD on RTX2080Ti driver 461.40.
+        if(g_AdapterDesc.VendorId != VENDOR_ID_NVIDIA)
+        {
+            D3D12_RESOURCE_ALLOCATION_INFO heapAllocInfo = {
+                D3D12_DEFAULT_RESOURCE_PLACEMENT_ALIGNMENT * 2, // SizeInBytes
+                D3D12_DEFAULT_RESOURCE_PLACEMENT_ALIGNMENT, // Alignment
+            };
+            ComPtr<D3D12MA::Allocation> memAlloc;
+            CHECK_HR(ctx.allocator->AllocateMemory(&allocDesc, &heapAllocInfo, &memAlloc));
+            CHECK_BOOL(memAlloc->GetHeap());
+        }
+    }
+}
+#endif // #ifdef __ID3D12Device4_INTERFACE_DEFINED__
+
+#ifdef __ID3D12Device8_INTERFACE_DEFINED__
+static void TestDevice8(const TestContext& ctx)
+{
+    wprintf(L"Test ID3D12Device8\n");
+
+    ComPtr<ID3D12Device8> dev8;
+    CHECK_HR(ctx.device->QueryInterface(IID_PPV_ARGS(&dev8)));
+
+    D3D12_RESOURCE_DESC1 resourceDesc;
+    FillResourceDescForBuffer(resourceDesc, 1024 * 1024);
+
+    // Create a committed buffer
+
+    D3D12MA::CALLOCATION_DESC allocDesc = D3D12MA::CALLOCATION_DESC{
+        D3D12_HEAP_TYPE_DEFAULT,
+        D3D12MA::ALLOCATION_FLAG_COMMITTED };
+
+    ComPtr<D3D12MA::Allocation> allocPtr0;
+    ComPtr<ID3D12Resource> res0;
+    CHECK_HR(ctx.allocator->CreateResource2(&allocDesc, &resourceDesc,
+        D3D12_RESOURCE_STATE_COMMON, NULL,
+        &allocPtr0, IID_PPV_ARGS(&res0)));
+    CHECK_BOOL(allocPtr0->GetHeap() == NULL);
+
+    // Create a heap and placed buffer in it
+
+    allocDesc.Flags |= D3D12MA::ALLOCATION_FLAG_CAN_ALIAS;
+
+    ComPtr<D3D12MA::Allocation> allocPtr1;
+    ComPtr<ID3D12Resource> res1;
+    CHECK_HR(ctx.allocator->CreateResource2(&allocDesc, &resourceDesc,
+        D3D12_RESOURCE_STATE_COMMON, NULL,
+        &allocPtr1, IID_PPV_ARGS(&res1)));
+    CHECK_BOOL(allocPtr1->GetHeap() != NULL);
+
+    // Create a placed buffer
+
+    allocDesc.Flags &= ~D3D12MA::ALLOCATION_FLAG_COMMITTED;
+
+    ComPtr<D3D12MA::Allocation> allocPtr2;
+    ComPtr<ID3D12Resource> res2;
+    CHECK_HR(ctx.allocator->CreateResource2(&allocDesc, &resourceDesc,
+        D3D12_RESOURCE_STATE_COMMON, NULL,
+        &allocPtr2, IID_PPV_ARGS(&res2)));
+    CHECK_BOOL(allocPtr2->GetHeap()!= NULL);
+
+    // Create an aliasing buffer
+    ComPtr<ID3D12Resource> res3;
+    CHECK_HR(ctx.allocator->CreateAliasingResource1(allocPtr2.Get(), 0, &resourceDesc,
+        D3D12_RESOURCE_STATE_COMMON, NULL,
+        IID_PPV_ARGS(&res3)));
+}
+#endif // #ifdef __ID3D12Device8_INTERFACE_DEFINED__
+
+#ifdef __ID3D12Device10_INTERFACE_DEFINED__
+static void TestDevice10(const TestContext& ctx)
+{
+    wprintf(L"Test ID3D12Device10\n");
+
+    ComPtr<ID3D12Device10> dev10;
+    if(FAILED(ctx.device->QueryInterface(IID_PPV_ARGS(&dev10))))
+    {
+        wprintf(L"QueryInterface for ID3D12Device10 failed!\n");
+        return;
+    }
+
+    D3D12_RESOURCE_DESC1 resourceDesc = {};
+    resourceDesc.Dimension = D3D12_RESOURCE_DIMENSION_TEXTURE2D;
+    resourceDesc.Alignment = 0;
+    resourceDesc.Width = 1920;
+    resourceDesc.Height = 1080;
+    resourceDesc.DepthOrArraySize = 1;
+    resourceDesc.MipLevels = 1;
+    resourceDesc.Format = DXGI_FORMAT_R8G8B8A8_UNORM;
+    resourceDesc.SampleDesc.Count = 1;
+    resourceDesc.SampleDesc.Quality = 0;
+    resourceDesc.Layout = D3D12_TEXTURE_LAYOUT_UNKNOWN;
+
+    // Create a committed texture
+
+    D3D12MA::CALLOCATION_DESC allocDesc = D3D12MA::CALLOCATION_DESC{
+        D3D12_HEAP_TYPE_DEFAULT,
+        D3D12MA::ALLOCATION_FLAG_COMMITTED };
+
+    ComPtr<D3D12MA::Allocation> allocPtr0;
+    ComPtr<ID3D12Resource> res0;
+    CHECK_HR(ctx.allocator->CreateResource3(&allocDesc, &resourceDesc,
+        D3D12_BARRIER_LAYOUT_UNDEFINED, NULL, 0, NULL,
+        &allocPtr0, IID_PPV_ARGS(&res0)));
+    CHECK_BOOL(allocPtr0->GetHeap() == NULL);
+
+    // Create a heap and placed texture in it
+
+    allocDesc.Flags |= D3D12MA::ALLOCATION_FLAG_CAN_ALIAS;
+
+    ComPtr<D3D12MA::Allocation> allocPtr1;
+    ComPtr<ID3D12Resource> res1;
+    CHECK_HR(ctx.allocator->CreateResource3(&allocDesc, &resourceDesc,
+        D3D12_BARRIER_LAYOUT_UNDEFINED, NULL, 0, NULL,
+        &allocPtr1, IID_PPV_ARGS(&res1)));
+    CHECK_BOOL(allocPtr1->GetHeap() != NULL);
+
+    // Create a placed texture
+
+    allocDesc.Flags &= ~D3D12MA::ALLOCATION_FLAG_COMMITTED;
+
+    ComPtr<D3D12MA::Allocation> allocPtr2;
+    ComPtr<ID3D12Resource> res2;
+    CHECK_HR(ctx.allocator->CreateResource3(&allocDesc, &resourceDesc,
+        D3D12_BARRIER_LAYOUT_UNDEFINED, NULL, 0, NULL,
+        &allocPtr2, IID_PPV_ARGS(&res2)));
+    CHECK_BOOL(allocPtr2->GetHeap() != NULL);
+
+    // Create an aliasing texture
+    ComPtr<ID3D12Resource> res3;
+    CHECK_HR(ctx.allocator->CreateAliasingResource2(allocPtr2.Get(), 0, &resourceDesc,
+        D3D12_BARRIER_LAYOUT_UNDEFINED, NULL, 0, NULL,
+        IID_PPV_ARGS(&res3)));
+}
+#endif // #ifdef __ID3D12Device10_INTERFACE_DEFINED__
+
+static void TestGPUUploadHeap(const TestContext& ctx)
+{
+#if D3D12_SDK_VERSION >= 610
+    using namespace D3D12MA;
+
+    wprintf(L"Test GPU Upload Heap\n");
+
+    const bool supported = ctx.allocator->IsGPUUploadHeapSupported();
+
+    Budget begLocalBudget = {};
+    ctx.allocator->GetBudget(&begLocalBudget, NULL);
+    TotalStatistics begStats = {};
+    ctx.allocator->CalculateStatistics(&begStats);
+
+    // Create a buffer, likely placed.
+    CALLOCATION_DESC allocDesc = CALLOCATION_DESC{ D3D12_HEAP_TYPE_GPU_UPLOAD };
+    D3D12_RESOURCE_DESC resDesc;
+    FillResourceDescForBuffer(resDesc, 64 * KILOBYTE);
+
+    ComPtr<Allocation> alloc;
+    HRESULT hr = ctx.allocator->CreateResource(&allocDesc, &resDesc,
+        D3D12_RESOURCE_STATE_COMMON, NULL, &alloc, IID_NULL, NULL);
+    if (!supported)
+    {
+        // Skip further tests. Just wanted to test that the respource creation fails with the right error code.
+        CHECK_BOOL(hr == E_NOTIMPL);
+        return;
+    }
+    CHECK_HR(hr);
+    CHECK_BOOL(alloc && alloc->GetResource());
+    CHECK_BOOL(alloc->GetResource()->GetGPUVirtualAddress() != 0);
+    
+    {
+        D3D12_HEAP_PROPERTIES heapProps = {};
+        D3D12_HEAP_FLAGS heapFlags = {};
+        CHECK_HR(alloc->GetResource()->GetHeapProperties(&heapProps, &heapFlags));
+        CHECK_BOOL(heapProps.Type == D3D12_HEAP_TYPE_GPU_UPLOAD);
+    }
+
+    // Create a committed one.
+    CALLOCATION_DESC committedAllocDesc = allocDesc;
+    committedAllocDesc.Flags |= ALLOCATION_FLAG_COMMITTED;
+    ComPtr<Allocation> committedAlloc;
+    CHECK_HR(ctx.allocator->CreateResource(&committedAllocDesc, &resDesc,
+        D3D12_RESOURCE_STATE_COMMON, NULL, &committedAlloc, IID_NULL, NULL));
+    CHECK_BOOL(committedAlloc && committedAlloc->GetResource());
+    CHECK_BOOL(committedAlloc->GetHeap() == NULL); // Committed, heap is implicit and inaccessible.
+
+    // Create a custom pool and a buffer inside of it.
+    CPOOL_DESC poolDesc = CPOOL_DESC{ D3D12_HEAP_TYPE_GPU_UPLOAD, D3D12_HEAP_FLAG_ALLOW_ONLY_BUFFERS };
+    ComPtr<Pool> pool;
+    CHECK_HR(ctx.allocator->CreatePool(&poolDesc, &pool));
+    
+    CALLOCATION_DESC poolAllocDesc = CALLOCATION_DESC{ pool.Get() };
+    ComPtr<Allocation> poolAlloc;
+    CHECK_HR(ctx.allocator->CreateResource(&poolAllocDesc, &resDesc,
+        D3D12_RESOURCE_STATE_COMMON, NULL, &poolAlloc, IID_NULL, NULL));
+    CHECK_BOOL(poolAlloc && poolAlloc->GetResource());
+
+    // Map the original buffer, write, then read
+    {
+        const auto res = alloc->GetResource();
+
+        UINT* mappedData = NULL;
+        CHECK_HR(res->Map(0, &EMPTY_RANGE, (void**)&mappedData)); // {0, 0} - not reading anything.
+        for(UINT i = 0; i < resDesc.Width / sizeof(UINT); ++i)
+        {
+            mappedData[i] = i * 3;
+        }
+        res->Unmap(0, NULL); // NULL - written everything.
+
+        CHECK_HR(res->Map(0, NULL, (void**)&mappedData)); // NULL - reading everything.
+        CHECK_BOOL(mappedData[100] = 300);
+        res->Unmap(0, &EMPTY_RANGE); // {0, 0} - not written anything.
+
+    }
+
+    // Create two big buffers.
+    D3D12_RESOURCE_DESC bigResDesc = resDesc;
+    bigResDesc.Width = 128 * MEGABYTE;
+
+    ComPtr<Allocation> bigAllocs[2];
+    for(UINT i = 0; i < 2; ++i)
+    {
+        CHECK_HR(ctx.allocator->CreateResource(&allocDesc, &bigResDesc,
+            D3D12_RESOURCE_STATE_COMMON, NULL, &bigAllocs[i], IID_NULL, NULL));
+        CHECK_BOOL(bigAllocs[i] && bigAllocs[i]->GetResource());
+    }
+
+    // Create a texture.
+    constexpr UINT texSize = 256;
+    D3D12_RESOURCE_DESC texDesc = {};
+    texDesc.Dimension = D3D12_RESOURCE_DIMENSION_TEXTURE2D;
+    texDesc.Alignment = 0;
+    texDesc.Width = texSize;
+    texDesc.Height = texSize;
+    texDesc.DepthOrArraySize = 1;
+    texDesc.MipLevels = 1;
+    texDesc.Format = DXGI_FORMAT_R8G8B8A8_UNORM;
+    texDesc.SampleDesc.Count = 1;
+    texDesc.SampleDesc.Quality = 0;
+    texDesc.Layout = D3D12_TEXTURE_LAYOUT_UNKNOWN;
+    texDesc.Flags = D3D12_RESOURCE_FLAG_NONE;
+    ComPtr<Allocation> texAlloc;
+    CHECK_HR(ctx.allocator->CreateResource(&allocDesc, &texDesc,
+        D3D12_RESOURCE_STATE_COMMON, NULL, &texAlloc, IID_NULL, NULL));
+    CHECK_BOOL(texAlloc && texAlloc->GetResource());
+
+    {
+        std::vector<UINT> texPixels(texSize * texSize);
+        // Contents of texPixels[i] doesn't matter.
+        const auto texRes = texAlloc->GetResource();
+        // Need to pass ppData == NULL for Map() to be used with a texture having D3D12_TEXTURE_LAYOUT_UNKNOWN.
+        CHECK_HR(texRes->Map(0, &EMPTY_RANGE, NULL)); // {0, 0} - not reading anything.
+        CHECK_HR(texRes->WriteToSubresource(
+            0, // DstSubresource
+            NULL, // pDstBox
+            texPixels.data(), // pSrcData
+            texSize * sizeof(DWORD), // SrcRowPitch
+            texSize * texSize * sizeof(DWORD))); // SrcDepthPitch
+        texRes->Unmap(0, NULL); // NULL - written everything.
+    }
+
+    // Check budget and stats
+    constexpr UINT totalAllocCount = 6;
+    Budget endLocalBudget = {};
+    ctx.allocator->GetBudget(&endLocalBudget, NULL);
+    TotalStatistics endStats = {};
+    ctx.allocator->CalculateStatistics(&endStats);
+    CHECK_BOOL(endLocalBudget.UsageBytes >= begLocalBudget.UsageBytes
+        + 2 * bigResDesc.Width
+        && "This can fail if GPU_UPLOAD falls back to system RAM e.g. when under PIX?");
+    auto validateStats = [totalAllocCount, &bigResDesc](const Statistics& begStats, const Statistics& endStats)
+    {
+        CHECK_BOOL(endStats.BlockCount >= begStats.BlockCount);
+        CHECK_BOOL(endStats.BlockBytes >= begStats.BlockBytes);
+        CHECK_BOOL(endStats.AllocationCount == begStats.AllocationCount + totalAllocCount);
+        CHECK_BOOL(endStats.AllocationBytes > begStats.AllocationBytes + 2 * bigResDesc.Width);
+    };
+    validateStats(begLocalBudget.Stats, endLocalBudget.Stats);
+    validateStats(begStats.Total.Stats, endStats.Total.Stats);
+    validateStats(begStats.MemorySegmentGroup[0].Stats, endStats.MemorySegmentGroup[0].Stats); // DXGI_MEMORY_SEGMENT_GROUP_LOCAL
+    validateStats(begStats.HeapType[4].Stats, endStats.HeapType[4].Stats); // D3D12_HEAP_TYPE_GPU_UPLOAD
+#endif
+}
+
+static void TestTightAlignment(const TestContext& ctx)
+{
+    using namespace D3D12MA;
+
+    wprintf(L"Test resource tight alignment\n");
+
+    if(!ctx.allocator->IsTightAlignmentSupported())
+    {
+        wprintf(L"    Skipped due to tight alignment not supported.\n");
+        return;
+    }
+
+    // Use a custom heap to make sure our small buffers are not created as committed.
+    POOL_DESC poolDesc = {};
+    poolDesc.BlockSize = 1024 * 1024;
+    poolDesc.MinBlockCount = poolDesc.MaxBlockCount = 1;
+
+    D3D12_RESOURCE_DESC resDesc;
+    FillResourceDescForBuffer(resDesc, 16);
+
+    const D3D12_HEAP_TYPE heapTypes[] = { D3D12_HEAP_TYPE_DEFAULT, D3D12_HEAP_TYPE_UPLOAD };
+    for (auto heapType : heapTypes)
+    {
+        poolDesc.HeapProperties.Type = heapType;
+        ComPtr<Pool> pool;
+        CHECK_HR(ctx.allocator->CreatePool(&poolDesc, &pool));
+
+        ALLOCATION_DESC allocDesc = {};
+        allocDesc.CustomPool = pool.Get();
+
+        ComPtr<Allocation> allocs[2] = {};
+
+        for (size_t i = 0; i < _countof(allocs); ++i)
+        {
+            CHECK_HR(ctx.allocator->CreateResource(&allocDesc, &resDesc,
+                D3D12_RESOURCE_STATE_COMMON, NULL, &allocs[i], IID_NULL, NULL));
+            CHECK_BOOL(allocs[i] && allocs[i]->GetResource());
+        }
+        
+        // Print the offset of the 2nd buffer.
+        wprintf(L"    In D3D12_HEAP_TYPE_%s, a %llu B buffer was aligned to %llu B.\n",
+            HEAP_TYPE_NAMES[(size_t)heapType],
+            resDesc.Width,
+            allocs[1]->GetOffset());
+    }
+}
+
+static void TestVirtualBlocks(const TestContext& ctx)
+{
+    wprintf(L"Test virtual blocks\n");
+
+    using namespace D3D12MA;
+
+    const UINT64 blockSize = 16 * MEGABYTE;
+    const UINT64 alignment = 256;
+
+    // # Create block 16 MB
+
+    ComPtr<D3D12MA::VirtualBlock> block;
+    CVIRTUAL_BLOCK_DESC blockDesc = CVIRTUAL_BLOCK_DESC{
+        blockSize,
+        VIRTUAL_BLOCK_FLAG_NONE,
+        ctx.allocationCallbacks };
+    CHECK_HR(CreateVirtualBlock(&blockDesc, &block));
+    CHECK_BOOL(block);
+
+    // # Allocate 8 MB
+
+    CVIRTUAL_ALLOCATION_DESC allocDesc = CVIRTUAL_ALLOCATION_DESC{
+        8 * MEGABYTE, // size
+        alignment,
+        D3D12MA::VIRTUAL_ALLOCATION_FLAG_NONE,
+        (void*)(uintptr_t)1 }; // privateData
+    VirtualAllocation alloc0;
+    CHECK_HR(block->Allocate(&allocDesc, &alloc0, nullptr));
+
+    // # Validate the allocation
+
+    VIRTUAL_ALLOCATION_INFO alloc0Info = {};
+    block->GetAllocationInfo(alloc0, &alloc0Info);
+    CHECK_BOOL(alloc0Info.Offset < blockSize);
+    CHECK_BOOL(alloc0Info.Size == allocDesc.Size);
+    CHECK_BOOL(alloc0Info.pPrivateData == allocDesc.pPrivateData);
+
+    // # Check SetUserData
+
+    block->SetAllocationPrivateData(alloc0, (void*)(uintptr_t)2);
+    block->GetAllocationInfo(alloc0, &alloc0Info);
+    CHECK_BOOL(alloc0Info.pPrivateData == (void*)(uintptr_t)2);
+
+    // # Allocate 4 MB
+
+    allocDesc.Size = 4 * MEGABYTE;
+    allocDesc.Alignment = alignment;
+    VirtualAllocation alloc1;
+    CHECK_HR(block->Allocate(&allocDesc, &alloc1, nullptr));
+
+    VIRTUAL_ALLOCATION_INFO alloc1Info = {};
+    block->GetAllocationInfo(alloc1, &alloc1Info);
+    CHECK_BOOL(alloc1Info.Offset < blockSize);
+    CHECK_BOOL(alloc1Info.Offset + 4 * MEGABYTE <= alloc0Info.Offset || alloc0Info.Offset + 8 * MEGABYTE <= alloc1Info.Offset); // Check if they don't overlap.
+
+    // # Allocate another 8 MB - it should fail
+
+    allocDesc.Size = 8 * MEGABYTE;
+    allocDesc.Alignment = alignment;
+    VirtualAllocation alloc2;
+    CHECK_BOOL(FAILED(block->Allocate(&allocDesc, &alloc2, nullptr)));
+    CHECK_BOOL(alloc2.AllocHandle == (AllocHandle)0);
+
+    // # Free the 4 MB block. Now allocation of 8 MB should succeed.
+
+    block->FreeAllocation(alloc1);
+    UINT64 alloc2Offset;
+    CHECK_HR(block->Allocate(&allocDesc, &alloc2, &alloc2Offset));
+    CHECK_BOOL(alloc2Offset < blockSize);
+    CHECK_BOOL(alloc2Offset + 4 * MEGABYTE <= alloc0Info.Offset || alloc0Info.Offset + 8 * MEGABYTE <= alloc2Offset); // Check if they don't overlap.
+
+    // # Calculate statistics
+
+    DetailedStatistics statInfo = {};
+    block->CalculateStatistics(&statInfo);
+    CHECK_BOOL(statInfo.Stats.AllocationCount == 2);
+    CHECK_BOOL(statInfo.Stats.BlockCount == 1);
+    CHECK_BOOL(statInfo.Stats.AllocationBytes == blockSize);
+    CHECK_BOOL(statInfo.Stats.BlockBytes == blockSize);
+
+    // # Generate JSON dump
+
+    WCHAR* json = nullptr;
+    block->BuildStatsString(&json);
+    {
+        std::wstring str(json);
+        CHECK_BOOL(str.find(L"\"CustomData\": 1") != std::wstring::npos);
+        CHECK_BOOL(str.find(L"\"CustomData\": 2") != std::wstring::npos);
+    }
+    block->FreeStatsString(json);
+
+    // # Free alloc0, leave alloc2 unfreed.
+
+    block->FreeAllocation(alloc0);
+
+    // # Test alignment
+
+    {
+        constexpr size_t allocCount = 10;
+        VirtualAllocation allocs[allocCount] = {};
+        for (size_t i = 0; i < allocCount; ++i)
+        {
+            const bool alignment0 = i == allocCount - 1;
+            allocDesc.Size = i * 3 + 15;
+            allocDesc.Alignment = alignment0 ? 0 : 8;
+            UINT64 offset;
+            CHECK_HR(block->Allocate(&allocDesc, &allocs[i], &offset));
+            if (!alignment0)
+            {
+                CHECK_BOOL(offset % allocDesc.Alignment == 0);
+            }
+        }
+
+        for (size_t i = allocCount; i--; )
+        {
+            block->FreeAllocation(allocs[i]);
+        }
+    }
+
+    // # Final cleanup
+
+    block->FreeAllocation(alloc2);
+}
+
+static void TestVirtualBlocksAlgorithms(const TestContext& ctx)
+{
+    wprintf(L"Test virtual blocks algorithms\n");
+
+    RandomNumberGenerator rand{ 3454335 };
+    auto calcRandomAllocSize = [&rand]() -> UINT64 { return rand.Generate() % 20 + 5; };
+
+    for (size_t algorithmIndex = 0; algorithmIndex < 2; ++algorithmIndex)
+    {
+        // Create the block
+        D3D12MA::CVIRTUAL_BLOCK_DESC blockDesc = D3D12MA::CVIRTUAL_BLOCK_DESC{
+            10'000,
+            D3D12MA::VIRTUAL_BLOCK_FLAG_NONE,
+            ctx.allocationCallbacks };
+        switch (algorithmIndex)
+        {
+        case 0: blockDesc.Flags = D3D12MA::VIRTUAL_BLOCK_FLAG_NONE; break;
+        case 1: blockDesc.Flags = D3D12MA::VIRTUAL_BLOCK_FLAG_ALGORITHM_LINEAR; break;
+        }
+        ComPtr<D3D12MA::VirtualBlock> block;
+        CHECK_HR(D3D12MA::CreateVirtualBlock(&blockDesc, &block));
+
+        struct AllocData
+        {
+            D3D12MA::VirtualAllocation allocation;
+            UINT64 allocOffset, requestedSize, allocationSize;
+        };
+        std::vector<AllocData> allocations;
+
+        // Make some allocations
+        for (size_t i = 0; i < 20; ++i)
+        {
+            const UINT64 size = calcRandomAllocSize();
+            D3D12MA::CVIRTUAL_ALLOCATION_DESC allocDesc = D3D12MA::CVIRTUAL_ALLOCATION_DESC{
+                size,
+                0, // alignment
+                D3D12MA::VIRTUAL_ALLOCATION_FLAG_NONE,
+                (void*)(uintptr_t)(size * 10) }; // privateData
+            if (i < 10) {}
+            else if (i < 20 && algorithmIndex == 1) allocDesc.Flags = D3D12MA::VIRTUAL_ALLOCATION_FLAG_UPPER_ADDRESS;
+
+            AllocData alloc = {};
+            alloc.requestedSize = allocDesc.Size;
+            CHECK_HR(block->Allocate(&allocDesc, &alloc.allocation, nullptr));
+
+            D3D12MA::VIRTUAL_ALLOCATION_INFO allocInfo;
+            block->GetAllocationInfo(alloc.allocation, &allocInfo);
+            CHECK_BOOL(allocInfo.Size >= allocDesc.Size);
+            alloc.allocOffset = allocInfo.Offset;
+            alloc.allocationSize = allocInfo.Size;
+
+            allocations.push_back(alloc);
+        }
+
+        // Free some of the allocations
+        for (size_t i = 0; i < 5; ++i)
+        {
+            const size_t index = rand.Generate() % allocations.size();
+            block->FreeAllocation(allocations[index].allocation);
+            allocations.erase(allocations.begin() + index);
+        }
+
+        // Allocate some more
+        for (size_t i = 0; i < 6; ++i)
+        {
+            const UINT64 size = calcRandomAllocSize();
+            D3D12MA::CVIRTUAL_ALLOCATION_DESC allocDesc = D3D12MA::CVIRTUAL_ALLOCATION_DESC{
+                size,
+                0, // alignment
+                D3D12MA::VIRTUAL_ALLOCATION_FLAG_NONE,
+                (void*)(uintptr_t)(size * 10) }; // privateData
+
+            AllocData alloc = {};
+            alloc.requestedSize = allocDesc.Size;
+            CHECK_HR(block->Allocate(&allocDesc, &alloc.allocation, nullptr));
+
+            D3D12MA::VIRTUAL_ALLOCATION_INFO allocInfo;
+            block->GetAllocationInfo(alloc.allocation, &allocInfo);
+            CHECK_BOOL(allocInfo.Size >= allocDesc.Size);
+            alloc.allocOffset = allocInfo.Offset;
+            alloc.allocationSize = allocInfo.Size;
+
+            allocations.push_back(alloc);
+        }
+
+        // Allocate some with extra alignment
+        for (size_t i = 0; i < 3; ++i)
+        {
+            const UINT64 size = calcRandomAllocSize();
+            D3D12MA::CVIRTUAL_ALLOCATION_DESC allocDesc = D3D12MA::CVIRTUAL_ALLOCATION_DESC{
+                size,
+                16, // alignment
+                D3D12MA::VIRTUAL_ALLOCATION_FLAG_NONE,
+                (void*)(uintptr_t)(size * 10) }; // privateData
+
+            AllocData alloc = {};
+            alloc.requestedSize = allocDesc.Size;
+            CHECK_HR(block->Allocate(&allocDesc, &alloc.allocation, nullptr));
+
+            D3D12MA::VIRTUAL_ALLOCATION_INFO allocInfo;
+            block->GetAllocationInfo(alloc.allocation, &allocInfo);
+            CHECK_BOOL(allocInfo.Offset % 16 == 0);
+            CHECK_BOOL(allocInfo.Size >= allocDesc.Size);
+            alloc.allocOffset = allocInfo.Offset;
+            alloc.allocationSize = allocInfo.Size;
+
+            allocations.push_back(alloc);
+        }
+
+        // Check if the allocations don't overlap
+        std::sort(allocations.begin(), allocations.end(), [](const AllocData& lhs, const AllocData& rhs) {
+            return lhs.allocOffset < rhs.allocOffset; });
+        for (size_t i = 0; i < allocations.size() - 1; ++i)
+        {
+            CHECK_BOOL(allocations[i + 1].allocOffset >= allocations[i].allocOffset + allocations[i].allocationSize);
+        }
+
+        // Check pPrivateData
+        {
+            const AllocData& alloc = allocations.back();
+            D3D12MA::VIRTUAL_ALLOCATION_INFO allocInfo;
+            block->GetAllocationInfo(alloc.allocation, &allocInfo);
+            CHECK_BOOL((uintptr_t)allocInfo.pPrivateData == alloc.requestedSize * 10);
+
+            block->SetAllocationPrivateData(alloc.allocation, (void*)(uintptr_t)666);
+            block->GetAllocationInfo(alloc.allocation, &allocInfo);
+            CHECK_BOOL((uintptr_t)allocInfo.pPrivateData == 666);
+        }
+
+        // Calculate statistics
+        {
+            UINT64 actualAllocSizeMin = UINT64_MAX, actualAllocSizeMax = 0, actualAllocSizeSum = 0;
+            std::for_each(allocations.begin(), allocations.end(), [&](const AllocData& a) {
+                actualAllocSizeMin = std::min(actualAllocSizeMin, a.allocationSize);
+                actualAllocSizeMax = std::max(actualAllocSizeMax, a.allocationSize);
+                actualAllocSizeSum += a.allocationSize;
+                });
+
+            D3D12MA::DetailedStatistics statInfo = {};
+            block->CalculateStatistics(&statInfo);
+            CHECK_BOOL(statInfo.Stats.AllocationCount == allocations.size());
+            CHECK_BOOL(statInfo.Stats.BlockCount == 1);
+            CHECK_BOOL(statInfo.Stats.BlockBytes == blockDesc.Size);
+            CHECK_BOOL(statInfo.AllocationSizeMax == actualAllocSizeMax);
+            CHECK_BOOL(statInfo.AllocationSizeMin == actualAllocSizeMin);
+            CHECK_BOOL(statInfo.Stats.AllocationBytes >= actualAllocSizeSum);
+        }
+
+        // Build JSON dump string
+        {
+            WCHAR* json = nullptr;
+            block->BuildStatsString(&json);
+            int I = 0; // put a breakpoint here to debug
+            block->FreeStatsString(json);
+        }
+
+        // Final cleanup
+        block->Clear();
+    }
+}
+
+static void TestVirtualBlocksAlgorithmsBenchmark(const TestContext& ctx)
+{
+    wprintf(L"Benchmark virtual blocks algorithms\n");
+
+    const size_t ALLOCATION_COUNT = 7200;
+    const UINT32 MAX_ALLOC_SIZE = 2056;
+
+    D3D12MA::CVIRTUAL_BLOCK_DESC blockDesc = D3D12MA::CVIRTUAL_BLOCK_DESC{
+        0,
+        D3D12MA::VIRTUAL_BLOCK_FLAG_NONE,
+        ctx.allocationCallbacks };
+
+    RandomNumberGenerator rand{ 20092010 };
+
+    UINT32 allocSizes[ALLOCATION_COUNT];
+    for (size_t i = 0; i < ALLOCATION_COUNT; ++i)
+    {
+        allocSizes[i] = rand.Generate() % MAX_ALLOC_SIZE + 1;
+        blockDesc.Size += allocSizes[i];
+    }
+    blockDesc.Size = static_cast<UINT64>(blockDesc.Size * 1.5); // 50% size margin in case of alignment
+
+    for (UINT8 alignmentIndex = 0; alignmentIndex < 4; ++alignmentIndex)
+    {
+        UINT64 alignment;
+        switch (alignmentIndex)
+        {
+        case 0: alignment = 1; break;
+        case 1: alignment = 16; break;
+        case 2: alignment = 64; break;
+        case 3: alignment = 256; break;
+        default: assert(0); break;
+        }
+        printf("    Alignment=%llu\n", alignment);
+
+        for (UINT8 algorithmIndex = 0; algorithmIndex < 2; ++algorithmIndex)
+        {
+            switch (algorithmIndex)
+            {
+            case 0:
+                blockDesc.Flags = D3D12MA::VIRTUAL_BLOCK_FLAG_NONE;
+                break;
+            case 1:
+                blockDesc.Flags = D3D12MA::VIRTUAL_BLOCK_FLAG_ALGORITHM_LINEAR;
+                break;
+            default:
+                assert(0);
+            }
+
+            D3D12MA::VirtualAllocation allocs[ALLOCATION_COUNT];
+            ComPtr<D3D12MA::VirtualBlock> block;
+            CHECK_HR(D3D12MA::CreateVirtualBlock(&blockDesc, &block));
+            duration allocDuration = duration::zero();
+            duration freeDuration = duration::zero();
+
+            // Alloc
+            time_point timeBegin = std::chrono::high_resolution_clock::now();
+            for (size_t i = 0; i < ALLOCATION_COUNT; ++i)
+            {
+                D3D12MA::CVIRTUAL_ALLOCATION_DESC allocCreateInfo = D3D12MA::CVIRTUAL_ALLOCATION_DESC{
+                    allocSizes[i],
+                    alignment };
+
+                CHECK_HR(block->Allocate(&allocCreateInfo, allocs + i, nullptr));
+            }
+            allocDuration += std::chrono::high_resolution_clock::now() - timeBegin;
+
+            // Free
+            timeBegin = std::chrono::high_resolution_clock::now();
+            for (size_t i = ALLOCATION_COUNT; i;)
+                block->FreeAllocation(allocs[--i]);
+            freeDuration += std::chrono::high_resolution_clock::now() - timeBegin;
+
+            printf("        Algorithm=%s  \tallocations %g s,   \tfree %g s\n",
+                VirtualAlgorithmToStr(blockDesc.Flags),
+                ToFloatSeconds(allocDuration),
+                ToFloatSeconds(freeDuration));
+        }
+        printf("\n");
+    }
+}
+
+static void ProcessDefragmentationPass(const TestContext& ctx, D3D12MA::DEFRAGMENTATION_PASS_MOVE_INFO& stepInfo)
+{
+    std::vector<D3D12_RESOURCE_BARRIER> startBarriers;
+    std::vector<D3D12_RESOURCE_BARRIER> finalBarriers;
+
+    bool defaultHeap = false;
+    for (UINT32 i = 0; i < stepInfo.MoveCount; ++i)
+    {
+        if (stepInfo.pMoves[i].Operation == D3D12MA::DEFRAGMENTATION_MOVE_OPERATION_COPY)
+        {
+            const bool isDefaultHeap = stepInfo.pMoves[i].pSrcAllocation->GetHeap()->GetDesc().Properties.Type == D3D12_HEAP_TYPE_DEFAULT;
+            // Create new resource
+            D3D12_RESOURCE_DESC desc = stepInfo.pMoves[i].pSrcAllocation->GetResource()->GetDesc();
+
+            // Fix for D3D12 ERROR: ID3D12Device::CreatePlacedResource: D3D12_RESOURCE_DESC::Alignment is invalid. The value is 8. When D3D12_RESOURCE_DESC::Flag bit for D3D12_RESOURCE_FLAG_USE_TIGHT_ALIGNMENT is set, Alignment must be 0. [ STATE_CREATION ERROR #721: CREATERESOURCE_INVALIDALIGNMENT]
+            if ((desc.Flags & D3D12_RESOURCE_FLAG_USE_TIGHT_ALIGNMENT_COPY) != 0)
+                desc.Alignment = 0;
+
+            ComPtr<ID3D12Resource> dstRes;
+            CHECK_HR(ctx.device->CreatePlacedResource(stepInfo.pMoves[i].pDstTmpAllocation->GetHeap(),
+                stepInfo.pMoves[i].pDstTmpAllocation->GetOffset(), &desc,
+                isDefaultHeap ? D3D12_RESOURCE_STATE_COPY_DEST : D3D12_RESOURCE_STATE_GENERIC_READ,
+                nullptr, IID_PPV_ARGS(&dstRes)));
+            stepInfo.pMoves[i].pDstTmpAllocation->SetResource(dstRes.Get());
+
+            // Perform barriers only if not in right state
+            if (isDefaultHeap)
+            {
+                defaultHeap = true;
+                // Move new resource into previous state
+                D3D12_RESOURCE_BARRIER barrier = {};
+                barrier.Type = D3D12_RESOURCE_BARRIER_TYPE_TRANSITION;
+                barrier.Flags = D3D12_RESOURCE_BARRIER_FLAG_NONE;
+                barrier.Transition.Subresource = D3D12_RESOURCE_BARRIER_ALL_SUBRESOURCES;
+                barrier.Transition.pResource = dstRes.Get();
+                barrier.Transition.StateAfter = (D3D12_RESOURCE_STATES)(uintptr_t)stepInfo.pMoves[i].pSrcAllocation->GetPrivateData();
+                barrier.Transition.StateBefore = D3D12_RESOURCE_STATE_COPY_DEST;
+                finalBarriers.emplace_back(barrier);
+
+                // Move resource into right state
+                barrier.Transition.pResource = stepInfo.pMoves[i].pSrcAllocation->GetResource();
+                barrier.Transition.StateBefore = barrier.Transition.StateAfter;
+                barrier.Transition.StateAfter = D3D12_RESOURCE_STATE_COPY_SOURCE;
+                startBarriers.emplace_back(barrier);
+            }
+        }
+    }
+
+    if (defaultHeap)
+    {
+        ID3D12GraphicsCommandList* cl = BeginCommandList();
+        cl->ResourceBarrier(static_cast<UINT>(startBarriers.size()), startBarriers.data());
+
+        // Copy resources
+        for (UINT32 i = 0; i < stepInfo.MoveCount; ++i)
+        {
+            if (stepInfo.pMoves[i].Operation == D3D12MA::DEFRAGMENTATION_MOVE_OPERATION_COPY)
+            {
+                ID3D12Resource* dstRes = stepInfo.pMoves[i].pDstTmpAllocation->GetResource();
+                ID3D12Resource* srcRes = stepInfo.pMoves[i].pSrcAllocation->GetResource();
+
+                if (stepInfo.pMoves[i].pDstTmpAllocation->GetHeap()->GetDesc().Properties.Type == D3D12_HEAP_TYPE_DEFAULT)
+                {
+                    cl->CopyResource(dstRes, srcRes);
+                }
+                else
+                {
+                    D3D12_RANGE range = {};
+                    void* dst;
+                    CHECK_HR(dstRes->Map(0, &range, &dst));
+                    void* src;
+                    CHECK_HR(srcRes->Map(0, &range, &src));
+                    memcpy(dst, src, stepInfo.pMoves[i].pSrcAllocation->GetSize());
+                    dstRes->Unmap(0, nullptr);
+                    srcRes->Unmap(0, nullptr);
+                }
+            }
+        }
+
+        cl->ResourceBarrier(static_cast<UINT>(finalBarriers.size()), finalBarriers.data());
+        EndCommandList(cl);
+    }
+    else
+    {
+        // Copy only CPU-side
+        for (UINT32 i = 0; i < stepInfo.MoveCount; ++i)
+        {
+            if (stepInfo.pMoves[i].Operation == D3D12MA::DEFRAGMENTATION_MOVE_OPERATION_COPY)
+            {
+                D3D12_RANGE range = {};
+
+                void* dst;
+                ID3D12Resource* dstRes = stepInfo.pMoves[i].pDstTmpAllocation->GetResource();
+                CHECK_HR(dstRes->Map(0, &range, &dst));
+
+                void* src;
+                ID3D12Resource* srcRes = stepInfo.pMoves[i].pSrcAllocation->GetResource();
+                CHECK_HR(srcRes->Map(0, &range, &src));
+
+                memcpy(dst, src, stepInfo.pMoves[i].pSrcAllocation->GetSize());
+                dstRes->Unmap(0, nullptr);
+                srcRes->Unmap(0, nullptr);
+            }
+        }
+    }
+}
+
+static void Defragment(const TestContext& ctx,
+    D3D12MA::DEFRAGMENTATION_DESC& defragDesc,
+    D3D12MA::Pool* pool,
+    D3D12MA::DEFRAGMENTATION_STATS* defragStats = nullptr)
+{
+    ComPtr<D3D12MA::DefragmentationContext> defragCtx;
+    if (pool != nullptr)
+    {
+        CHECK_HR(pool->BeginDefragmentation(&defragDesc, &defragCtx));
+    }
+    else
+        ctx.allocator->BeginDefragmentation(&defragDesc, &defragCtx);
+
+    HRESULT hr = S_OK;
+    D3D12MA::DEFRAGMENTATION_PASS_MOVE_INFO pass = {};
+    while ((hr = defragCtx->BeginPass(&pass)) == S_FALSE)
+    {
+        ProcessDefragmentationPass(ctx, pass);
+
+        if ((hr = defragCtx->EndPass(&pass)) == S_OK)
+            break;
+        CHECK_BOOL(hr == S_FALSE);
+    }
+    CHECK_HR(hr);
+    if (defragStats != nullptr)
+        defragCtx->GetStats(defragStats);
+}
+
+static void TestDefragmentationSimple(const TestContext& ctx)
+{
+    wprintf(L"Test defragmentation simple\n");
+
+    RandomNumberGenerator rand(667);
+
+    const UINT ALLOC_SEED = 20220310;
+    const UINT64 BUF_SIZE = 0x10000;
+    const UINT64 BLOCK_SIZE = BUF_SIZE * 8;
+
+    const UINT64 MIN_BUF_SIZE = 32;
+    const UINT64 MAX_BUF_SIZE = BUF_SIZE * 4;
+    auto RandomBufSize = [&]() -> UINT64
+    {
+        return AlignUp<UINT64>(rand.Generate() % (MAX_BUF_SIZE - MIN_BUF_SIZE + 1) + MIN_BUF_SIZE, 64);
+    };
+
+    D3D12MA::CPOOL_DESC poolDesc = D3D12MA::CPOOL_DESC{
+        D3D12_HEAP_TYPE_UPLOAD,
+        D3D12_HEAP_FLAG_ALLOW_ONLY_BUFFERS,
+        D3D12MA::POOL_FLAG_NONE,
+        BLOCK_SIZE };
+    ComPtr<D3D12MA::Pool> pool;
+    CHECK_HR(ctx.allocator->CreatePool(&poolDesc, &pool));
+
+    D3D12MA::CALLOCATION_DESC allocDesc = D3D12MA::CALLOCATION_DESC{ pool.Get() };
+
+    D3D12_RESOURCE_DESC resDesc = {};
+    FillResourceDescForBuffer(resDesc, BUF_SIZE);
+
+    D3D12MA::DEFRAGMENTATION_DESC defragDesc = {};
+    defragDesc.Flags = D3D12MA::DEFRAGMENTATION_FLAG_ALGORITHM_FAST;
+
+    // Defragmentation of empty pool.
+    {
+        ComPtr<D3D12MA::DefragmentationContext> defragCtx = nullptr;
+        CHECK_HR(pool->BeginDefragmentation(&defragDesc, &defragCtx));
+
+        D3D12MA::DEFRAGMENTATION_PASS_MOVE_INFO pass = {};
+        CHECK_BOOL(defragCtx->BeginPass(&pass) == S_OK);
+
+        D3D12MA::DEFRAGMENTATION_STATS defragStats = {};
+        defragCtx->GetStats(&defragStats);
+        CHECK_BOOL(defragStats.AllocationsMoved == 0 && defragStats.BytesFreed == 0 &&
+            defragStats.BytesMoved == 0 && defragStats.HeapsFreed == 0);
+    }
+
+    D3D12_RANGE mapRange = {};
+    void* mapPtr;
+    std::vector<ComPtr<D3D12MA::Allocation>> allocations;
+
+    // persistentlyMappedOption = 0 - not persistently mapped.
+    // persistentlyMappedOption = 1 - persistently mapped.
+    for (UINT8 persistentlyMappedOption = 0; persistentlyMappedOption < 2; ++persistentlyMappedOption)
+    {
+        wprintf(L"  Persistently mapped option = %u\n", persistentlyMappedOption);
+        const bool persistentlyMapped = persistentlyMappedOption != 0;
+
+        // # Test 1
+        // Buffers of fixed size.
+        // Fill 2 blocks. Remove odd buffers. Defragment everything.
+        // Expected result: at least 1 block freed.
+        {
+            for (size_t i = 0; i < BLOCK_SIZE / BUF_SIZE * 2; ++i)
+            {
+                ComPtr<D3D12MA::Allocation> alloc;
+                CHECK_HR(ctx.allocator->CreateResource(&allocDesc, &resDesc, D3D12_RESOURCE_STATE_GENERIC_READ,
+                    nullptr, &alloc, IID_NULL, nullptr));
+                if (persistentlyMapped)
+                {
+                    CHECK_HR(alloc->GetResource()->Map(0, &mapRange, &mapPtr));
+                }
+
+                allocations.emplace_back(std::move(alloc));
+            }
+
+            for (size_t i = 1; i < allocations.size(); ++i)
+                allocations.erase(allocations.begin() + i);
+            FillAllocationsData(allocations.data(), allocations.size(), ALLOC_SEED);
+
+            // Set data for defragmentation retrieval
+            for (auto& alloc : allocations)
+                alloc->SetPrivateData((void*)D3D12_RESOURCE_STATE_GENERIC_READ);
+
+            D3D12MA::DEFRAGMENTATION_STATS defragStats;
+            Defragment(ctx, defragDesc, pool.Get(), & defragStats);
+            CHECK_BOOL(defragStats.AllocationsMoved == 4 && defragStats.BytesMoved == 4 * BUF_SIZE);
+
+            ValidateAllocationsData(allocations.data(), allocations.size(), ALLOC_SEED);
+            allocations.clear();
+        }
+
+        // # Test 2
+        // Buffers of fixed size.
+        // Fill 2 blocks. Remove odd buffers. Defragment one buffer at time.
+        // Expected result: Each of 4 interations makes some progress.
+        {
+            for (size_t i = 0; i < BLOCK_SIZE / BUF_SIZE * 2; ++i)
+            {
+                ComPtr<D3D12MA::Allocation> alloc;
+                CHECK_HR(ctx.allocator->CreateResource(&allocDesc, &resDesc, D3D12_RESOURCE_STATE_GENERIC_READ,
+                    nullptr, &alloc, IID_NULL, nullptr));
+                if (persistentlyMapped)
+                {
+                    CHECK_HR(alloc->GetResource()->Map(0, &mapRange, &mapPtr));
+                }
+
+                allocations.emplace_back(std::move(alloc));
+            }
+
+            for (size_t i = 1; i < allocations.size(); ++i)
+                allocations.erase(allocations.begin() + i);
+            FillAllocationsData(allocations.data(), allocations.size(), ALLOC_SEED);
+
+            // Set data for defragmentation retrieval
+            for (auto& alloc : allocations)
+                alloc->SetPrivateData((void*)D3D12_RESOURCE_STATE_GENERIC_READ);
+
+            defragDesc.MaxAllocationsPerPass = 1;
+            defragDesc.MaxBytesPerPass = BUF_SIZE;
+
+            ComPtr<D3D12MA::DefragmentationContext> defragCtx;
+            CHECK_HR(pool->BeginDefragmentation(&defragDesc, &defragCtx));
+
+            for (size_t i = 0; i < BLOCK_SIZE / BUF_SIZE / 2; ++i)
+            {
+                D3D12MA::DEFRAGMENTATION_PASS_MOVE_INFO pass = {};
+                CHECK_BOOL(defragCtx->BeginPass(&pass) == S_FALSE);
+
+                ProcessDefragmentationPass(ctx, pass);
+
+                CHECK_BOOL(defragCtx->EndPass(&pass) == S_FALSE);
+            }
+
+            D3D12MA::DEFRAGMENTATION_STATS defragStats = {};
+            defragCtx->GetStats(&defragStats);
+            CHECK_BOOL(defragStats.AllocationsMoved == 4 && defragStats.BytesMoved == 4 * BUF_SIZE);
+
+            ValidateAllocationsData(allocations.data(), allocations.size(), ALLOC_SEED);
+            allocations.clear();
+        }
+
+        // # Test 3
+        // Buffers of variable size.
+        // Create a number of buffers. Remove some percent of them.
+        // Defragment while having some percent of them unmovable.
+        // Expected result: Just simple validation.
+        {
+            for (size_t i = 0; i < 100; ++i)
+            {
+                D3D12_RESOURCE_DESC localResDesc = resDesc;
+                localResDesc.Width = RandomBufSize();
+
+                ComPtr<D3D12MA::Allocation> alloc;
+                CHECK_HR(ctx.allocator->CreateResource(&allocDesc, &localResDesc, D3D12_RESOURCE_STATE_GENERIC_READ,
+                    nullptr, &alloc, IID_NULL, nullptr));
+                if (persistentlyMapped)
+                {
+                    CHECK_HR(alloc->GetResource()->Map(0, &mapRange, &mapPtr));
+                }
+
+                allocations.emplace_back(std::move(alloc));
+            }
+
+            const UINT32 percentToDelete = 60;
+            const size_t numberToDelete = allocations.size() * percentToDelete / 100;
+            for (size_t i = 0; i < numberToDelete; ++i)
+            {
+                size_t indexToDelete = rand.Generate() % (UINT32)allocations.size();
+                allocations.erase(allocations.begin() + indexToDelete);
+            }
+            FillAllocationsData(allocations.data(), allocations.size(), ALLOC_SEED);
+
+            // Non-movable allocations will be at the beginning of allocations array.
+            const UINT32 percentNonMovable = 20;
+            const size_t numberNonMovable = allocations.size() * percentNonMovable / 100;
+            for (size_t i = 0; i < numberNonMovable; ++i)
+            {
+                size_t indexNonMovable = i + rand.Generate() % (UINT32)(allocations.size() - i);
+                if (indexNonMovable != i)
+                    std::swap(allocations[i], allocations[indexNonMovable]);
+            }
+
+            // Set data for defragmentation retrieval
+            for (auto& alloc : allocations)
+                alloc->SetPrivateData((void*)D3D12_RESOURCE_STATE_GENERIC_READ);
+
+            defragDesc.MaxAllocationsPerPass = 0;
+            defragDesc.MaxBytesPerPass = 0;
+
+            ComPtr<D3D12MA::DefragmentationContext> defragCtx;
+            CHECK_HR(pool->BeginDefragmentation(&defragDesc, &defragCtx));
+
+            HRESULT hr = S_OK;
+            D3D12MA::DEFRAGMENTATION_PASS_MOVE_INFO pass = {};
+            while ((hr = defragCtx->BeginPass(&pass)) == S_FALSE)
+            {
+                D3D12MA::DEFRAGMENTATION_MOVE* end = pass.pMoves + pass.MoveCount;
+                for (UINT32 i = 0; i < numberNonMovable; ++i)
+                {
+                    D3D12MA::DEFRAGMENTATION_MOVE* move = std::find_if(pass.pMoves, end, [&](D3D12MA::DEFRAGMENTATION_MOVE& move) { return move.pSrcAllocation == allocations[i].Get(); });
+                    if (move != end)
+                        move->Operation = D3D12MA::DEFRAGMENTATION_MOVE_OPERATION_IGNORE;
+                }
+
+                ProcessDefragmentationPass(ctx, pass);
+
+                if ((hr = defragCtx->EndPass(&pass)) == S_OK)
+                    break;
+                CHECK_BOOL(hr == S_FALSE);
+            }
+            CHECK_BOOL(hr == S_OK);
+
+            ValidateAllocationsData(allocations.data(), allocations.size(), ALLOC_SEED);
+            allocations.clear();
+        }
+    }
+}
+
+static void TestDefragmentationAlgorithms(const TestContext& ctx)
+{
+    wprintf(L"Test defragmentation algorithms\n");
+
+    RandomNumberGenerator rand(669);
+
+    const UINT ALLOC_SEED = 20091225;
+    const UINT64 BUF_SIZE = 0x10000;
+    const UINT64 BLOCK_SIZE = BUF_SIZE * 400;
+
+    const UINT64 MIN_BUF_SIZE = 32;
+    const UINT64 MAX_BUF_SIZE = BUF_SIZE * 4;
+    auto RandomBufSize = [&]() -> UINT64
+    {
+        return AlignUp<UINT64>(rand.Generate() % (MAX_BUF_SIZE - MIN_BUF_SIZE + 1) + MIN_BUF_SIZE, 64);
+    };
+
+    D3D12MA::CPOOL_DESC poolDesc = D3D12MA::CPOOL_DESC{
+        D3D12_HEAP_TYPE_UPLOAD,
+        D3D12_HEAP_FLAG_ALLOW_ONLY_BUFFERS,
+        D3D12MA::POOL_FLAG_NONE,
+        BLOCK_SIZE };
+    ComPtr<D3D12MA::Pool> pool;
+    CHECK_HR(ctx.allocator->CreatePool(&poolDesc, &pool));
+
+    D3D12MA::CALLOCATION_DESC allocDesc = D3D12MA::CALLOCATION_DESC{ pool.Get() };
+
+    D3D12_RESOURCE_DESC resDesc = {};
+    FillResourceDescForBuffer(resDesc, BUF_SIZE);
+
+    D3D12MA::DEFRAGMENTATION_DESC defragDesc = {};
+
+    std::vector<ComPtr<D3D12MA::Allocation>> allocations;
+
+    for (UINT8 i = 0; i < 3; ++i)
+    {
+        switch (i)
+        {
+        case 0:
+            defragDesc.Flags = D3D12MA::DEFRAGMENTATION_FLAG_ALGORITHM_FAST;
+            break;
+        case 1:
+            defragDesc.Flags = D3D12MA::DEFRAGMENTATION_FLAG_ALGORITHM_BALANCED;
+            break;
+        case 2:
+            defragDesc.Flags = D3D12MA::DEFRAGMENTATION_FLAG_ALGORITHM_FULL;
+            break;
+        }
+        wprintf(L"  Algorithm = %s\n", DefragmentationAlgorithmToStr(defragDesc.Flags));
+
+        // 0 - Without immovable allocations
+        // 1 - With immovable allocations
+        for (uint8_t j = 0; j < 2; ++j)
+        {
+            for (size_t i = 0; i < 800; ++i)
+            {
+                resDesc.Width = RandomBufSize();
+
+                ComPtr<D3D12MA::Allocation> alloc;
+                CHECK_HR(ctx.allocator->CreateResource(&allocDesc, &resDesc, D3D12_RESOURCE_STATE_GENERIC_READ,
+                    nullptr, &alloc, IID_NULL, nullptr));
+                allocations.emplace_back(std::move(alloc));
+            }
+
+            const UINT32 percentToDelete = 55;
+            const size_t numberToDelete = allocations.size() * percentToDelete / 100;
+            for (size_t i = 0; i < numberToDelete; ++i)
+            {
+                size_t indexToDelete = rand.Generate() % (uint32_t)allocations.size();
+                allocations.erase(allocations.begin() + indexToDelete);
+            }
+            FillAllocationsData(allocations.data(), allocations.size(), ALLOC_SEED);
+
+            // Non-movable allocations will be at the beginning of allocations array.
+            const UINT32 percentNonMovable = 20;
+            const size_t numberNonMovable = j == 0 ? 0 : (allocations.size() * percentNonMovable / 100);
+            for (size_t i = 0; i < numberNonMovable; ++i)
+            {
+                size_t indexNonMovable = i + rand.Generate() % (UINT32)(allocations.size() - i);
+                if (indexNonMovable != i)
+                    std::swap(allocations[i], allocations[indexNonMovable]);
+            }
+
+            // Set data for defragmentation retrieval
+            for (auto& alloc : allocations)
+                alloc->SetPrivateData((void*)D3D12_RESOURCE_STATE_GENERIC_READ);
+
+            std::wstring output = DefragmentationAlgorithmToStr(defragDesc.Flags);
+            if (j == 0)
+                output += L"_NoMove";
+            else
+                output += L"_Move";
+            SaveStatsStringToFile(ctx, (output + L"_Before.json").c_str());
+
+            ComPtr<D3D12MA::DefragmentationContext> defragCtx;
+            CHECK_HR(pool->BeginDefragmentation(&defragDesc, &defragCtx));
+
+            HRESULT hr = S_OK;
+            D3D12MA::DEFRAGMENTATION_PASS_MOVE_INFO pass = {};
+            while ((hr = defragCtx->BeginPass(&pass)) == S_FALSE)
+            {
+                D3D12MA::DEFRAGMENTATION_MOVE* end = pass.pMoves + pass.MoveCount;
+                for (UINT32 i = 0; i < numberNonMovable; ++i)
+                {
+                    D3D12MA::DEFRAGMENTATION_MOVE* move = std::find_if(pass.pMoves, end, [&](D3D12MA::DEFRAGMENTATION_MOVE& move) { return move.pSrcAllocation == allocations[i].Get(); });
+                    if (move != end)
+                        move->Operation = D3D12MA::DEFRAGMENTATION_MOVE_OPERATION_IGNORE;
+                }
+                for (UINT32 i = 0; i < pass.MoveCount; ++i)
+                {
+                    auto it = std::find_if(allocations.begin(), allocations.end(), [&](const ComPtr<D3D12MA::Allocation>& alloc) { return pass.pMoves[i].pSrcAllocation == alloc.Get(); });
+                    assert(it != allocations.end());
+                }
+
+                ProcessDefragmentationPass(ctx, pass);
+
+                if ((hr = defragCtx->EndPass(&pass)) == S_OK)
+                    break;
+                CHECK_BOOL(hr == S_FALSE);
+            }
+            CHECK_BOOL(hr == S_OK);
+
+            SaveStatsStringToFile(ctx, (output + L"_After.json").c_str());
+            ValidateAllocationsData(allocations.data(), allocations.size(), ALLOC_SEED);
+            allocations.clear();
+        }
+    }
+}
+
+static void TestDefragmentationFull(const TestContext& ctx)
+{
+    const UINT ALLOC_SEED = 20101220;
+    std::vector<ComPtr<D3D12MA::Allocation>> allocations;
+
+    D3D12MA::CALLOCATION_DESC allocDesc = D3D12MA::CALLOCATION_DESC{
+        D3D12_HEAP_TYPE_UPLOAD,
+        D3D12MA::ALLOCATION_FLAG_NONE,
+        NULL, // privateData
+        D3D12_HEAP_FLAG_ALLOW_ONLY_BUFFERS };
+
+    D3D12_RESOURCE_DESC resDesc = {};
+    FillResourceDescForBuffer(resDesc, 0x10000);
+
+    // Create initial allocations.
+    for (size_t i = 0; i < 400; ++i)
+    {
+        ComPtr<D3D12MA::Allocation> alloc;
+        CHECK_HR(ctx.allocator->CreateResource(&allocDesc, &resDesc, D3D12_RESOURCE_STATE_GENERIC_READ,
+            nullptr, &alloc, IID_NULL, nullptr));
+        allocations.emplace_back(std::move(alloc));
+    }
+    FillAllocationsData(allocations.data(), allocations.size(), ALLOC_SEED);
+
+    // Delete random allocations
+    const size_t allocationsToDeletePercent = 80;
+    size_t allocationsToDelete = allocations.size() * allocationsToDeletePercent / 100;
+    for (size_t i = 0; i < allocationsToDelete; ++i)
+    {
+        size_t index = (size_t)rand() % allocations.size();
+        allocations.erase(allocations.begin() + index);
+    }
+    SaveStatsStringToFile(ctx, L"FullBefore.json");
+
+    {
+        // Set data for defragmentation retrieval
+        for (auto& alloc : allocations)
+            alloc->SetPrivateData((void*)D3D12_RESOURCE_STATE_GENERIC_READ);
+
+        const UINT32 defragCount = 1;
+        for (UINT32 defragIndex = 0; defragIndex < defragCount; ++defragIndex)
+        {
+            D3D12MA::DEFRAGMENTATION_DESC defragDesc = {};
+            defragDesc.Flags = D3D12MA::DEFRAGMENTATION_FLAG_ALGORITHM_FULL;
+
+            wprintf(L"Test defragmentation full #%u\n", defragIndex);
+
+            time_point begTime = std::chrono::high_resolution_clock::now();
+
+            D3D12MA::DEFRAGMENTATION_STATS stats;
+            Defragment(ctx, defragDesc, nullptr, &stats);
+
+            float defragmentDuration = ToFloatSeconds(std::chrono::high_resolution_clock::now() - begTime);
+
+            wprintf(L"Moved allocations %u, bytes %llu\n", stats.AllocationsMoved, stats.BytesMoved);
+            wprintf(L"Freed blocks %u, bytes %llu\n", stats.HeapsFreed, stats.BytesFreed);
+            wprintf(L"Time: %.2f s\n", defragmentDuration);
+
+            SaveStatsStringToFile(ctx, (L"FullAfter_" + std::to_wstring(defragIndex) + L".json").c_str());
+        }
+    }
+
+    ValidateAllocationsData(allocations.data(), allocations.size(), ALLOC_SEED);
+}
+
+static void TestDefragmentationGpu(const TestContext& ctx)
+{
+    wprintf(L"Test defragmentation GPU\n");
+
+    const UINT ALLOC_SEED = 20180314;
+    std::vector<ComPtr<D3D12MA::Allocation>> allocations;
+
+    // Create that many allocations to surely fill 3 new blocks of 256 MB.
+    const UINT64 bufSizeMin = 5ull * 1024 * 1024;
+    const UINT64 bufSizeMax = 10ull * 1024 * 1024;
+    const UINT64 totalSize = 3ull * 256 * 1024 * 1024;
+    const size_t bufCount = (size_t)(totalSize / bufSizeMin);
+    const size_t percentToLeave = 30;
+    const size_t percentNonMovable = 3;
+    RandomNumberGenerator rand = { 234522 };
+
+    D3D12_RESOURCE_DESC resDesc = {};
+    FillResourceDescForBuffer(resDesc, 0x10000);
+
+    D3D12MA::CALLOCATION_DESC allocDesc = D3D12MA::CALLOCATION_DESC{
+        D3D12_HEAP_TYPE_DEFAULT,
+        D3D12MA::ALLOCATION_FLAG_NONE,
+        NULL, // privateData
+        D3D12_HEAP_FLAG_ALLOW_ONLY_BUFFERS };
+
+    // Create all intended buffers.
+    for (size_t i = 0; i < bufCount; ++i)
+    {
+        resDesc.Width = AlignUp(rand.Generate() % (bufSizeMax - bufSizeMin) + bufSizeMin, 32ull);
+
+        ComPtr<D3D12MA::Allocation> alloc;
+        CHECK_HR(ctx.allocator->CreateResource(&allocDesc, &resDesc, D3D12_RESOURCE_STATE_COPY_DEST,
+            nullptr, &alloc, IID_NULL, nullptr));
+        allocations.emplace_back(std::move(alloc));
+    }
+
+    // Destroy some percentage of them.
+    {
+        const size_t buffersToDestroy = RoundDiv<size_t>(bufCount * (100 - percentToLeave), 100);
+        for (size_t i = 0; i < buffersToDestroy; ++i)
+        {
+            const size_t index = rand.Generate() % allocations.size();
+            allocations.erase(allocations.begin() + index);
+        }
+    }
+
+    // Set data for defragmentation retrieval
+    for (auto& alloc : allocations)
+        alloc->SetPrivateData((void*)D3D12_RESOURCE_STATE_VERTEX_AND_CONSTANT_BUFFER);
+
+    // Fill them with meaningful data.
+    FillAllocationsDataGPU(ctx, allocations.data(), allocations.size(), ALLOC_SEED);
+
+    SaveStatsStringToFile(ctx, L"GPU_defragmentation_A_before.json");
+    // Defragment using GPU only.
+    {
+        const size_t numberNonMovable = allocations.size() * percentNonMovable / 100;
+        for (size_t i = 0; i < numberNonMovable; ++i)
+        {
+            size_t indexNonMovable = i + rand.Generate() % (UINT32)(allocations.size() - i);
+            if (indexNonMovable != i)
+                std::swap(allocations[i], allocations[indexNonMovable]);
+        }
+
+        D3D12MA::DEFRAGMENTATION_DESC defragDesc = {};
+        D3D12MA::DEFRAGMENTATION_STATS stats;
+        Defragment(ctx, defragDesc, nullptr, &stats);
+
+        CHECK_BOOL(stats.AllocationsMoved > 0 && stats.BytesMoved > 0);
+        CHECK_BOOL(stats.HeapsFreed > 0 && stats.BytesFreed > 0);
+    }
+
+    SaveStatsStringToFile(ctx, L"GPU_defragmentation_B_after.json");
+    ValidateAllocationsDataGPU(ctx, allocations.data(), allocations.size(), ALLOC_SEED);
+}
+
+static void TestDefragmentationIncrementalBasic(const TestContext& ctx)
+{
+    wprintf(L"Test defragmentation incremental basic\n");
+
+    const UINT ALLOC_SEED = 20210918;
+    std::vector<ComPtr<D3D12MA::Allocation>> allocations;
+
+    // Create that many allocations to surely fill 3 new blocks of 256 MB.
+    const std::array<UINT32, 3> imageSizes = { 256, 512, 1024 };
+    const UINT64 bufSizeMin = 5ull * 1024 * 1024;
+    const UINT64 bufSizeMax = 10ull * 1024 * 1024;
+    const UINT64 totalSize = 3ull * 256 * 1024 * 1024;
+    const size_t imageCount = totalSize / ((size_t)imageSizes[0] * imageSizes[0] * 4) / 2;
+    const size_t bufCount = (size_t)(totalSize / bufSizeMin) / 2;
+    const size_t percentToLeave = 30;
+    RandomNumberGenerator rand = { 234522 };
+
+    D3D12MA::CALLOCATION_DESC allocDesc = D3D12MA::CALLOCATION_DESC{ D3D12_HEAP_TYPE_DEFAULT };
+
+    D3D12_RESOURCE_DESC resDesc = {};
+    resDesc.Dimension = D3D12_RESOURCE_DIMENSION_TEXTURE2D;
+    resDesc.Alignment = 0;
+    resDesc.DepthOrArraySize = 1;
+    resDesc.MipLevels = 1;
+    resDesc.Format = DXGI_FORMAT_R8G8B8A8_UNORM;
+    resDesc.SampleDesc.Count = 1;
+    resDesc.SampleDesc.Quality = 0;
+    resDesc.Layout = D3D12_TEXTURE_LAYOUT_UNKNOWN;
+    resDesc.Flags = D3D12_RESOURCE_FLAG_NONE;
+
+    // Create all intended images.
+    for (size_t i = 0; i < imageCount; ++i)
+    {
+        const UINT32 size = imageSizes[rand.Generate() % 3];
+        resDesc.Width = size;
+        resDesc.Height = size;
+
+        ComPtr<D3D12MA::Allocation> alloc;
+        CHECK_HR(ctx.allocator->CreateResource(&allocDesc, &resDesc, D3D12_RESOURCE_STATE_COPY_DEST,
+            nullptr, &alloc, IID_NULL, nullptr));
+
+        alloc->SetPrivateData((void*)D3D12_RESOURCE_STATE_PIXEL_SHADER_RESOURCE);
+        allocations.emplace_back(std::move(alloc));
+    }
+
+    // And all buffers
+    FillResourceDescForBuffer(resDesc, 0x10000);
+    for (size_t i = 0; i < bufCount; ++i)
+    {
+        resDesc.Width = AlignUp(rand.Generate() % (bufSizeMax - bufSizeMin) + bufSizeMin, 32ull);
+
+        ComPtr<D3D12MA::Allocation> alloc;
+        CHECK_HR(ctx.allocator->CreateResource(&allocDesc, &resDesc, D3D12_RESOURCE_STATE_COPY_DEST,
+            nullptr, &alloc, IID_NULL, nullptr));
+
+        alloc->SetPrivateData((void*)D3D12_RESOURCE_STATE_VERTEX_AND_CONSTANT_BUFFER);
+        allocations.emplace_back(std::move(alloc));
+    }
+
+    // Destroy some percentage of them.
+    {
+        const size_t allocationsToDestroy = RoundDiv<size_t>((imageCount + bufCount) * (100 - percentToLeave), 100);
+        for (size_t i = 0; i < allocationsToDestroy; ++i)
+        {
+            const size_t index = rand.Generate() % allocations.size();
+            allocations.erase(allocations.begin() + index);
+        }
+    }
+
+    // Fill them with meaningful data.
+    FillAllocationsDataGPU(ctx, allocations.data(), allocations.size(), ALLOC_SEED);
+
+    SaveStatsStringToFile(ctx, L"GPU_defragmentation_incremental_basic_A_before.json");
+    // Defragment using GPU only.
+    {
+        D3D12MA::DEFRAGMENTATION_DESC defragDesc = {};
+        ComPtr<D3D12MA::DefragmentationContext> defragCtx;
+        ctx.allocator->BeginDefragmentation(&defragDesc, &defragCtx);
+
+        HRESULT hr = S_OK;
+        D3D12MA::DEFRAGMENTATION_PASS_MOVE_INFO pass = {};
+        while ((hr = defragCtx->BeginPass(&pass)) == S_FALSE)
+        {
+            // Ignore data outside of test
+            for (UINT32 i = 0; i < pass.MoveCount; ++i)
+            {
+                auto it = std::find_if(allocations.begin(), allocations.end(), [&](const ComPtr<D3D12MA::Allocation>& alloc) { return pass.pMoves[i].pSrcAllocation == alloc.Get(); });
+                if (it == allocations.end())
+                    pass.pMoves[i].Operation = D3D12MA::DEFRAGMENTATION_MOVE_OPERATION_IGNORE;
+            }
+
+            ProcessDefragmentationPass(ctx, pass);
+
+            if ((hr = defragCtx->EndPass(&pass)) == S_OK)
+                break;
+            CHECK_BOOL(hr == S_FALSE);
+        }
+        CHECK_BOOL(hr == S_OK);
+
+        D3D12MA::DEFRAGMENTATION_STATS stats = {};
+        defragCtx->GetStats(&stats);
+        CHECK_BOOL(stats.AllocationsMoved > 0 && stats.BytesMoved > 0);
+        CHECK_BOOL(stats.HeapsFreed > 0 && stats.BytesFreed > 0);
+    }
+
+    SaveStatsStringToFile(ctx, L"GPU_defragmentation_incremental_basic_B_after.json");
+    ValidateAllocationsDataGPU(ctx, allocations.data(), allocations.size(), ALLOC_SEED);
+}
+
+void TestDefragmentationIncrementalComplex(const TestContext& ctx)
+{
+    wprintf(L"Test defragmentation incremental complex\n");
+
+    const UINT ALLOC_SEED = 20180112;
+    std::vector<ComPtr<D3D12MA::Allocation>> allocations;
+
+    // Create that many allocations to surely fill 3 new blocks of 256 MB.
+    const std::array<UINT32, 3> imageSizes = { 256, 512, 1024 };
+    const UINT64 bufSizeMin = 5ull * 1024 * 1024;
+    const UINT64 bufSizeMax = 10ull * 1024 * 1024;
+    const UINT64 totalSize = 3ull * 256 * 1024 * 1024;
+    const size_t imageCount = (size_t)(totalSize / (imageSizes[0] * imageSizes[0] * 4)) / 2;
+    const size_t bufCount = (size_t)(totalSize / bufSizeMin) / 2;
+    const size_t percentToLeave = 30;
+    RandomNumberGenerator rand = { 234522 };
+
+    D3D12MA::CALLOCATION_DESC allocDesc = D3D12MA::CALLOCATION_DESC{ D3D12_HEAP_TYPE_DEFAULT };
+
+    D3D12_RESOURCE_DESC resDesc = {};
+    resDesc.Dimension = D3D12_RESOURCE_DIMENSION_TEXTURE2D;
+    resDesc.Alignment = 0;
+    resDesc.DepthOrArraySize = 1;
+    resDesc.MipLevels = 1;
+    resDesc.Format = DXGI_FORMAT_R8G8B8A8_UNORM;
+    resDesc.SampleDesc.Count = 1;
+    resDesc.SampleDesc.Quality = 0;
+    resDesc.Layout = D3D12_TEXTURE_LAYOUT_UNKNOWN;
+    resDesc.Flags = D3D12_RESOURCE_FLAG_NONE;
+
+    // Create all intended images.
+    for (size_t i = 0; i < imageCount; ++i)
+    {
+        const UINT32 size = imageSizes[rand.Generate() % 3];
+        resDesc.Width = size;
+        resDesc.Height = size;
+
+        ComPtr<D3D12MA::Allocation> alloc;
+        CHECK_HR(ctx.allocator->CreateResource(&allocDesc, &resDesc, D3D12_RESOURCE_STATE_COPY_DEST,
+            nullptr, &alloc, IID_NULL, nullptr));
+
+        alloc->SetPrivateData((void*)D3D12_RESOURCE_STATE_PIXEL_SHADER_RESOURCE);
+        allocations.emplace_back(std::move(alloc));
+    }
+
+    // And all buffers
+    FillResourceDescForBuffer(resDesc, 0x10000);
+    for (size_t i = 0; i < bufCount; ++i)
+    {
+        resDesc.Width = AlignUp(rand.Generate() % (bufSizeMax - bufSizeMin) + bufSizeMin, 32ull);
+
+        ComPtr<D3D12MA::Allocation> alloc;
+        CHECK_HR(ctx.allocator->CreateResource(&allocDesc, &resDesc, D3D12_RESOURCE_STATE_COPY_DEST,
+            nullptr, &alloc, IID_NULL, nullptr));
+
+        alloc->SetPrivateData((void*)D3D12_RESOURCE_STATE_VERTEX_AND_CONSTANT_BUFFER);
+        allocations.emplace_back(std::move(alloc));
+    }
+
+    // Destroy some percentage of them.
+    {
+        const size_t allocationsToDestroy = RoundDiv<size_t>((imageCount + bufCount) * (100 - percentToLeave), 100);
+        for (size_t i = 0; i < allocationsToDestroy; ++i)
+        {
+            const size_t index = rand.Generate() % allocations.size();
+            allocations.erase(allocations.begin() + index);
+        }
+    }
+
+    // Fill them with meaningful data.
+    FillAllocationsDataGPU(ctx, allocations.data(), allocations.size(), ALLOC_SEED);
+
+    SaveStatsStringToFile(ctx, L"GPU_defragmentation_incremental_complex_A_before.json");
+
+    const size_t maxAdditionalAllocations = 100;
+    std::vector<ComPtr<D3D12MA::Allocation>> additionalAllocations;
+    additionalAllocations.reserve(maxAdditionalAllocations);
+
+    const auto makeAdditionalAllocation = [&]()
+    {
+        if (additionalAllocations.size() < maxAdditionalAllocations)
+        {
+            resDesc.Width = AlignUp(bufSizeMin + rand.Generate() % (bufSizeMax - bufSizeMin), 16ull);
+            ComPtr<D3D12MA::Allocation> alloc;
+            CHECK_HR(ctx.allocator->CreateResource(&allocDesc, &resDesc, D3D12_RESOURCE_STATE_VERTEX_AND_CONSTANT_BUFFER,
+                nullptr, &alloc, IID_NULL, nullptr));
+            alloc->SetPrivateData((void*)D3D12_RESOURCE_STATE_VERTEX_AND_CONSTANT_BUFFER);
+            additionalAllocations.emplace_back(std::move(alloc));
+        }
+    };
+
+    // Defragment using GPU only.
+    {
+        D3D12MA::DEFRAGMENTATION_DESC defragDesc = {};
+        defragDesc.Flags = D3D12MA::DEFRAGMENTATION_FLAG_ALGORITHM_FULL;
+
+        ComPtr<D3D12MA::DefragmentationContext> defragCtx;
+        ctx.allocator->BeginDefragmentation(&defragDesc, &defragCtx);
+
+        makeAdditionalAllocation();
+
+        HRESULT hr = S_OK;
+        D3D12MA::DEFRAGMENTATION_PASS_MOVE_INFO pass = {};
+        while ((hr = defragCtx->BeginPass(&pass)) == S_FALSE)
+        {
+            makeAdditionalAllocation();
+
+            // Ignore data outside of test
+            for (UINT32 i = 0; i < pass.MoveCount; ++i)
+            {
+                auto it = std::find_if(allocations.begin(), allocations.end(), [&](const ComPtr<D3D12MA::Allocation>& alloc) { return pass.pMoves[i].pSrcAllocation == alloc.Get(); });
+                if (it == allocations.end())
+                {
+                    auto it = std::find_if(additionalAllocations.begin(), additionalAllocations.end(), [&](const ComPtr<D3D12MA::Allocation>& alloc) { return pass.pMoves[i].pSrcAllocation == alloc.Get(); });
+                    if (it == additionalAllocations.end())
+                        pass.pMoves[i].Operation = D3D12MA::DEFRAGMENTATION_MOVE_OPERATION_IGNORE;
+                }
+            }
+
+            ProcessDefragmentationPass(ctx, pass);
+
+            makeAdditionalAllocation();
+
+            if ((hr = defragCtx->EndPass(&pass)) == S_OK)
+                break;
+            CHECK_BOOL(hr == S_FALSE);
+        }
+        CHECK_BOOL(hr == S_OK);
+
+        D3D12MA::DEFRAGMENTATION_STATS stats = {};
+        defragCtx->GetStats(&stats);
+
+        CHECK_BOOL(stats.AllocationsMoved > 0 && stats.BytesMoved > 0);
+        CHECK_BOOL(stats.HeapsFreed > 0 && stats.BytesFreed > 0);
+    }
+
+    SaveStatsStringToFile(ctx, L"GPU_defragmentation_incremental_complex_B_after.json");
+    ValidateAllocationsDataGPU(ctx, allocations.data(), allocations.size(), ALLOC_SEED);
+}
+
+static void TestGroupVirtual(const TestContext& ctx)
+{
+    TestVirtualBlocks(ctx);
+    TestVirtualBlocksAlgorithms(ctx);
+    TestVirtualBlocksAlgorithmsBenchmark(ctx);
+}
+
+static void TestGroupBasics(const TestContext& ctx)
+{
+#if D3D12MA_DEBUG_MARGIN
+    TestDebugMargin(ctx);
+    TestDebugMarginNotInVirtualAllocator(ctx);
+#else
+    TestJson(ctx);
+    TestCommittedResourcesAndJson(ctx);
+    TestSmallBuffers(ctx);
+    TestCustomHeapFlags(ctx);
+    TestPlacedResources(ctx);
+    TestOtherComInterface(ctx);
+    TestCustomPools(ctx);
+    TestCustomPool_MinAllocationAlignment(ctx);
+    TestCustomPool_Committed(ctx);
+    TestCustomPool_AlwaysCommitted(ctx);
+    TestPoolsAndAllocationParameters(ctx);
+    TestCustomHeaps(ctx);
+    TestStandardCustomCommittedPlaced(ctx);
+    TestAliasingMemory(ctx);
+    TestAliasingImplicitCommitted(ctx);
+    TestPoolMsaaTextureAsCommitted(ctx);
+    TestMapping(ctx);
+    TestStats(ctx);
+    TestTransfer(ctx);
+    TestMultithreading(ctx);
+    TestLinearAllocator(ctx);
+    TestLinearAllocatorMultiBlock(ctx);
+    ManuallyTestLinearAllocator(ctx);
+#ifdef __ID3D12Device4_INTERFACE_DEFINED__
+    TestDevice4(ctx);
+#endif
+#ifdef __ID3D12Device8_INTERFACE_DEFINED__
+    TestDevice8(ctx);
+#endif
+#ifdef __ID3D12Device10_INTERFACE_DEFINED__
+    TestDevice10(ctx);
+#endif
+
+    TestGPUUploadHeap(ctx);
+    TestTightAlignment(ctx);
+
+    FILE* file;
+    fopen_s(&file, "Results.csv", "w");
+    assert(file != NULL);
+    BenchmarkAlgorithms(ctx, file);
+    fclose(file);
+#endif // #if D3D12_DEBUG_MARGIN
+}
+
+static void TestGroupDefragmentation(const TestContext& ctx)
+{
+    TestDefragmentationSimple(ctx);
+    TestDefragmentationAlgorithms(ctx);
+    TestDefragmentationFull(ctx);
+    TestDefragmentationGpu(ctx);
+    TestDefragmentationIncrementalBasic(ctx);
+    TestDefragmentationIncrementalComplex(ctx);
+}
+
+void Test(const TestContext& ctx)
+{
+    wprintf(L"TESTS BEGIN\n");
+
+    if(false)
+    {
+        ////////////////////////////////////////////////////////////////////////////////
+        // Temporarily insert custom tests here:
+        return;
+    }
+
+    TestGroupVirtual(ctx);
+    TestGroupBasics(ctx);
+    TestGroupDefragmentation(ctx);
+
+    wprintf(L"TESTS END\n");
+}